# # Setup EDB for Power Integrity Analysis
# This example shows how to set up the electronics database (EDB) for power integrity analysis from a single
# configuration file.

# ## Preparation
# Import the required packages

import json

# +
import os
import tempfile
import time

from pyaedt import Hfss3dLayout
from pyaedt.downloads import download_file
<<<<<<< HEAD
=======

from pyedb import Edb

try:
    from ansys.pyaedt.examples.constants import AEDT_VERSION
except:
    AEDT_VERSION = "2024.1"
>>>>>>> 3ce69063

AEDT_VERSION = "2024.1"
NG_MODE = False

# -

# Download the example PCB data.

temp_folder = tempfile.TemporaryDirectory(suffix=".ansys")
aedb = download_file(source="edb/ANSYS-HSD_V1.aedb", destination=temp_folder.name)
download_file(source="touchstone", name="GRM32_DC0V_25degC_series.s2p", destination=temp_folder.name)

# ## Create a configuration file
# In this example, we are going to use a configuration file to set up the layout for analysis.
# ### Initialize a dictionary
# Create an empty dictionary to host all configurations.

cfg = dict()

# ### Assign S-parameter model to capactitors.

# Set S-parameter library path.

cfg["general"] = {"s_parameter_library": os.path.join(temp_folder.name, "touchstone")}

# Assign the S-parameter model. Keywords
# - **name**. Name of the S-parameter model in AEDT.
# - **component**_definition. Known as component part number of part name.
# - **file_path**. Touchstone file or full path to the touchstone file.
# - **apply_to_all**. When set to True, assign the S-parameter model to all components share the same
# component_definition. When set to False, Only components in "components" are assigned.
# - **components**. when apply_to_all=False, components in the list are assigned an S-parameter model.
# When apply_to_all=False, components in the list are NOT assigned.
# - **reference_net**. Reference net of the S-parameter model.

cfg["s_parameters"] = [
    {
        "name": "GRM32_DC0V_25degC_series",
        "component_definition": "CAPC0603X33X15LL03T05",
        "file_path": "GRM32_DC0V_25degC_series.s2p",
        "apply_to_all": False,
        "components": ["C110", "C206"],
        "reference_net": "GND",
    }
]

# ### Define ports
# Create a circuit port between power and ground nets. Keywords
# - **name**. Name of the port.
# - **reference_desinator**.
# - **type**. Type of the port. Supported types are 'ciruict', 'coax'.
# - **positive_terminal**. Positive terminal of the port. Supported types are 'net', 'pin', 'pin_group', 'coordinates'.
# - **negative_terminal**. Positive terminal of the port. Supported types are 'net', 'pin', 'pin_group', 'coordinates'.

cfg["ports"] = [
    {
        "name": "port1",
        "reference_designator": "U1",
        "type": "circuit",
        "positive_terminal": {"net": "1V0"},
        "negative_terminal": {"net": "GND"},
    }
]

# ### Define SIwave SYZ analysis setup
# Keywords
# - **name**. Name of the setup.
# - **type**. Type of the analysis setup. Supported types are 'siwave_ac', 'siwave_dc', 'hfss'.
# - **pi_slider_position**. PI slider position. Supported values are from '0', '1', '2'. 0:speed, 1:balanced,
# 2:accuracy.
# - **freq_sweep**. List of frequency sweeps.
#   - **name**. Name of the sweep.
#   - **type**. Type of the sweep. Supported types are 'interpolation', 'discrete', 'broadband'.
#   - **frequencies**. Frequency distribution.
#     - **distribution**. Supported distributions are 'linear_count', 'linear_scale', 'log_scale'.
#     - **start**. Start frequency. Example, 1e6, "1MHz".
#     - **stop**. Stop frequency. Example, 1e9, "1GHz".
#     - **increment**.

cfg["setups"] = [
    {
        "name": "siwave_syz",
        "type": "siwave_ac",
        "pi_slider_position": 1,
        "freq_sweep": [
            {
                "name": "Sweep1",
                "type": "interpolation",
                "frequencies": [{"distribution": "log_scale", "start": 1e6, "stop": 1e9, "increment": 20}],
            }
        ],
    }
]

# ### Define Cutout
# Keywords
# - **signal_list**. List of nets to be kept after cutout.
# - **reference_list**. List of nets as reference planes.
# - **extent_type**. Supported extend types are 'Conforming', 'ConvexHull', 'Bounding'.
# For optional input arguements, refere to method pyedb.Edb.cutout()

cfg["operations"] = {
    "cutout": {
        "signal_list": ["1V0"],
        "reference_list": ["GND"],
        "extent_type": "ConvexHull",
    }
}

# ## Save the configuration as a JSON file
# The configuration file can be saved in JSON format and applied to layout data using the EDB.

file_json = os.path.join(temp_folder.name, "edb_configuration.json")
with open(file_json, "w") as f:
    json.dump(cfg, f, indent=4, ensure_ascii=False)

# ## Load configuration into EDB

# Load layout.

edbapp = Edb(aedb, edbversion=AEDT_VERSION)

# Load configuration file

edbapp.configuration.load(config_file=file_json)

# Apply configuration to EDB.

edbapp.configuration.run()

# Save and close EDB.

edbapp.save()
edbapp.close()

# The configured EDB file is saved in a temp folder.

print(temp_folder.name)

# ## Analyze in HFSS 3D Layout

# ### Load edb into HFSS 3D Layout.

h3d = Hfss3dLayout(aedb, version=AEDT_VERSION, non_graphical=NG_MODE, new_desktop=True)

# ### Analyze

h3d.analyze()

# ### Plot impedance

solutions = h3d.post.get_solution_data(expressions="Z(port1,port1)")
solutions.plot()

# ## Shut Down Electronics Desktop

h3d.close_desktop()

# All project files are saved in the folder ``temp_file.dir``. If you've run this example as a Jupyter notbook you
# can retrieve those project files. The following cell removes all temporary files, including the project folder.

# ## Cleanup
#
# All project files are saved in the folder ``temp_file.dir``. If you've run this example as a Jupyter notbook you
# can retrieve those project files. The following cell removes all temporary files, including the project folder.

time.sleep(3)
temp_folder.cleanup()<|MERGE_RESOLUTION|>--- conflicted
+++ resolved
@@ -1,6 +1,5 @@
 # # Setup EDB for Power Integrity Analysis
-# This example shows how to set up the electronics database (EDB) for power integrity analysis from a single
-# configuration file.
+# This example shows how to setup the electronics database (EDB) for power integrity analysis from a single configuration file.
 
 # ## Preparation
 # Import the required packages
@@ -14,16 +13,7 @@
 
 from pyaedt import Hfss3dLayout
 from pyaedt.downloads import download_file
-<<<<<<< HEAD
-=======
-
 from pyedb import Edb
-
-try:
-    from ansys.pyaedt.examples.constants import AEDT_VERSION
-except:
-    AEDT_VERSION = "2024.1"
->>>>>>> 3ce69063
 
 AEDT_VERSION = "2024.1"
 NG_MODE = False
@@ -175,7 +165,7 @@
 
 # ### Plot impedance
 
-solutions = h3d.post.get_solution_data(expressions="Z(port1,port1)")
+solutions = h3d.post.get_solution_data(expressions='Z(port1,port1)')
 solutions.plot()
 
 # ## Shut Down Electronics Desktop
