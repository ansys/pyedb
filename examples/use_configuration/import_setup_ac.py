# # Import Setup AC
<<<<<<< HEAD
# This example shows how to import SIwave, HFSS setups for AC analysis. In this example, we are going to 
# - Download an example board
=======
# This example shows how to import SIwave, HFSS setups for AC analysis. In this example, we are going to
# - Download a example board
>>>>>>> 2c29cc7f
# - Create a configuration file
#   - add setups
# - Import the configuration file

# ### Import the required packages

# +
import json
from pathlib import Path
import tempfile

from pyaedt.downloads import download_file

from pyedb import Edb

AEDT_VERSION = "2024.1"
NG_MODE = False

# -

# Download the example PCB data.

temp_folder = tempfile.TemporaryDirectory(suffix=".ansys")
file_edb = download_file(source="edb/ANSYS-HSD_V1.aedb", destination=temp_folder.name)

# ## Load example layout.

edbapp = Edb(file_edb, edbversion=AEDT_VERSION)

# ## Create an empty dictionary to host all configurations.

cfg = dict()

# ## Create an SIwave SYZ setup

# Keywords
#
# - **name**. Name of the setup.
# - **type**. Type of the analysis setup. Supported types are 'siwave_ac', 'siwave_dc', 'hfss'.
# - **pi_slider_position**. PI slider position. Supported values are from '0', '1', '2'. 0:speed, 1:balanced,
# 2:accuracy.
# - **freq_sweep**. List of frequency sweeps.
#   - **name**. Name of the sweep.
#   - **type**. Type of the sweep. Supported types are 'interpolation', 'discrete', 'broadband'.
#   - **frequencies**. Frequency distribution.
#     - **distribution**. Supported distributions are 'linear_count', 'linear_scale', 'log_scale'.
#     - **start**. Start frequency. Example, 1e6, "1MHz".
#     - **stop**. Stop frequency. Example, 1e9, "1GHz".
#     - **increment**.

siwave_setup = {
    "name": "siwave_1",
    "type": "siwave_ac",
    "pi_slider_position": 1,
    "freq_sweep": [
        {
            "name": "Sweep1",
            "type": "interpolation",
            "frequencies": [{"distribution": "log_scale", "start": 1e6, "stop": 1e9, "increment": 20}],
        }
    ],
}

# ## Create a HFSS setup

# Keywords
#
# - **name**. Name of the setup.
# - **type**. Type of the analysis setup. Supported types are 'siwave_ac', 'siwave_dc', 'hfss'.
# - **f_adapt**. Adaptive frequency.
# - **max_num_passes**. Maximum number of passes.
# - **max_mag_delta_s**. Convergence criteria delta S.
# - **mesh_operations**. Mesh operations.
#     - **name**. Name of the mesh operation.
#     - **type**. Type of the mesh operation. The supported types are 'base', 'length', 'skin_depth'.
#     - **max_length**. Maximum length of elements.
#     - **restrict_length**. Whether to restrict length of elements.
#     - **refine_inside**. Whether to turn on refine inside objects.
#     - **nets_layers_list**. {'layer_name':['net_name_1', 'net_name_2']}
# - **freq_sweep**. List of frequency sweeps.
#   - **name**. Name of the sweep.
#   - **type**. Type of the sweep. Supported types are 'interpolation', 'discrete', 'broadband'.
#   - **frequencies**. Frequency distribution.
#     - **distribution**. Supported distributions are 'linear_count', 'linear_scale', 'log_scale'.
#     - **start**. Start frequency. Example, 1e6, "1MHz".
#     - **stop**. Stop frequency. Example, 1e9, "1GHz".
#     - **increment**.

hfss_setup = {
    "name": "hfss_1",
    "type": "hfss",
    "f_adapt": "5GHz",
    "max_num_passes": 10,
    "max_mag_delta_s": 0.02,
    "mesh_operations": [
        {
            "name": "mop_1",
            "type": "length",
            "max_length": "3mm",
            "restrict_length": True,
            "refine_inside": False,
            "nets_layers_list": {"GND": ["1_Top", "16_Bottom"]},
        }
    ],
    "freq_sweep": [
        {
            "name": "Sweep1",
            "type": "interpolation",
            "frequencies": [{"distribution": "log_scale", "start": 1e6, "stop": 1e9, "increment": 20}],
        }
    ],
}

# ## Add setups in configuration

cfg["setups"] = [siwave_setup, hfss_setup]

# ## Write configuration into as json file

file_json = Path(temp_folder.name) / "edb_configuration.json"
with open(file_json, "w") as f:
    json.dump(cfg, f, indent=4, ensure_ascii=False)

# ## Import configuration into example layout

edbapp.configuration.load(config_file=file_json)
edbapp.configuration.run()

# ## Review

edbapp.setups

# ## Save EDB

edbapp.save()
print(f"EDB is saved to {edbapp.edbpath}")

# ## Close EDB

edbapp.close()<|MERGE_RESOLUTION|>--- conflicted
+++ resolved
@@ -1,11 +1,6 @@
 # # Import Setup AC
-<<<<<<< HEAD
-# This example shows how to import SIwave, HFSS setups for AC analysis. In this example, we are going to 
+# This example shows how to import SIwave, HFSS setups for AC analysis. In this example, we are going to
 # - Download an example board
-=======
-# This example shows how to import SIwave, HFSS setups for AC analysis. In this example, we are going to
-# - Download a example board
->>>>>>> 2c29cc7f
 # - Create a configuration file
 #   - add setups
 # - Import the configuration file
