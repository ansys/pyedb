name: GitHub CI
on:
  pull_request:
  workflow_dispatch:
  push:
    tags:
      - "*"
    branches:
      - main

env:
  ANSYSLMD_LICENSE_FILE: ${{ format('1055@{0}', secrets.LICENSE_SERVER) }}
  PYEDB_USE_DOTNET: '1'
  MAIN_PYTHON_VERSION: '3.10'
  PACKAGE_NAME: 'pyedb'
  DOCUMENTATION_CNAME: 'edb.docs.pyansys.com'
  IS_WORKFLOW_RUNNING: True
  ARTIFACTORY_VERSION: v242
  MEILISEARCH_API_KEY: ${{ secrets.MEILISEARCH_API_KEY }}
  MEILISEARCH_HOST_URL: ${{ vars.MEILISEARCH_HOST_URL }}
  MEILISEARCH_PUBLIC_API_KEY: ${{ secrets.MEILISEARCH_PUBLIC_API_KEY }}

concurrency:
  group: ${{ github.workflow }}-${{ github.ref }}
  cancel-in-progress: true

jobs:

<<<<<<< HEAD
  # doc-style:
  #   name: Documentation style check
  #   runs-on: ubuntu-latest
  #   steps:
  #     - name: Check documentation style
  #       uses: ansys/actions/doc-style@v5
  #       with:
  #         token: ${{ secrets.GITHUB_TOKEN }}
  #         vale-config: "doc/.vale.ini"
  #         vale-version: "2.29.6"

  # smoke-tests:
  #   name: Build and Smoke tests (${{ matrix.os }} | Python ${{ matrix.python-version }})
  #   runs-on: ${{ matrix.os }}
  #   strategy:
  #     fail-fast: false
  #     matrix:
  #       os: [ubuntu-latest, windows-latest]
  #       python-version: ['3.7', '3.8', '3.9', '3.10', '3.11']
  #       should-release:
  #         - ${{ github.event_name == 'push' && contains(github.ref, 'refs/tags') }}
  #   steps:
  #     - name: Build wheelhouse and perform smoke test
  #       uses: ansys/actions/build-wheelhouse@v5
  #       with:
  #         library-name: ${{ env.PACKAGE_NAME }}
  #         operating-system: ${{ matrix.os }}
  #         python-version: ${{ matrix.python-version }}

  #     - name: Import python package
  #       run: |
  #         python -c "import pyedb; from pyedb import __version__"

# # =================================================================================================
# # vvvvvvvvvvvvvvvvvvvvvvvvvvvvvv    RUNNING ON SELF-HOSTED RUNNER    vvvvvvvvvvvvvvvvvvvvvvvvvvvvvv
# # =================================================================================================

#   legacy-tests:
#     name: Test dotnet
#     runs-on: [ Windows, self-hosted, pyedb ]
#     steps:
#       - name: "Install Git and clone project"
#         uses: actions/checkout@v4

#       - name: "Set up Python"
#         uses: ansys/actions/_setup-python@v5
#         with:
#           python-version: ${{ env.MAIN_PYTHON_VERSION }}
#           use-cache: false

#       - name: Create Python venv
#         run: |
#           python -m venv .venv
#           . .venv\Scripts\Activate.ps1

#       - name: "Update pip"
#         run: |
#           . .venv\Scripts\Activate.ps1
#           python -m pip install -U pip

#       - name: "Install Python library and tests dependencies"
#         run: |
#           . .venv\Scripts\Activate.ps1
#           python -m pip install .[tests]

#       - name: "Executing legacy tests"
#         uses: nick-fields/retry@v3
#         with:
#           max_attempts: 3
#           retry_on: error
#           timeout_minutes: 10
#           command: |
#             . .venv\Scripts\Activate.ps1
#             pytest -m "legacy" -n auto --dist loadfile -v --cov

#       - name: "Create coverage files"
#         run: |
#           . .venv\Scripts\Activate.ps1
#           python -m coverage html -d .cov\legacy-html
#           python -m coverage xml -o .cov\legacy.xml

#       - name: Upload Coverage Results
#         if: always()
#         uses: actions/upload-artifact@v4
#         with:
#           path: .cov\legacy-html
#           name: html-legacy-coverage
#           retention-days: 7

#       - name: Upload coverage to Codecov
#         uses: codecov/codecov-action@v3
#         env:
#           CODECOV_TOKEN: ${{ secrets.CODECOV_TOKEN }}
#         with:
#           files: .cov/legacy.xml

# # =================================================================================================
# # vvvvvvvvvvvvvvvvvvvvvvvvvvvvvv    RUNNING ON SELF-HOSTED RUNNER    vvvvvvvvvvvvvvvvvvvvvvvvvvvvvv
# # =================================================================================================

#   test-pyaedt-main:
#     name: Testing PyAEDT main branch
#     if: github.event_name == 'push' && contains(github.ref, 'refs/tags')
#     needs: [smoke-tests]
#     runs-on: [ self-hosted, Windows, pyaedt ]
#     steps:
#       - name: Install Git and checkout project
#         uses: actions/checkout@v4

#       - name: Setup Python
#         uses: actions/setup-python@v5
#         with:
#           python-version: ${{ env.MAIN_PYTHON_VERSION }}

#       - name: Create Python venv
#         run: |
#           python -m venv .venv
#           . .venv\Scripts\Activate.ps1

#       - name: Update pip
#         run: |
#           . .venv\Scripts\Activate.ps1
#           python -m pip install -U pip

#       - name: Clone PyAEDT on main branch
#         uses: actions/checkout@v4
#         with:
#           repository: ansys/pyaedt
#           path: "external/pyaedt"
#           ref: "main"

#       - name: Install PyAEDT main branch version with its test dependencies
#         run: |
#           . .venv\Scripts\Activate.ps1
#           pip install --no-cache-dir external/pyaedt[tests]

#       - name: Install PyEDB
#         run: |
#           . .venv\Scripts\Activate.ps1
#           python -m pip install .

#       - name: Install CI dependencies (e.g. vtk-osmesa)
#         run: |
#           .venv\Scripts\Activate.ps1
#           # Uninstall conflicting dependencies
#           pip uninstall --yes vtk
#           pip install --extra-index-url https://wheels.vtk.org vtk-osmesa==9.2.20230527.dev0

#       - name: Run PyAEDT tests
#         uses: nick-fields/retry@v3
#         env:
#           PYTHONMALLOC: malloc
#         with:
#           max_attempts: 3
#           retry_on: error
#           timeout_minutes: 40
#           command: |
#             .venv\Scripts\Activate.ps1
#             pytest -n auto --dist loadfile --durations=50 -v external/pyaedt/_unittest

#       - name: Run PyAEDT solvers tests
#         uses: nick-fields/retry@v3
#         env:
#           PYTHONMALLOC: malloc
#         with:
#           max_attempts: 3
#           retry_on: error
#           timeout_minutes: 40
#           command: |
#             .venv\Scripts\Activate.ps1
#             pytest --durations=50 -v external/pyaedt/_unittest_solvers
=======
  check_title:
    name: Check PR title
    if: github.event_name == 'pull_request'
    runs-on: ubuntu-latest
    steps:
      - name: Get PR title
        env:
          REPOSITORY_OWNER: ${{ github.repository_owner }}
          REPOSITORY_NAME: ${{ github.event.repository.name }}
          PULL_REQUEST_NUMBER: ${{ github.event.number }}
        uses: actions/github-script@v7
        with:
          script: |
            const response = await github.graphql(`query {
              repository(owner: "${{ env.REPOSITORY_OWNER }}", name: "${{ env.REPOSITORY_NAME }}") {
                pullRequest(number: ${{ env.PULL_REQUEST_NUMBER }}) {
                  title
                }
              }
            }`)
            const title = response.repository.pullRequest.title;
            core.exportVariable('PR_TITLE', title);
      - name: Check PR title format
        run: |
          if ! [[ "${{ env.PR_TITLE }}" =~ ^(FEATURE:|REFACT:|IMPROVE:|TEST:|DOC:|MAINT:|FIX:|CHORE:|CI:).* ]]; then
            echo "ERROR: Pull Request title does not start with one of the valid prefixes: FEATURE:, REFACT:, IMPROVE:, TEST:, DOC:, MAINT:, FIX:, CHORE:, or CI:"
            exit 1
          fi

  doc-style:
    name: Documentation style check
    runs-on: ubuntu-latest
    steps:
      - name: Check documentation style
        uses: ansys/actions/doc-style@v5
        with:
          token: ${{ secrets.GITHUB_TOKEN }}
          vale-config: "doc/.vale.ini"
          vale-version: "2.29.6"

  smoke-tests:
    name: Build and Smoke tests (${{ matrix.os }} | Python ${{ matrix.python-version }})
    runs-on: ${{ matrix.os }}
    strategy:
      fail-fast: false
      matrix:
        os: [ubuntu-latest, windows-latest]
        python-version: ['3.8', '3.9', '3.10', '3.11']
        should-release:
          - ${{ github.event_name == 'push' && contains(github.ref, 'refs/tags') }}
    steps:
      - name: Build wheelhouse and perform smoke test
        uses: ansys/actions/build-wheelhouse@v5
        with:
          library-name: ${{ env.PACKAGE_NAME }}
          operating-system: ${{ matrix.os }}
          python-version: ${{ matrix.python-version }}

      - name: Import python package
        run: |
          python -c "import pyedb; from pyedb import __version__"

# =================================================================================================
# vvvvvvvvvvvvvvvvvvvvvvvvvvvvvv    RUNNING ON SELF-HOSTED RUNNER    vvvvvvvvvvvvvvvvvvvvvvvvvvvvvv
# =================================================================================================

  legacy-tests:
    name: Test dotnet
    runs-on: [ Windows, self-hosted, pyedb ]
    steps:
      - name: "Install Git and clone project"
        uses: actions/checkout@v4

      # Revert to previous verison due too setup-python#819
      - name: "Set up Python"
        uses: actions/setup-python@v4
        with:
          python-version: ${{ env.MAIN_PYTHON_VERSION }}

      - name: Create Python venv
        run: |
          python -m venv .venv
          . .venv\Scripts\Activate.ps1

      - name: "Update pip"
        run: |
          . .venv\Scripts\Activate.ps1
          python -m pip install -U pip

      - name: "Install Python library and tests dependencies"
        run: |
          . .venv\Scripts\Activate.ps1
          python -m pip install .[tests]

      - name: "Executing legacy tests"
        uses: nick-fields/retry@v3
        with:
          max_attempts: 3
          retry_on: error
          timeout_minutes: 15
          command: |
            . .venv\Scripts\Activate.ps1
            pytest -m "legacy" -n auto --dist loadfile -v --cov

      - name: "Create coverage files"
        run: |
          . .venv\Scripts\Activate.ps1
          python -m coverage html -d .cov\legacy-html
          python -m coverage xml -o .cov\legacy.xml

      - name: Upload Coverage Results
        if: always()
        uses: actions/upload-artifact@v4
        with:
          path: .cov\legacy-html
          name: html-legacy-coverage
          retention-days: 7

      - name: Upload coverage to Codecov
        uses: codecov/codecov-action@v3
        env:
          CODECOV_TOKEN: ${{ secrets.CODECOV_TOKEN }}
        with:
          files: .cov/legacy.xml

# =================================================================================================
# vvvvvvvvvvvvvvvvvvvvvvvvvvvvvv    RUNNING ON SELF-HOSTED RUNNER    vvvvvvvvvvvvvvvvvvvvvvvvvvvvvv
# =================================================================================================

  test-pyaedt-main:
    name: Testing PyAEDT main branch
    if: github.event_name == 'push' && contains(github.ref, 'refs/tags')
    needs: [smoke-tests]
    runs-on: [ self-hosted, Windows, pyaedt ]
    steps:
      - name: Install Git and checkout project
        uses: actions/checkout@v4

      # Revert to previous verison due too setup-python#819
      - name: Setup Python
        uses: actions/setup-python@v4
        with:
          python-version: ${{ env.MAIN_PYTHON_VERSION }}

      - name: Create Python venv
        run: |
          python -m venv .venv
          . .venv\Scripts\Activate.ps1

      - name: Update pip
        run: |
          . .venv\Scripts\Activate.ps1
          python -m pip install -U pip

      - name: Clone PyAEDT on main branch
        uses: actions/checkout@v4
        with:
          repository: ansys/pyaedt
          path: "external/pyaedt"
          ref: "main"

      - name: Install PyAEDT main branch version with its test dependencies
        run: |
          . .venv\Scripts\Activate.ps1
          pip install --no-cache-dir external/pyaedt[tests]

      - name: Install PyEDB
        run: |
          . .venv\Scripts\Activate.ps1
          python -m pip install .

      - name: Install CI dependencies (e.g. vtk-osmesa)
        run: |
          .venv\Scripts\Activate.ps1
          # Uninstall conflicting dependencies
          pip uninstall --yes vtk
          pip install --extra-index-url https://wheels.vtk.org vtk-osmesa==9.2.20230527.dev0

      - name: Run PyAEDT tests
        uses: nick-fields/retry@v3
        env:
          PYTHONMALLOC: malloc
        with:
          max_attempts: 3
          retry_on: error
          timeout_minutes: 40
          command: |
            .venv\Scripts\Activate.ps1
            pytest -n auto --dist loadfile --durations=50 -v external/pyaedt/_unittest

      - name: Run PyAEDT solvers tests
        uses: nick-fields/retry@v3
        env:
          PYTHONMALLOC: malloc
        with:
          max_attempts: 3
          retry_on: error
          timeout_minutes: 40
          command: |
            .venv\Scripts\Activate.ps1
            pytest --durations=50 -v external/pyaedt/_unittest_solvers
>>>>>>> 1fc912a1

# =================================================================================================
# vvvvvvvvvvvvvvvvvvvvvvvvvvvvvv    RUNNING ON SELF-HOSTED RUNNER    vvvvvvvvvvvvvvvvvvvvvvvvvvvvvv
# =================================================================================================

  docs-build:
    name: Build documentation
    runs-on: [ Windows, self-hosted, pyedb ]
    # runs-on: windows-latest
    timeout-minutes: 480
    steps:
      - name: Run doc build action
        uses: SMoraisAnsys/actions/doc-build@feat/doc-build-os-compatible
        with:
          python-version: ${{ env.MAIN_PYTHON_VERSION }}
          check-links: false
          
      # - name: Add assets to HTML docs
      #   run: |
      #     zip -r documentation-html.zip .\doc\_build\html
      #     mv documentation-html.zip .\doc\_build\html\_static\assets\download\
      #     cp doc/_build/latex/ansys-edb.pdf .\doc\_build\html\_static\assets\download\

      # - name: Upload HTML Documentation artifact
      #   uses: actions/upload-artifact@v4
      #   with:
      #     name: documentation-html
      #     path: doc/_build/html
      #     retention-days: 1

      # - name: Upload PDF Documentation artifact
      #   uses: actions/upload-artifact@v4
      #   with:
      #     name: documentation-pdf
      #     path: doc/_build/latex/pyedb*.pdf
      #     retention-days: 7

  # package:
  #   name: Package library
  #   needs: [legacy-tests, docs-build]
  #   runs-on: ubuntu-latest
  #   steps:
  #     - name: Build library source and wheel artifacts
  #       uses: ansys/actions/build-library@v5
  #       with:
  #         library-name: ${{ env.PACKAGE_NAME }}
  #         python-version: ${{ env.MAIN_PYTHON_VERSION }}

  # release:
  #   name: Release project
  #   if: github.event_name == 'push' && contains(github.ref, 'refs/tags')
  #   needs: [package]
  #   runs-on: ubuntu-latest
  #   steps:
  #     - name: Release to the public PyPI repository
  #       uses: ansys/actions/release-pypi-public@v5
  #       with:
  #         library-name: ${{ env.PACKAGE_NAME }}
  #         twine-username: "__token__"
  #         twine-token: ${{ secrets.PYPI_TOKEN }}

  #     - name: Release to GitHub
  #       uses: ansys/actions/release-github@v5
  #       with:
  #         library-name: ${{ env.PACKAGE_NAME }}

  # upload-dev-docs:
  #   name: Upload dev documentation
  #   if: github.ref == 'refs/heads/main'
  #   runs-on: ubuntu-latest
  #   needs: [package]
  #   steps:
  #     - name: Deploy the latest documentation
  #       uses: ansys/actions/doc-deploy-dev@v5
  #       with:
  #         cname: ${{ env.DOCUMENTATION_CNAME }}
  #         token: ${{ secrets.GITHUB_TOKEN }}

  # doc-index-dev:
  #   name: "Deploy dev index docs"
  #   if: github.ref == 'refs/heads/main'
  #   runs-on: ubuntu-latest
  #   needs: upload-dev-docs
  #   steps:
  #     - name: "Deploy the latest documentation index"
  #       uses: ansys/actions/doc-deploy-index@v5
  #       with:
  #         cname: ${{ env.DOCUMENTATION_CNAME }}/version/dev
  #         index-name: pyedb-vdev
  #         host-url: ${{ env.MEILISEARCH_HOST_URL }}
  #         api-key: ${{ env.MEILISEARCH_API_KEY }}
  #         python-version: ${{ env.MAIN_PYTHON_VERSION }}

  # upload-docs-release:
  #   name: Upload release documentation
  #   if: github.event_name == 'push' && contains(github.ref, 'refs/tags')
  #   runs-on: ubuntu-latest
  #   needs: [release]
  #   steps:
  #     - name: Deploy the stable documentation
  #       uses: ansys/actions/doc-deploy-stable@v5
  #       with:
  #         cname: ${{ env.DOCUMENTATION_CNAME }}
  #         token: ${{ secrets.GITHUB_TOKEN }}

  # doc-index-stable:
  #   name: "Deploy stable docs index"
  #   runs-on: ubuntu-latest
  #   needs: upload-docs-release
  #   steps:
  #     - name: "Install Git and clone project"
  #       uses: actions/checkout@v4

  #     - name: "Install the package requirements"
  #       run: pip install -e .

  #     - name: "Get the version to PyMeilisearch"
  #       run: |
  #         VERSION=$(python -c "from pyedb import __version__; print('.'.join(__version__.split('.')[:2]))")
  #         VERSION_MEILI=$(python -c "from pyedb import __version__; print('-'.join(__version__.split('.')[:2]))")
  #         echo "Calculated VERSION: $VERSION"
  #         echo "Calculated VERSION_MEILI: $VERSION_MEILI"
  #         echo "VERSION=$VERSION" >> $GITHUB_ENV
  #         echo "VERSION_MEILI=$VERSION_MEILI" >> $GITHUB_ENV

  #     - name: "Deploy the latest documentation index"
  #       uses: ansys/actions/doc-deploy-index@v5
  #       with:
  #         cname: ${{ env.DOCUMENTATION_CNAME }}/version/${{ env.VERSION }}
  #         index-name: pyedb-v${{ env.VERSION_MEILI }}
  #         host-url: ${{ env.MEILISEARCH_HOST_URL }}
  #         api-key: ${{ env.MEILISEARCH_API_KEY }}
  #         python-version: ${{ env.MAIN_PYTHON_VERSION }}
<|MERGE_RESOLUTION|>--- conflicted
+++ resolved
@@ -26,382 +26,6 @@
 
 jobs:
 
-<<<<<<< HEAD
-  # doc-style:
-  #   name: Documentation style check
-  #   runs-on: ubuntu-latest
-  #   steps:
-  #     - name: Check documentation style
-  #       uses: ansys/actions/doc-style@v5
-  #       with:
-  #         token: ${{ secrets.GITHUB_TOKEN }}
-  #         vale-config: "doc/.vale.ini"
-  #         vale-version: "2.29.6"
-
-  # smoke-tests:
-  #   name: Build and Smoke tests (${{ matrix.os }} | Python ${{ matrix.python-version }})
-  #   runs-on: ${{ matrix.os }}
-  #   strategy:
-  #     fail-fast: false
-  #     matrix:
-  #       os: [ubuntu-latest, windows-latest]
-  #       python-version: ['3.7', '3.8', '3.9', '3.10', '3.11']
-  #       should-release:
-  #         - ${{ github.event_name == 'push' && contains(github.ref, 'refs/tags') }}
-  #   steps:
-  #     - name: Build wheelhouse and perform smoke test
-  #       uses: ansys/actions/build-wheelhouse@v5
-  #       with:
-  #         library-name: ${{ env.PACKAGE_NAME }}
-  #         operating-system: ${{ matrix.os }}
-  #         python-version: ${{ matrix.python-version }}
-
-  #     - name: Import python package
-  #       run: |
-  #         python -c "import pyedb; from pyedb import __version__"
-
-# # =================================================================================================
-# # vvvvvvvvvvvvvvvvvvvvvvvvvvvvvv    RUNNING ON SELF-HOSTED RUNNER    vvvvvvvvvvvvvvvvvvvvvvvvvvvvvv
-# # =================================================================================================
-
-#   legacy-tests:
-#     name: Test dotnet
-#     runs-on: [ Windows, self-hosted, pyedb ]
-#     steps:
-#       - name: "Install Git and clone project"
-#         uses: actions/checkout@v4
-
-#       - name: "Set up Python"
-#         uses: ansys/actions/_setup-python@v5
-#         with:
-#           python-version: ${{ env.MAIN_PYTHON_VERSION }}
-#           use-cache: false
-
-#       - name: Create Python venv
-#         run: |
-#           python -m venv .venv
-#           . .venv\Scripts\Activate.ps1
-
-#       - name: "Update pip"
-#         run: |
-#           . .venv\Scripts\Activate.ps1
-#           python -m pip install -U pip
-
-#       - name: "Install Python library and tests dependencies"
-#         run: |
-#           . .venv\Scripts\Activate.ps1
-#           python -m pip install .[tests]
-
-#       - name: "Executing legacy tests"
-#         uses: nick-fields/retry@v3
-#         with:
-#           max_attempts: 3
-#           retry_on: error
-#           timeout_minutes: 10
-#           command: |
-#             . .venv\Scripts\Activate.ps1
-#             pytest -m "legacy" -n auto --dist loadfile -v --cov
-
-#       - name: "Create coverage files"
-#         run: |
-#           . .venv\Scripts\Activate.ps1
-#           python -m coverage html -d .cov\legacy-html
-#           python -m coverage xml -o .cov\legacy.xml
-
-#       - name: Upload Coverage Results
-#         if: always()
-#         uses: actions/upload-artifact@v4
-#         with:
-#           path: .cov\legacy-html
-#           name: html-legacy-coverage
-#           retention-days: 7
-
-#       - name: Upload coverage to Codecov
-#         uses: codecov/codecov-action@v3
-#         env:
-#           CODECOV_TOKEN: ${{ secrets.CODECOV_TOKEN }}
-#         with:
-#           files: .cov/legacy.xml
-
-# # =================================================================================================
-# # vvvvvvvvvvvvvvvvvvvvvvvvvvvvvv    RUNNING ON SELF-HOSTED RUNNER    vvvvvvvvvvvvvvvvvvvvvvvvvvvvvv
-# # =================================================================================================
-
-#   test-pyaedt-main:
-#     name: Testing PyAEDT main branch
-#     if: github.event_name == 'push' && contains(github.ref, 'refs/tags')
-#     needs: [smoke-tests]
-#     runs-on: [ self-hosted, Windows, pyaedt ]
-#     steps:
-#       - name: Install Git and checkout project
-#         uses: actions/checkout@v4
-
-#       - name: Setup Python
-#         uses: actions/setup-python@v5
-#         with:
-#           python-version: ${{ env.MAIN_PYTHON_VERSION }}
-
-#       - name: Create Python venv
-#         run: |
-#           python -m venv .venv
-#           . .venv\Scripts\Activate.ps1
-
-#       - name: Update pip
-#         run: |
-#           . .venv\Scripts\Activate.ps1
-#           python -m pip install -U pip
-
-#       - name: Clone PyAEDT on main branch
-#         uses: actions/checkout@v4
-#         with:
-#           repository: ansys/pyaedt
-#           path: "external/pyaedt"
-#           ref: "main"
-
-#       - name: Install PyAEDT main branch version with its test dependencies
-#         run: |
-#           . .venv\Scripts\Activate.ps1
-#           pip install --no-cache-dir external/pyaedt[tests]
-
-#       - name: Install PyEDB
-#         run: |
-#           . .venv\Scripts\Activate.ps1
-#           python -m pip install .
-
-#       - name: Install CI dependencies (e.g. vtk-osmesa)
-#         run: |
-#           .venv\Scripts\Activate.ps1
-#           # Uninstall conflicting dependencies
-#           pip uninstall --yes vtk
-#           pip install --extra-index-url https://wheels.vtk.org vtk-osmesa==9.2.20230527.dev0
-
-#       - name: Run PyAEDT tests
-#         uses: nick-fields/retry@v3
-#         env:
-#           PYTHONMALLOC: malloc
-#         with:
-#           max_attempts: 3
-#           retry_on: error
-#           timeout_minutes: 40
-#           command: |
-#             .venv\Scripts\Activate.ps1
-#             pytest -n auto --dist loadfile --durations=50 -v external/pyaedt/_unittest
-
-#       - name: Run PyAEDT solvers tests
-#         uses: nick-fields/retry@v3
-#         env:
-#           PYTHONMALLOC: malloc
-#         with:
-#           max_attempts: 3
-#           retry_on: error
-#           timeout_minutes: 40
-#           command: |
-#             .venv\Scripts\Activate.ps1
-#             pytest --durations=50 -v external/pyaedt/_unittest_solvers
-=======
-  check_title:
-    name: Check PR title
-    if: github.event_name == 'pull_request'
-    runs-on: ubuntu-latest
-    steps:
-      - name: Get PR title
-        env:
-          REPOSITORY_OWNER: ${{ github.repository_owner }}
-          REPOSITORY_NAME: ${{ github.event.repository.name }}
-          PULL_REQUEST_NUMBER: ${{ github.event.number }}
-        uses: actions/github-script@v7
-        with:
-          script: |
-            const response = await github.graphql(`query {
-              repository(owner: "${{ env.REPOSITORY_OWNER }}", name: "${{ env.REPOSITORY_NAME }}") {
-                pullRequest(number: ${{ env.PULL_REQUEST_NUMBER }}) {
-                  title
-                }
-              }
-            }`)
-            const title = response.repository.pullRequest.title;
-            core.exportVariable('PR_TITLE', title);
-      - name: Check PR title format
-        run: |
-          if ! [[ "${{ env.PR_TITLE }}" =~ ^(FEATURE:|REFACT:|IMPROVE:|TEST:|DOC:|MAINT:|FIX:|CHORE:|CI:).* ]]; then
-            echo "ERROR: Pull Request title does not start with one of the valid prefixes: FEATURE:, REFACT:, IMPROVE:, TEST:, DOC:, MAINT:, FIX:, CHORE:, or CI:"
-            exit 1
-          fi
-
-  doc-style:
-    name: Documentation style check
-    runs-on: ubuntu-latest
-    steps:
-      - name: Check documentation style
-        uses: ansys/actions/doc-style@v5
-        with:
-          token: ${{ secrets.GITHUB_TOKEN }}
-          vale-config: "doc/.vale.ini"
-          vale-version: "2.29.6"
-
-  smoke-tests:
-    name: Build and Smoke tests (${{ matrix.os }} | Python ${{ matrix.python-version }})
-    runs-on: ${{ matrix.os }}
-    strategy:
-      fail-fast: false
-      matrix:
-        os: [ubuntu-latest, windows-latest]
-        python-version: ['3.8', '3.9', '3.10', '3.11']
-        should-release:
-          - ${{ github.event_name == 'push' && contains(github.ref, 'refs/tags') }}
-    steps:
-      - name: Build wheelhouse and perform smoke test
-        uses: ansys/actions/build-wheelhouse@v5
-        with:
-          library-name: ${{ env.PACKAGE_NAME }}
-          operating-system: ${{ matrix.os }}
-          python-version: ${{ matrix.python-version }}
-
-      - name: Import python package
-        run: |
-          python -c "import pyedb; from pyedb import __version__"
-
-# =================================================================================================
-# vvvvvvvvvvvvvvvvvvvvvvvvvvvvvv    RUNNING ON SELF-HOSTED RUNNER    vvvvvvvvvvvvvvvvvvvvvvvvvvvvvv
-# =================================================================================================
-
-  legacy-tests:
-    name: Test dotnet
-    runs-on: [ Windows, self-hosted, pyedb ]
-    steps:
-      - name: "Install Git and clone project"
-        uses: actions/checkout@v4
-
-      # Revert to previous verison due too setup-python#819
-      - name: "Set up Python"
-        uses: actions/setup-python@v4
-        with:
-          python-version: ${{ env.MAIN_PYTHON_VERSION }}
-
-      - name: Create Python venv
-        run: |
-          python -m venv .venv
-          . .venv\Scripts\Activate.ps1
-
-      - name: "Update pip"
-        run: |
-          . .venv\Scripts\Activate.ps1
-          python -m pip install -U pip
-
-      - name: "Install Python library and tests dependencies"
-        run: |
-          . .venv\Scripts\Activate.ps1
-          python -m pip install .[tests]
-
-      - name: "Executing legacy tests"
-        uses: nick-fields/retry@v3
-        with:
-          max_attempts: 3
-          retry_on: error
-          timeout_minutes: 15
-          command: |
-            . .venv\Scripts\Activate.ps1
-            pytest -m "legacy" -n auto --dist loadfile -v --cov
-
-      - name: "Create coverage files"
-        run: |
-          . .venv\Scripts\Activate.ps1
-          python -m coverage html -d .cov\legacy-html
-          python -m coverage xml -o .cov\legacy.xml
-
-      - name: Upload Coverage Results
-        if: always()
-        uses: actions/upload-artifact@v4
-        with:
-          path: .cov\legacy-html
-          name: html-legacy-coverage
-          retention-days: 7
-
-      - name: Upload coverage to Codecov
-        uses: codecov/codecov-action@v3
-        env:
-          CODECOV_TOKEN: ${{ secrets.CODECOV_TOKEN }}
-        with:
-          files: .cov/legacy.xml
-
-# =================================================================================================
-# vvvvvvvvvvvvvvvvvvvvvvvvvvvvvv    RUNNING ON SELF-HOSTED RUNNER    vvvvvvvvvvvvvvvvvvvvvvvvvvvvvv
-# =================================================================================================
-
-  test-pyaedt-main:
-    name: Testing PyAEDT main branch
-    if: github.event_name == 'push' && contains(github.ref, 'refs/tags')
-    needs: [smoke-tests]
-    runs-on: [ self-hosted, Windows, pyaedt ]
-    steps:
-      - name: Install Git and checkout project
-        uses: actions/checkout@v4
-
-      # Revert to previous verison due too setup-python#819
-      - name: Setup Python
-        uses: actions/setup-python@v4
-        with:
-          python-version: ${{ env.MAIN_PYTHON_VERSION }}
-
-      - name: Create Python venv
-        run: |
-          python -m venv .venv
-          . .venv\Scripts\Activate.ps1
-
-      - name: Update pip
-        run: |
-          . .venv\Scripts\Activate.ps1
-          python -m pip install -U pip
-
-      - name: Clone PyAEDT on main branch
-        uses: actions/checkout@v4
-        with:
-          repository: ansys/pyaedt
-          path: "external/pyaedt"
-          ref: "main"
-
-      - name: Install PyAEDT main branch version with its test dependencies
-        run: |
-          . .venv\Scripts\Activate.ps1
-          pip install --no-cache-dir external/pyaedt[tests]
-
-      - name: Install PyEDB
-        run: |
-          . .venv\Scripts\Activate.ps1
-          python -m pip install .
-
-      - name: Install CI dependencies (e.g. vtk-osmesa)
-        run: |
-          .venv\Scripts\Activate.ps1
-          # Uninstall conflicting dependencies
-          pip uninstall --yes vtk
-          pip install --extra-index-url https://wheels.vtk.org vtk-osmesa==9.2.20230527.dev0
-
-      - name: Run PyAEDT tests
-        uses: nick-fields/retry@v3
-        env:
-          PYTHONMALLOC: malloc
-        with:
-          max_attempts: 3
-          retry_on: error
-          timeout_minutes: 40
-          command: |
-            .venv\Scripts\Activate.ps1
-            pytest -n auto --dist loadfile --durations=50 -v external/pyaedt/_unittest
-
-      - name: Run PyAEDT solvers tests
-        uses: nick-fields/retry@v3
-        env:
-          PYTHONMALLOC: malloc
-        with:
-          max_attempts: 3
-          retry_on: error
-          timeout_minutes: 40
-          command: |
-            .venv\Scripts\Activate.ps1
-            pytest --durations=50 -v external/pyaedt/_unittest_solvers
->>>>>>> 1fc912a1
-
 # =================================================================================================
 # vvvvvvvvvvvvvvvvvvvvvvvvvvvvvv    RUNNING ON SELF-HOSTED RUNNER    vvvvvvvvvvvvvvvvvvvvvvvvvvvvvv
 # =================================================================================================
@@ -413,124 +37,8 @@
     timeout-minutes: 480
     steps:
       - name: Run doc build action
-        uses: SMoraisAnsys/actions/doc-build@feat/doc-build-os-compatible
+        uses: ansys/actions/doc-build@feat/doc-build-os-compatible
         with:
           python-version: ${{ env.MAIN_PYTHON_VERSION }}
           check-links: false
-          
-      # - name: Add assets to HTML docs
-      #   run: |
-      #     zip -r documentation-html.zip .\doc\_build\html
-      #     mv documentation-html.zip .\doc\_build\html\_static\assets\download\
-      #     cp doc/_build/latex/ansys-edb.pdf .\doc\_build\html\_static\assets\download\
-
-      # - name: Upload HTML Documentation artifact
-      #   uses: actions/upload-artifact@v4
-      #   with:
-      #     name: documentation-html
-      #     path: doc/_build/html
-      #     retention-days: 1
-
-      # - name: Upload PDF Documentation artifact
-      #   uses: actions/upload-artifact@v4
-      #   with:
-      #     name: documentation-pdf
-      #     path: doc/_build/latex/pyedb*.pdf
-      #     retention-days: 7
-
-  # package:
-  #   name: Package library
-  #   needs: [legacy-tests, docs-build]
-  #   runs-on: ubuntu-latest
-  #   steps:
-  #     - name: Build library source and wheel artifacts
-  #       uses: ansys/actions/build-library@v5
-  #       with:
-  #         library-name: ${{ env.PACKAGE_NAME }}
-  #         python-version: ${{ env.MAIN_PYTHON_VERSION }}
-
-  # release:
-  #   name: Release project
-  #   if: github.event_name == 'push' && contains(github.ref, 'refs/tags')
-  #   needs: [package]
-  #   runs-on: ubuntu-latest
-  #   steps:
-  #     - name: Release to the public PyPI repository
-  #       uses: ansys/actions/release-pypi-public@v5
-  #       with:
-  #         library-name: ${{ env.PACKAGE_NAME }}
-  #         twine-username: "__token__"
-  #         twine-token: ${{ secrets.PYPI_TOKEN }}
-
-  #     - name: Release to GitHub
-  #       uses: ansys/actions/release-github@v5
-  #       with:
-  #         library-name: ${{ env.PACKAGE_NAME }}
-
-  # upload-dev-docs:
-  #   name: Upload dev documentation
-  #   if: github.ref == 'refs/heads/main'
-  #   runs-on: ubuntu-latest
-  #   needs: [package]
-  #   steps:
-  #     - name: Deploy the latest documentation
-  #       uses: ansys/actions/doc-deploy-dev@v5
-  #       with:
-  #         cname: ${{ env.DOCUMENTATION_CNAME }}
-  #         token: ${{ secrets.GITHUB_TOKEN }}
-
-  # doc-index-dev:
-  #   name: "Deploy dev index docs"
-  #   if: github.ref == 'refs/heads/main'
-  #   runs-on: ubuntu-latest
-  #   needs: upload-dev-docs
-  #   steps:
-  #     - name: "Deploy the latest documentation index"
-  #       uses: ansys/actions/doc-deploy-index@v5
-  #       with:
-  #         cname: ${{ env.DOCUMENTATION_CNAME }}/version/dev
-  #         index-name: pyedb-vdev
-  #         host-url: ${{ env.MEILISEARCH_HOST_URL }}
-  #         api-key: ${{ env.MEILISEARCH_API_KEY }}
-  #         python-version: ${{ env.MAIN_PYTHON_VERSION }}
-
-  # upload-docs-release:
-  #   name: Upload release documentation
-  #   if: github.event_name == 'push' && contains(github.ref, 'refs/tags')
-  #   runs-on: ubuntu-latest
-  #   needs: [release]
-  #   steps:
-  #     - name: Deploy the stable documentation
-  #       uses: ansys/actions/doc-deploy-stable@v5
-  #       with:
-  #         cname: ${{ env.DOCUMENTATION_CNAME }}
-  #         token: ${{ secrets.GITHUB_TOKEN }}
-
-  # doc-index-stable:
-  #   name: "Deploy stable docs index"
-  #   runs-on: ubuntu-latest
-  #   needs: upload-docs-release
-  #   steps:
-  #     - name: "Install Git and clone project"
-  #       uses: actions/checkout@v4
-
-  #     - name: "Install the package requirements"
-  #       run: pip install -e .
-
-  #     - name: "Get the version to PyMeilisearch"
-  #       run: |
-  #         VERSION=$(python -c "from pyedb import __version__; print('.'.join(__version__.split('.')[:2]))")
-  #         VERSION_MEILI=$(python -c "from pyedb import __version__; print('-'.join(__version__.split('.')[:2]))")
-  #         echo "Calculated VERSION: $VERSION"
-  #         echo "Calculated VERSION_MEILI: $VERSION_MEILI"
-  #         echo "VERSION=$VERSION" >> $GITHUB_ENV
-  #         echo "VERSION_MEILI=$VERSION_MEILI" >> $GITHUB_ENV
-
-  #     - name: "Deploy the latest documentation index"
-  #       uses: ansys/actions/doc-deploy-index@v5
-  #       with:
-  #         cname: ${{ env.DOCUMENTATION_CNAME }}/version/${{ env.VERSION }}
-  #         index-name: pyedb-v${{ env.VERSION_MEILI }}
-  #         host-url: ${{ env.MEILISEARCH_HOST_URL }}
-  #         api-key: ${{ env.MEILISEARCH_API_KEY }}
-  #         python-version: ${{ env.MAIN_PYTHON_VERSION }}
+          