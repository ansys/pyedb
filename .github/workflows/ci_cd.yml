--- conflicted
+++ resolved
@@ -11,12 +11,8 @@
 env:
   ANSYSLMD_LICENSE_FILE: ${{ format('1055@{0}', secrets.LICENSE_SERVER) }}
   PYEDB_USE_DOTNET: '1'
-<<<<<<< HEAD
   MAIN_PYTHON_VERSION: '3.11'
-=======
   PYEDB_CI_NO_DISPLAY: '1'
-  MAIN_PYTHON_VERSION: '3.10'
->>>>>>> dda27c48
   PACKAGE_NAME: 'pyedb'
   DOCUMENTATION_CNAME: 'edb.docs.pyansys.com'
   MEILISEARCH_API_KEY: ${{ secrets.MEILISEARCH_API_KEY }}
@@ -87,11 +83,7 @@
 
       # Revert to previous verison due too setup-python#819
       - name: "Set up Python"
-<<<<<<< HEAD
         uses: actions/setup-python@main
-=======
-        uses: actions/setup-python@v4
->>>>>>> dda27c48
         with:
           python-version: ${{ env.MAIN_PYTHON_VERSION }}
 
@@ -231,11 +223,7 @@
 
       # Revert to previous verison due too setup-python#819
       - name: "Set up Python"
-<<<<<<< HEAD
         uses: actions/setup-python@main
-=======
-        uses: actions/setup-python@v4
->>>>>>> dda27c48
         with:
           python-version: ${{ env.MAIN_PYTHON_VERSION }}
 
