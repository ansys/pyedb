name: GitHub CI
on:
  pull_request:
  workflow_dispatch:
  push:
    tags:
      - "*"
    branches:
      - main

env:
  ANSYSLMD_LICENSE_FILE: ${{ format('1055@{0}', secrets.LICENSE_SERVER) }}
  PYEDB_USE_DOTNET: '1'
  PYEDB_CI_NO_DISPLAY: '1'
  MAIN_PYTHON_VERSION: '3.10'
  PACKAGE_NAME: 'pyedb'
  DOCUMENTATION_CNAME: 'edb.docs.pyansys.com'
  MEILISEARCH_API_KEY: ${{ secrets.MEILISEARCH_API_KEY }}
  MEILISEARCH_HOST_URL: ${{ vars.MEILISEARCH_HOST_URL }}
  MEILISEARCH_PUBLIC_API_KEY: ${{ secrets.MEILISEARCH_PUBLIC_API_KEY }}
  ON_CI: True


concurrency:
  group: ${{ github.workflow }}-${{ github.ref }}
  cancel-in-progress: true

jobs:

  pr-title:
    if: github.event_name == 'pull_request'
    name: Check the title of the pull request
    runs-on: ubuntu-latest
    steps:
      - name: Check the title of the pull request
        uses: ansys/actions/check-pr-title@v8
        with:
          token: ${{ secrets.GITHUB_TOKEN }}
          use-upper-case: true

  doc-style:
    name: Documentation style check
    runs-on: ubuntu-latest
    steps:
      - name: Check documentation style
        uses: ansys/actions/doc-style@v8
        with:
          token: ${{ secrets.GITHUB_TOKEN }}

  smoke-tests:
    name: Build and Smoke tests (${{ matrix.os }} | Python ${{ matrix.python-version }})
    runs-on: ${{ matrix.os }}
    strategy:
      fail-fast: false
      matrix:
        os: [ubuntu-latest, windows-latest]
        python-version: ['3.8', '3.9', '3.10', '3.11']
        should-release:
          - ${{ github.event_name == 'push' && contains(github.ref, 'refs/tags') }}
    steps:
      - name: Build wheelhouse and perform smoke test
        uses: ansys/actions/build-wheelhouse@v7
        with:
          library-name: ${{ env.PACKAGE_NAME }}
          operating-system: ${{ matrix.os }}
          python-version: ${{ matrix.python-version }}

      - name: Import python package
        run: |
          python -c "import pyedb; from pyedb import __version__"


# =================================================================================================
# vvvvvvvvvvvvvvvvvvvvvvvvvvvvvv    RUNNING ON SELF-HOSTED RUNNER    vvvvvvvvvvvvvvvvvvvvvvvvvvvvvv
# =================================================================================================

  test-pyaedt-main-windows:
    name: Testing PyAEDT main branch (Windows)
    needs: [smoke-tests]
    runs-on: [ self-hosted, Windows, pyaedt ]
    steps:
      - name: Install Git and checkout project
        uses: actions/checkout@v4

      - name: Setup Python
        uses: actions/setup-python@v5
        with:
          python-version: ${{ env.MAIN_PYTHON_VERSION }}

      - name: Create Python venv
        run: |
          python -m venv .venv
          . .venv\Scripts\Activate.ps1

      - name: Update pip
        run: |
          . .venv\Scripts\Activate.ps1
          python -m pip install -U pip

      - name: Clone PyAEDT on main branch
        uses: actions/checkout@v4
        with:
          repository: ansys/pyaedt
          path: "external/pyaedt"
          ref: "main"

      - name: Install PyAEDT main branch version with its test dependencies
        run: |
          . .venv\Scripts\Activate.ps1
          pip install --no-cache-dir external/pyaedt[tests]

      - name: Install PyEDB
        run: |
          . .venv\Scripts\Activate.ps1
          python -m pip install .

      - name: Install CI dependencies (e.g. vtk-osmesa)
        run: |
          .venv\Scripts\Activate.ps1
          # Uninstall conflicting dependencies
          pip uninstall --yes vtk
          pip install --extra-index-url https://wheels.vtk.org vtk-osmesa

      - name: Run PyAEDT tests
        uses: nick-fields/retry@v3
        env:
          PYTHONMALLOC: malloc
        with:
          max_attempts: 3
          retry_on: error
          timeout_minutes: 40
          command: |
            .venv\Scripts\Activate.ps1
            pytest -n auto --dist loadfile --durations=50 -v external/pyaedt/tests/system/general/

      - name: Run PyAEDT solvers tests
        uses: nick-fields/retry@v3
        env:
          PYTHONMALLOC: malloc
        with:
          max_attempts: 3
          retry_on: error
          timeout_minutes: 40
          command: |
            .venv\Scripts\Activate.ps1
            pytest --durations=50 -v external/pyaedt/tests/system/solvers/test_45_workflows.py
            pytest --durations=50 -v external/pyaedt/tests/system/solvers --deselect=tests/system/solvers/test_45_workflows.py
            pytest --durations=50 -v external/pyaedt/tests/system/solvers --deselect=tests/system/solvers/test_45_FilterSolutions.py

# =================================================================================================
# vvvvvvvvvvvvvvvvvvvvvvvvvvvvvv    RUNNING ON SELF-HOSTED RUNNER    vvvvvvvvvvvvvvvvvvvvvvvvvvvvvv
# =================================================================================================

  test-pyaedt-main-linux:
    name: Testing PyAEDT main branch (Linux)
    needs: [smoke-tests]
    runs-on: [ self-hosted, Linux, pyaedt ]
    env:
      ANSYSEM_ROOT251: '/opt/AnsysEM/v251/AnsysEM'
      ANS_NODEPCHECK: '1'
    steps:
      - name: Install Git and checkout project
        uses: actions/checkout@v4

      - name: Install OS packages
        run: |
          sudo apt update
          sudo apt-get install tk -y

      - name: Setup Python
        uses: actions/setup-python@v5
        with:
          python-version: ${{ env.MAIN_PYTHON_VERSION }}

      - name: Create Python venv
        run: |
          python -m venv .venv

      - name: Update pip
        run: |
          . .venv/bin/activate
          python -m pip install -U pip

      - name: Clone PyAEDT on main branch
        uses: actions/checkout@v4
        with:
          repository: ansys/pyaedt
          path: "external/pyaedt"
          ref: "main"

      - name: Install PyAEDT main branch version with its test dependencies
        run: |
          export LD_LIBRARY_PATH=${{ env.ANSYSEM_ROOT251 }}/common/mono/Linux64/lib64:$LD_LIBRARY_PATH
          . .venv/bin/activate
          pip install --no-cache-dir external/pyaedt[tests]

      - name: Install PyEDB
        run: |
          export LD_LIBRARY_PATH=${{ env.ANSYSEM_ROOT251 }}/common/mono/Linux64/lib64:$LD_LIBRARY_PATH
          . .venv/bin/activate
          python -m pip install .

      - name: Install CI dependencies (e.g. vtk-osmesa)
        run: |
          export LD_LIBRARY_PATH=${{ env.ANSYSEM_ROOT251 }}/common/mono/Linux64/lib64:$LD_LIBRARY_PATH
          . .venv/bin/activate
          # Uninstall conflicting dependencies
          pip uninstall --yes vtk
          pip install --extra-index-url https://wheels.vtk.org vtk-osmesa

      - name: Run PyAEDT tests
        uses: nick-fields/retry@v3
        env:
          PYTHONMALLOC: malloc
        with:
          max_attempts: 3
          retry_on: error
          timeout_minutes: 50
          command: |
            export LD_LIBRARY_PATH=${{ env.ANSYSEM_ROOT251 }}/common/mono/Linux64/lib64:$LD_LIBRARY_PATH
            . .venv/bin/activate
            pytest -n auto --dist loadfile --durations=50 -v external/pyaedt/tests/system/general/

      # FIXME: The need to run test_45_workflows first should be removed
      # This is due to a strange behavior when using numpy2 and AEDT, see #987 and #989 for more information
      - name: Run PyAEDT solvers tests
        uses: nick-fields/retry@v3
        env:
          PYTHONMALLOC: malloc
        with:
          max_attempts: 3
          retry_on: error
          timeout_minutes: 50
          command: |
            export LD_LIBRARY_PATH=${{ env.ANSYSEM_ROOT251 }}/common/mono/Linux64/lib64:$LD_LIBRARY_PATH
            . .venv/bin/activate
            pytest --durations=50 -v external/pyaedt/tests/system/solvers/test_45_workflows.py
            pytest --durations=50 -v external/pyaedt/tests/system/solvers --deselect=tests/system/solvers/test_45_workflows.py
<<<<<<< HEAD
=======



  docs-build:
    name: Build documentation
    runs-on: ubuntu-latest
    steps:
      - name: Build documentation
        uses: ansys/actions/doc-build@v8
        with:
          dependencies: "graphviz texlive-latex-extra latexmk texlive-xetex texlive-fonts-extra"
          python-version: ${{ env.MAIN_PYTHON_VERSION }}
          sphinxopts: '-j auto --color -w build_errors.txt'
          check-links: false
          needs-quarto: true

  package:
    name: Package library
    needs: [legacy-tests-windows, legacy-tests-linux, docs-build]
    runs-on: ubuntu-latest
    steps:
      - name: Build library source and wheel artifacts
        uses: ansys/actions/build-library@v7
        with:
          library-name: ${{ env.PACKAGE_NAME }}
          python-version: ${{ env.MAIN_PYTHON_VERSION }}

  release:
    name: Release project
    if: github.event_name == 'push' && contains(github.ref, 'refs/tags')
    needs: [package, test-pyaedt-main-windows, test-pyaedt-main-linux]
    runs-on: ubuntu-latest
    # Specifying a GitHub environment is optional, but strongly encouraged
    environment: release
    permissions:
      id-token: write
      contents: write
    steps:
      - name: Release to the public PyPI repository
        uses: ansys/actions/release-pypi-public@v7
        with:
          library-name: ${{ env.PACKAGE_NAME }}
          use-trusted-publisher: true

      - name: Release to GitHub
        uses: ansys/actions/release-github@v7
        with:
          library-name: ${{ env.PACKAGE_NAME }}

  upload-dev-docs:
    name: Upload dev documentation
    if: github.ref == 'refs/heads/main'
    runs-on: ubuntu-latest
    needs: [package]
    steps:
      - name: Deploy the latest documentation
        uses: ansys/actions/doc-deploy-dev@v7
        with:
          cname: ${{ env.DOCUMENTATION_CNAME }}
          token: ${{ secrets.GITHUB_TOKEN }}

  doc-index-dev:
    name: "Deploy dev index docs"
    if: github.ref == 'refs/heads/main'
    runs-on: ubuntu-latest
    needs: upload-dev-docs
    steps:
      - name: "Deploy the latest documentation index"
        uses: ansys/actions/doc-deploy-index@v7
        with:
          cname: ${{ env.DOCUMENTATION_CNAME }}/version/dev
          index-name: pyedb-vdev
          host-url: ${{ env.MEILISEARCH_HOST_URL }}
          api-key: ${{ env.MEILISEARCH_API_KEY }}
          python-version: ${{ env.MAIN_PYTHON_VERSION }}

  upload-docs-release:
    name: Upload release documentation
    if: github.event_name == 'push' && contains(github.ref, 'refs/tags')
    runs-on: ubuntu-latest
    needs: [release]
    steps:
      - name: Deploy the stable documentation
        uses: ansys/actions/doc-deploy-stable@v7
        with:
          cname: ${{ env.DOCUMENTATION_CNAME }}
          token: ${{ secrets.GITHUB_TOKEN }}

  doc-index-stable:
    name: "Deploy stable docs index"
    runs-on: ubuntu-latest
    needs: upload-docs-release
    steps:
      - name: "Install Git and clone project"
        uses: actions/checkout@v4

      - name: "Install the package requirements"
        run: pip install -e .

      - name: "Get the version to PyMeilisearch"
        run: |
          VERSION=$(python -c "from pyedb import __version__; print('.'.join(__version__.split('.')[:2]))")
          VERSION_MEILI=$(python -c "from pyedb import __version__; print('-'.join(__version__.split('.')[:2]))")
          echo "Calculated VERSION: $VERSION"
          echo "Calculated VERSION_MEILI: $VERSION_MEILI"
          echo "VERSION=$VERSION" >> $GITHUB_ENV
          echo "VERSION_MEILI=$VERSION_MEILI" >> $GITHUB_ENV

      - name: "Deploy the latest documentation index"
        uses: ansys/actions/doc-deploy-index@v7
        with:
          cname: ${{ env.DOCUMENTATION_CNAME }}/version/${{ env.VERSION }}
          index-name: pyedb-v${{ env.VERSION_MEILI }}
          host-url: ${{ env.MEILISEARCH_HOST_URL }}
          api-key: ${{ env.MEILISEARCH_API_KEY }}
          python-version: ${{ env.MAIN_PYTHON_VERSION }}
>>>>>>> f8c6138b
<|MERGE_RESOLUTION|>--- conflicted
+++ resolved
@@ -236,122 +236,3 @@
             . .venv/bin/activate
             pytest --durations=50 -v external/pyaedt/tests/system/solvers/test_45_workflows.py
             pytest --durations=50 -v external/pyaedt/tests/system/solvers --deselect=tests/system/solvers/test_45_workflows.py
-<<<<<<< HEAD
-=======
-
-
-
-  docs-build:
-    name: Build documentation
-    runs-on: ubuntu-latest
-    steps:
-      - name: Build documentation
-        uses: ansys/actions/doc-build@v8
-        with:
-          dependencies: "graphviz texlive-latex-extra latexmk texlive-xetex texlive-fonts-extra"
-          python-version: ${{ env.MAIN_PYTHON_VERSION }}
-          sphinxopts: '-j auto --color -w build_errors.txt'
-          check-links: false
-          needs-quarto: true
-
-  package:
-    name: Package library
-    needs: [legacy-tests-windows, legacy-tests-linux, docs-build]
-    runs-on: ubuntu-latest
-    steps:
-      - name: Build library source and wheel artifacts
-        uses: ansys/actions/build-library@v7
-        with:
-          library-name: ${{ env.PACKAGE_NAME }}
-          python-version: ${{ env.MAIN_PYTHON_VERSION }}
-
-  release:
-    name: Release project
-    if: github.event_name == 'push' && contains(github.ref, 'refs/tags')
-    needs: [package, test-pyaedt-main-windows, test-pyaedt-main-linux]
-    runs-on: ubuntu-latest
-    # Specifying a GitHub environment is optional, but strongly encouraged
-    environment: release
-    permissions:
-      id-token: write
-      contents: write
-    steps:
-      - name: Release to the public PyPI repository
-        uses: ansys/actions/release-pypi-public@v7
-        with:
-          library-name: ${{ env.PACKAGE_NAME }}
-          use-trusted-publisher: true
-
-      - name: Release to GitHub
-        uses: ansys/actions/release-github@v7
-        with:
-          library-name: ${{ env.PACKAGE_NAME }}
-
-  upload-dev-docs:
-    name: Upload dev documentation
-    if: github.ref == 'refs/heads/main'
-    runs-on: ubuntu-latest
-    needs: [package]
-    steps:
-      - name: Deploy the latest documentation
-        uses: ansys/actions/doc-deploy-dev@v7
-        with:
-          cname: ${{ env.DOCUMENTATION_CNAME }}
-          token: ${{ secrets.GITHUB_TOKEN }}
-
-  doc-index-dev:
-    name: "Deploy dev index docs"
-    if: github.ref == 'refs/heads/main'
-    runs-on: ubuntu-latest
-    needs: upload-dev-docs
-    steps:
-      - name: "Deploy the latest documentation index"
-        uses: ansys/actions/doc-deploy-index@v7
-        with:
-          cname: ${{ env.DOCUMENTATION_CNAME }}/version/dev
-          index-name: pyedb-vdev
-          host-url: ${{ env.MEILISEARCH_HOST_URL }}
-          api-key: ${{ env.MEILISEARCH_API_KEY }}
-          python-version: ${{ env.MAIN_PYTHON_VERSION }}
-
-  upload-docs-release:
-    name: Upload release documentation
-    if: github.event_name == 'push' && contains(github.ref, 'refs/tags')
-    runs-on: ubuntu-latest
-    needs: [release]
-    steps:
-      - name: Deploy the stable documentation
-        uses: ansys/actions/doc-deploy-stable@v7
-        with:
-          cname: ${{ env.DOCUMENTATION_CNAME }}
-          token: ${{ secrets.GITHUB_TOKEN }}
-
-  doc-index-stable:
-    name: "Deploy stable docs index"
-    runs-on: ubuntu-latest
-    needs: upload-docs-release
-    steps:
-      - name: "Install Git and clone project"
-        uses: actions/checkout@v4
-
-      - name: "Install the package requirements"
-        run: pip install -e .
-
-      - name: "Get the version to PyMeilisearch"
-        run: |
-          VERSION=$(python -c "from pyedb import __version__; print('.'.join(__version__.split('.')[:2]))")
-          VERSION_MEILI=$(python -c "from pyedb import __version__; print('-'.join(__version__.split('.')[:2]))")
-          echo "Calculated VERSION: $VERSION"
-          echo "Calculated VERSION_MEILI: $VERSION_MEILI"
-          echo "VERSION=$VERSION" >> $GITHUB_ENV
-          echo "VERSION_MEILI=$VERSION_MEILI" >> $GITHUB_ENV
-
-      - name: "Deploy the latest documentation index"
-        uses: ansys/actions/doc-deploy-index@v7
-        with:
-          cname: ${{ env.DOCUMENTATION_CNAME }}/version/${{ env.VERSION }}
-          index-name: pyedb-v${{ env.VERSION_MEILI }}
-          host-url: ${{ env.MEILISEARCH_HOST_URL }}
-          api-key: ${{ env.MEILISEARCH_API_KEY }}
-          python-version: ${{ env.MAIN_PYTHON_VERSION }}
->>>>>>> f8c6138b
