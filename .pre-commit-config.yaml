ci:
    autofix_commit_msg: |
        MISC: Auto fixes from pre-commit.com hooks

        For more information, see https://pre-commit.ci
    autofix_prs: true
    autoupdate_branch: 'maint/pre-commit-autoupdate'
    autoupdate_commit_msg: 'MISC: Pre-commit automatic update'
    autoupdate_schedule: weekly

repos:

- repo: https://github.com/astral-sh/ruff-pre-commit
  rev: v0.11.9
  hooks:
  - id: ruff
  - id: ruff-format

- repo: https://github.com/adamchainz/blacken-docs
  rev: 1.19.1
  hooks:
  - id: blacken-docs
<<<<<<< HEAD
    additional_dependencies: [black==25.1.0]
=======
    additional_dependencies: [black==23.10.1]

- repo: https://github.com/pycqa/isort
  rev: 5.12.0
  hooks:
    - id: isort
      args: ["--profile=black"]

- repo: https://github.com/PyCQA/flake8
  rev: 6.1.0
  hooks:
  - id: flake8
    args: [
      --max-line-length, "120",
      ansys, codegen, doc, examples, tests
    ]
>>>>>>> cb863542

- repo: https://github.com/codespell-project/codespell
  rev: v2.3.0
  hooks:
  - id: codespell
    args: ["--ignore-words", "doc/styles/config/vocabularies/ANSYS/accept.txt"]
    additional_dependencies:
      - tomli

# - repo: https://github.com/PyCQA/docformatter
#   rev: v1.7.5
#   hooks:
#   - id: docformatter
#     stages: [manual]
#     args: ["--config", "pyproject.toml"]

- repo: https://github.com/pre-commit/pre-commit-hooks
  rev: v4.5.0
  hooks:
  - id: requirements-txt-fixer
  - id: debug-statements
  - id: trailing-whitespace
    files: '(src|doc|tests)/.*'
    exclude: 'tests/example_models'

# # validate GitHub workflow files
# - repo: https://github.com/python-jsonschema/check-jsonschema
#   rev: 0.27.0
#   hooks:
#     - id: check-github-workflows
#       args: ["--verbose"]

# - repo: https://github.com/numpy/numpydoc
#   rev: v1.6.0
#   hooks:
#     - id: numpydoc-validation

# - repo: https://github.com/pycqa/pydocstyle
#   rev: 6.1.1
#   hooks:
#   - id: pydocstyle
#     additional_dependencies: [toml]
#     files: ^legacy/
#     args:
#     - --ignore=D412,D413,D213,D101,D107,D203,D102, D205<|MERGE_RESOLUTION|>--- conflicted
+++ resolved
@@ -20,9 +20,6 @@
   rev: 1.19.1
   hooks:
   - id: blacken-docs
-<<<<<<< HEAD
-    additional_dependencies: [black==25.1.0]
-=======
     additional_dependencies: [black==23.10.1]
 
 - repo: https://github.com/pycqa/isort
@@ -39,7 +36,6 @@
       --max-line-length, "120",
       ansys, codegen, doc, examples, tests
     ]
->>>>>>> cb863542
 
 - repo: https://github.com/codespell-project/codespell
   rev: v2.3.0
