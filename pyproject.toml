[build-system]
requires = ["flit_core >=3.2,<3.13"] # THIS SHOULD BE REVERTED TO '["flit_core >=3.2,<4"]'
build-backend = "flit_core.buildapi"


[project]
name = "pyedb"
dynamic = ["version"]
description = "Higher-Level Pythonic Ansys Electronics Data Base"
readme = "README.md"
requires-python = ">=3.8,<4"
license = {file = "LICENSE"}
authors = [{name = "ANSYS, Inc.", email = "pyansys.core@ansys.com"}]
maintainers = [{name = "PyEDB developers", email = "simon.vandenbrouck@ansys.com"}]
classifiers = [
    "Development Status :: 4 - Beta",
    "Intended Audience :: Science/Research",
    "Topic :: Scientific/Engineering :: Information Analysis",
    "License :: OSI Approved :: MIT License",
    "Operating System :: OS Independent",
    "Programming Language :: Python :: 3.8",
    "Programming Language :: Python :: 3.9",
    "Programming Language :: Python :: 3.10",
    "Programming Language :: Python :: 3.11",
]

dependencies = [
    "cffi>=1.16.0,<2.1; platform_system=='Linux'",
    "pywin32 >= 303;platform_system=='Windows'",
    "ansys-pythonnet >= 3.1.0rc4",
    "dotnetcore2 ==3.1.23;platform_system=='Linux'",
    "numpy>=1.20.0,<3",
    "pandas>=1.1.0,<2.4",
    "pydantic>=2.6.4,<2.13",
    "Rtree >= 1.2.0",
    "toml == 0.10.2",
    "shapely",
    "scikit-rf",
    "ansys-edb-core>=0.2.0",
    "psutil",
<<<<<<< HEAD
    "aiohttp>=3.8",
    "python-socketio>=5.10",
    "streamlit>=1.28.0",
    "plotly>=5.15.0"
=======
    "defusedxml>=0.7,<8.0",
    "matplotlib>=3.5.0,<3.11",
>>>>>>> 61814c1e
]

[project.optional-dependencies]
tests = [
    "matplotlib>=3.5.0,<3.11",
    "mock>=5.1.0,<5.3",
    "pytest>=7.4.0,<8.5",
    "pytest-cov>=4.0.0,<7.1",
    "pytest-xdist>=3.5.0,<3.7",
    "scikit-rf",
    "shapely"
]
doc = [
    "ansys-sphinx-theme>=1.0.0,<1.5",
    "imageio>=2.30.0,<2.38",
    "ipython>=8.13.0,<8.32",
    "jupyterlab>=4.0.0,<4.5",
    "jupytext>=1.16.0,<1.18",
    "matplotlib>=3.5.0,<3.11",
    "nbsphinx>=0.9.0,<0.10",
    "nbconvert < 7.17",
    "numpydoc==1.5.0",
    "pypandoc>=1.10.0,<1.16",
    # NOTE: Remove recommonmark once examples are reworked.
    "recommonmark",
    "Sphinx>=7.1.0,<8.2",
    "sphinx-autobuild==2024.10.3; python_version == '3.8'",
    "sphinx-autobuild==2024.10.3; python_version > '3.8'",
    "sphinx-copybutton>=0.5.0,<0.6",
    "sphinx-gallery>=0.14.0,<0.20",
    "sphinx_design>=0.4.0,<0.7",
    "shapely",
]


[tool.flit.module]
name = "pyedb"

[project.urls]
Bugs = "https://github.com/ansys/pyedb/issues"
Documentation = "https://edb.docs.pyansys.com"
Source = "https://github.com/ansys/pyedb"
Discussions = "https://github.com/ansys/pyedb/discussions"
 Releases = "https://github.com/ansys/pyedb/releases"

[tool.ruff]
line-length = 120
fix = true

[tool.ruff.format]
quote-style = "double"
indent-style = "space"
docstring-code-format = true

[tool.ruff.lint]
select = [
    "D",   # pydocstyle, see https://docs.astral.sh/ruff/rules/#pydocstyle-d
    "E",   # pycodestyle, see https://docs.astral.sh/ruff/rules/#pycodestyle-e-w
    "F",   # pyflakes, see https://docs.astral.sh/ruff/rules/#pyflakes-f
    "I",   # isort, see https://docs.astral.sh/ruff/rules/#isort-i
    "N",   # pep8-naming, see https://docs.astral.sh/ruff/rules/#pep8-naming-n
    "PTH", # flake8-use-pathlib, https://docs.astral.sh/ruff/rules/#flake8-use-pathlib-pth
    "TD",  # flake8-todos, https://docs.astral.sh/ruff/rules/#flake8-todos-td
    "W",   # pycodestyle, see https://docs.astral.sh/ruff/rules/#pycodestyle-e-w
]
ignore = [
    # "D" - pydocstyle, see https://docs.astral.sh/ruff/rules/#pydocstyle-d
    "D100", # undocumented-public-module
    "D101", # undocumented-public-class
    "D102", # undocumented-public-method
    "D103", # undocumented-public-function
    "D104", # undocumented-public-package
    "D105", # undocumented-magic-method
    "D106", # undocumented-public-nested-class
    "D200", # unnecessary-multiline-docstring
    "D202", # blank-line-after-function
    "D205", # missing-blank-line-after-summary
    "D208", # over-indentation
    "D209", # new-line-after-last-paragraph
    "D210", # surrounding-whitespace
    "D214", # overindented-section
    "D215", # overindented-section-underline
    "D301", # escape-sequence-in-docstring
    "D400", # missing-trailing-period
    "D401", # non-imperative-mood
    "D403", # first-word-uncapitalized
    "D404", # docstring-starts-with-this
    "D405", # non-capitalized-section-name
    "D406", # missing-new-line-after-section-name
    "D407", # missing-dashed-underline-after-section
    "D409", # mismatched-section-underline-length
    "D410", # no-blank-line-after-section
    "D411", # no-blank-line-before-section
    "D412", # blank-lines-between-header-and-content
    "D414", # empty-docstring-section
    "D419", # empty-docstring

    # "E" - pycodestyle, see https://docs.astral.sh/ruff/rules/#pycodestyle-e-w
    "E402", # module-import-not-at-top-of-file
    "E711", # none-comparison
    "E712", # true-false-comparison
    "E713", # not-in-test
    "E721", # type-comparison
    "E722", # bare-except
    "E731", # lambda-assignment
    "E741", # ambiguous-variable-name
    "E743", # ambiguous-function-name

    # "F" - pyflakes, see https://docs.astral.sh/ruff/rules/#pyflakes-f
    "F401", # unused-import
    "F523", # string-dot-format-extra-positional-arguments
    "F541", # f-string-missing-placeholders
    "F811", # redefined-while-unused
    "F821", # undefined-name
    "F841", # unused-variable

    # "N" - pep8-naming, see https://docs.astral.sh/ruff/rules/#pep8-naming-n
    "N801", # invalid-class-name
    "N802", # invalid-function-name
    "N803", # invalid-argument-name
    "N806", # non-lowercase-variable-in-function
    "N812", # lowercase-imported-as-non-lowercase
    "N813", # camelcase-imported-as-lowercase
    "N815", # mixed-case-variable-in-class-scope
    "N816", # mixed-case-variable-in-global-scope
    "N817", # camelcase-imported-as-acronym
    "N818", # error-suffix-on-exception-name
    "N999", # invalid-module-name

    # "PTH" - flake8-use-pathlib, https://docs.astral.sh/ruff/rules/#flake8-use-pathlib-pth
    "PTH100", # os-path-abspath
    "PTH101", # os-chmod
    "PTH102", # os-mkdir
    "PTH103", # os-makedirs
    "PTH104", # os-rename
    "PTH107", # os-remove
    "PTH108", # os-unlink
    "PTH110", # os-path-exists
    "PTH111", # os-path-expanduser
    "PTH112", # os-path-isdir
    "PTH113", # os-path-isfile
    "PTH116", # os-stat
    "PTH118", # os-path-join
    "PTH119", # os-path-basename
    "PTH120", # os-path-dirname
    "PTH122", # os-path-splitext
    "PTH123", # builtin-open
    "PTH202", # os-path-getsize

    # "TD" - flake8-todos, https://docs.astral.sh/ruff/rules/#flake8-todos-td
    "TD001", # invalid-todo-tag
    "TD002", # missing-todo-author
    "TD003", # missing-todo-link
    "TD004", # missing-todo-colon
    "TD005", # missing-todo-description
    "TD006", # invalid-todo-capitalization

    # "W" - pycodestyle, see https://docs.astral.sh/ruff/rules/#pycodestyle-e-w
    "W605" # invalid-escape-sequence
]

[tool.ruff.lint.pydocstyle]
# Use Numpy-style docstrings.
convention = "numpy"

[tool.ruff.lint.isort]
force-sort-within-sections = true
known-first-party = ["doc", "src", "tests"]
combine-as-imports = true

[tool.ruff.lint.mccabe]
max-complexity = 10

[tool.codespell]
skip = '*.pyc,*.txt,*.gif,*.png,*.jpg,*.js,*.html,*.doctree,*.ttf,*.woff,*.woff2,*.eot,*.mp4,*.inv,*.pickle,*.ipynb,*.a3dcomp,flycheck*,./.git/*,./.hypothesis/*,*.yml,./doc/build/*,./doc/images/*,./dist/*,*~,.hypothesis*,./doc/source/examples/*,*cover,*.dat,*.mac,*.cdb,*.CDB,build,./factory/*,PKG-INFO,*.mypy_cache/*,./_unused/*,pyproject.toml'
ignore-words = "doc/styles/config/vocabularies/ANSYS/accept.txt"
ignore-words-list = "renabled, sie, mot"
enable-colors = true

[tool.coverage.run]
relative_files = true
source = ["pyedb"]

[tool.coverage.report]
show_missing = true

[tool.pytest.ini_options]
minversion = "7.1"
xfail_strict = false
filterwarnings = [
    "ignore::DeprecationWarning",
]
markers = [
    "legacy: mark test as related to the legacy API.",
    "grpc: mark test as related to the gRPC API.",
    "unit: mark test as an unit test.",
    "integration: mark test as an integration test.",
    "system: mark test as a system test.",
    "slow: mark test as slow.",
    "no_licence: mark test that do not need a licence.",
]
testpaths = "tests"
#addopts = "-ra --cov=src/pyedb --cov-report html:.cov/html --cov-report xml:.cov/xml --cov-report term -vv"

[tool.numpydoc_validation]
checks = [
    "GL06",  # Found unknown section
    "GL07",  # Sections are in the wrong order.
    "GL08",  # The object does not have a docstring
    "GL09",  # Deprecation warning should precede extended summary
    "GL10",  # reST directives {directives} must be followed by two colons
    # Return
    "RT04", # Return value description should start with a capital letter"
    "RT05", # Return value description should finish with "."
    # Summary
    "SS01",  # No summary found
    "SS02",  # Summary does not start with a capital letter
    "SS03",  # Summary does not end with a period
    "SS04",  # Summary contains heading whitespaces
    "SS05",  # Summary must start with infinitive verb, not third person
    # Parameters
    "PR10",  # Parameter "{param_name}" requires a space before the colon
    # separating the parameter name and type",
]<|MERGE_RESOLUTION|>--- conflicted
+++ resolved
@@ -38,15 +38,10 @@
     "scikit-rf",
     "ansys-edb-core>=0.2.0",
     "psutil",
-<<<<<<< HEAD
+    "defusedxml>=0.7,<8.0",
+    "matplotlib>=3.5.0,<3.11",
     "aiohttp>=3.8",
     "python-socketio>=5.10",
-    "streamlit>=1.28.0",
-    "plotly>=5.15.0"
-=======
-    "defusedxml>=0.7,<8.0",
-    "matplotlib>=3.5.0,<3.11",
->>>>>>> 61814c1e
 ]
 
 [project.optional-dependencies]
