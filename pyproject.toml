[build-system]
requires = ["flit_core >=3.2,<4"]
build-backend = "flit_core.buildapi"


[project]
name = "pyansys-edb"
dynamic = ["version"]
description = "Higher-Level Pythonic Ansys Electronics Data Base"
readme = "README.md"
requires-python = ">=3.8,<4"
license = {file = "LICENSE"}
authors = [{name = "ANSYS, Inc.", email = "pyansys.core@ansys.com"}]
maintainers = [{name = "PyEDB developers", email = "simon.vandenbrouck@ansys.com"}]
classifiers = [
    "Development Status :: 4 - Beta",
    "Intended Audience :: Science/Research",
    "Topic :: Scientific/Engineering :: Information Analysis",
    "License :: OSI Approved :: MIT License",
    "Operating System :: OS Independent",
    "Programming Language :: Python :: 3.8",
    "Programming Language :: Python :: 3.9",
    "Programming Language :: Python :: 3.10",
]

dependencies = [
    "cffi == 1.15.1;platform_system=='Linux' and python_version == '3.7'",
    "cffi == 1.16.0;platform_system=='Linux' and python_version > '3.7'",
    "pywin32 >= 303;platform_system=='Windows'",
    "ansys-pythonnet >= 3.1.0rc3",
    "rpyc==5.3.1",
    "psutil",
    "dotnetcore2 ==3.1.23;platform_system=='Linux'",
]

[project.optional-dependencies]
tests = [
    "ipython==8.13.0; python_version < '3.9'",
    "ipython==8.17.2; python_version >= '3.9'",
    "imageio==2.31.5",
    "joblib==1.3.2",
    "matplotlib==3.5.3; python_version == '3.7'",
    "matplotlib==3.7.3; python_version == '3.8'",
    "matplotlib==3.8.0; python_version > '3.8'",
    "numpy==1.21.6; python_version <= '3.9'",
    "numpy==1.26.0; python_version > '3.9'",
    "mock",
    "openpyxl==3.1.2",
    "osmnx",
    "pandas==1.3.5; python_version == '3.7'",
    "pandas==2.0.3; python_version == '3.8'",
    "pandas==2.1.1; python_version > '3.9'",
    "pytest==7.4.2",
    "pytest-cov==4.1.0",
    "pytest-xdist==3.3.1",
    "pyvista==0.38.0; python_version <= '3.7'",
    "pyvista==0.42.2; python_version > '3.7'",
    "scikit-learn==1.3.0; python_version == '3.7'",
    "scikit-learn==1.3.1; python_version > '3.7'",
    "scikit-rf",
    "SRTM.py",
    "utm",
]
doc = [
<<<<<<< HEAD
    "ansys-sphinx-theme==0.12.4",
=======
    "ansys-sphinx-theme==0.12.5",
>>>>>>> e50d5037
    "imageio==2.31.5",
    "imageio-ffmpeg==0.4.9",
    "ipython==8.13.0; python_version < '3.9'",
    "ipython==8.17.2; python_version >= '3.9'",
    "ipywidgets==8.1.1",
    "joblib==1.3.2",
    "jupyterlab==4.0.6",
    "matplotlib==3.5.3; python_version == '3.7'",
    "matplotlib==3.7.3; python_version == '3.8'",
    "matplotlib==3.8.0; python_version > '3.8'",
    "nbsphinx==0.9.3",
    "numpydoc==1.5.0; python_version == '3.7'",
    "numpydoc==1.6.0; python_version > '3.7'",
    "osmnx",
    "pypandoc==1.11",
    "pytest-sphinx==0.5.0",
    "pyvista==0.42.2; python_version > '3.7'",
    "pyvista==0.38.0; python_version <= '3.7'",
    "recommonmark==0.7.1",
    "scikit-learn==1.3.0; python_version == '3.7'",
    "scikit-learn==1.3.1; python_version > '3.7'",
    "Sphinx==7.1.2; python_version <= '3.9'",
    "Sphinx==7.2.6; python_version >= '3.9'",
    "sphinx-autobuild==2021.3.14",
    "sphinx-autodoc-typehints==1.24.0",
    "sphinx-copybutton==0.5.2",
    "sphinx-gallery==0.14.0",
    "sphinx-notfound-page==1.0.0",
    "sphinxcontrib-websupport==1.2.4; python_version <= '3.9'",
    "sphinxcontrib-websupport==1.2.5; python_version <= '3.7'",
    "SRTM.py",
    "utm",
    "scikit-rf",
    "openpyxl==3.1.2",
    "sphinx_design",
    "sphinx_jinja",
]
full = [
    "imageio",
    "matplotlib==3.5.3; python_version == '3.7'",
    "matplotlib==3.7.3; python_version == '3.8'",
    "matplotlib==3.8.0; python_version > '3.8'",
    "numpy==1.21.6; python_version <= '3.9'",
    "numpy==1.26.0; python_version > '3.9'",
    "pandas==1.3.5; python_version == '3.7'",
    "pandas==2.0.3; python_version == '3.9'",
    "pandas==2.1.1; python_version > '3.9'",
    "osmnx",
    "pyvista==0.42.2; python_version > '3.7'",
    "pyvista==0.38.0; python_version <= '3.7'",
    "vtk==9.2.6",
    "SRTM.py",
    "utm",
    "scikit-rf",
    "openpyxl==3.1.2",
]
grpc = ["ansys-edb@git+ssh://git@github.com/ansys/pyedb-core"]

[tool.flit.module]
name = "pyedb"

# TODO: update once the repo is public
# [project.urls]
# Bugs = "https://github.com/ansys/pyansys-edb/issues"
# Documentation = "https://aedt.docs.pyansys.com"
# Source = "https://github.com/ansys/pyansys-edb"
# Discussions = "https://github.com/ansys/pyansys-edb/discussions"
# Releases = "https://github.com/ansys/pyansys-edb/releases"

[tool.black]
line-length = 88

[tool.isort]
profile = "black"
force_sort_within_sections = true
default_section = "THIRDPARTY"
src_paths = ["doc", "src", "tests"]

[tool.codespell]
skip = '*.pyc,*.txt,*.gif,*.png,*.jpg,*.js,*.html,*.doctree,*.ttf,*.woff,*.woff2,*.eot,*.mp4,*.inv,*.pickle,*.ipynb,*.a3dcomp,flycheck*,./.git/*,./.hypothesis/*,*.yml,./doc/build/*,./doc/images/*,./dist/*,*~,.hypothesis*,./doc/source/examples/*,*cover,*.dat,*.mac,*.cdb,*.CDB,build,./factory/*,PKG-INFO,*.mypy_cache/*,./_unused/*'
ignore-words = "doc/styles/Vocab/ANSYS/accept.txt"
ignore-words-list = "renabled, sie, mot"
enable-colors = true

[tool.coverage.run]
source = ["pyedb"]

[tool.coverage.report]
show_missing = true

[tool.pytest.ini_options]
minversion = "7.1"
xfail_strict = false
filterwarnings = [
    "ignore::DeprecationWarning",
]
markers = [
    "legacy: mark test as related to the legacy API.",
    "unit: mark test as an unit test.",
    "integration: mark test as an integration test.",
    "system: mark test as a system test.",
    "slow: mark test as slow.",
    "no_licence: mark test that do not need a licence.",
]
testpaths = "tests"
#addopts = "-ra --cov=src/pyedb --cov-report html:.cov/html --cov-report xml:.cov/xml --cov-report term -vv"

[tool.numpydoc_validation]
checks = [
    "GL06",  # Found unknown section
    "GL07",  # Sections are in the wrong order.
    "GL08",  # The object does not have a docstring
    "GL09",  # Deprecation warning should precede extended summary
    "GL10",  # reST directives {directives} must be followed by two colons
    # Return
    "RT04", # Return value description should start with a capital letter"
    "RT05", # Return value description should finish with "."
    # Summary
    "SS01",  # No summary found
    "SS02",  # Summary does not start with a capital letter
    "SS03",  # Summary does not end with a period
    "SS04",  # Summary contains heading whitespaces
    "SS05",  # Summary must start with infinitive verb, not third person
    # Parameters
    "PR10",  # Parameter "{param_name}" requires a space before the colon
    # separating the parameter name and type",
]<|MERGE_RESOLUTION|>--- conflicted
+++ resolved
@@ -62,11 +62,7 @@
     "utm",
 ]
 doc = [
-<<<<<<< HEAD
-    "ansys-sphinx-theme==0.12.4",
-=======
     "ansys-sphinx-theme==0.12.5",
->>>>>>> e50d5037
     "imageio==2.31.5",
     "imageio-ffmpeg==0.4.9",
     "ipython==8.13.0; python_version < '3.9'",
