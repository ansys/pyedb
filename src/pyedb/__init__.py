# -*- coding: utf-8 -*-
import os
import sys
import warnings

# if os.name == "nt":
#     os.environ["PYTHONMALLOC"] = "malloc"

# By default we use pyedb legacy implementation
if "PYEDB_USE_DOTNET" not in os.environ:
    os.environ["PYEDB_USE_DOTNET"] = "0"

LATEST_DEPRECATED_PYTHON_VERSION = (3, 7)


def deprecation_warning():
    """Warning message informing users that some Python versions are deprecated in PyEDB."""
    # Store warnings showwarning
    existing_showwarning = warnings.showwarning

    # Define and use custom showwarning
    def custom_show_warning(message, category, filename, lineno, file=None, line=None):
        """Custom warning used to remove <stdin>:loc: pattern."""
        print(f"{category.__name__}: {message}")

    warnings.showwarning = custom_show_warning

    current_version = sys.version_info[:2]
    if current_version <= LATEST_DEPRECATED_PYTHON_VERSION:
        str_current_version = "{}.{}".format(*sys.version_info[:2])
        warnings.warn(
            "Current python version ({}) is deprecated in PyEDB. We encourage you "
            "to upgrade to the latest version to benefit from the latest features "
            "and security updates.".format(str_current_version),
            PendingDeprecationWarning,
        )

    # Restore warnings showwarning
    warnings.showwarning = existing_showwarning


deprecation_warning()

#

pyedb_path = os.path.dirname(__file__)
<<<<<<< HEAD
__version__ = "0.34.0"
=======
__version__ = "0.34.1"
>>>>>>> c9b0b9a1
version = __version__

#

from pyedb.generic.design_types import Edb, Siwave<|MERGE_RESOLUTION|>--- conflicted
+++ resolved
@@ -44,11 +44,7 @@
 #
 
 pyedb_path = os.path.dirname(__file__)
-<<<<<<< HEAD
-__version__ = "0.34.0"
-=======
 __version__ = "0.34.1"
->>>>>>> c9b0b9a1
 version = __version__
 
 #
