--- conflicted
+++ resolved
@@ -1505,23 +1505,20 @@
         return self._pedb.siwave.pin_groups[name]
 
     def create_array_from_unit_cell(
-<<<<<<< HEAD
-            self,
-            x_number: int = 2,
-            y_number: int = 2,
-            offset_x: Union[int, float] | None = None,
-            offset_y: Union[int, float] | None = None,
-=======
         self,
         x_number: int = 2,
         y_number: int = 2,
         offset_x: Union[int, float] | None = None,
         offset_y: Union[int, float] | None = None,
         unit_cell_name: str | None = None,
->>>>>>> 4d6b1abc
+            self,
+            x_number: int = 2,
+            y_number: int = 2,
+            offset_x: Union[int, float] | None = None,
+            offset_y: Union[int, float] | None = None,
     ) -> bool:
         """
-        Replicate the current active cell as unit-cell in an X×Y rectangular array.
+        Replicate the active unit-cell in an X×Y rectangular array.
 
         Parameters
         ----------
@@ -1561,37 +1558,31 @@
         """
         from pyedb.grpc.database.primitive.padstack_instance import PadstackInstance
 
-<<<<<<< HEAD
-=======
-        # -------------------------------------------------------------- #
-        # 1. Input validation
-        # -------------------------------------------------------------- #
->>>>>>> 4d6b1abc
         if x_number <= 0 or y_number <= 0:
             raise ValueError("x_number and y_number must be positive integers")
         if offset_x is None or offset_y is None:
             self._pedb.logger.info("Auto-detecting outline extents")
-            outline_prims = [p for p in self.primitives if p.layer_name.lower() == "outline"]
+            outline_prims = [
+                p for p in self.primitives
+                if p.layer_name.lower() == "outline"
+            ]
             if not outline_prims:
-                raise RuntimeError("No outline found. Provide offset_x / offset_y or add an 'Outline' layer primitive.")
+                raise RuntimeError(
+                    "No outline found. Provide offset_x / offset_y or add an 'Outline' layer primitive."
+                )
             outline = outline_prims[0]
             if outline.type not in {"polygon", "rectangle"}:
-                raise RuntimeError("Outline primitive is not a polygon/rectangle. Provide offset_x / offset_y.")
+                raise RuntimeError(
+                    "Outline primitive is not a polygon/rectangle. Provide offset_x / offset_y."
+                )
             bbox = outline.polygon_data.bbox()
             offset_x = self._pedb.value(bbox[1].x - bbox[0].x)
             offset_y = self._pedb.value(bbox[1].y - bbox[0].y)
 
-<<<<<<< HEAD
         primitives: List = [
             p for p in self.primitives
             if p.type in {"polygon", "rectangle", "circle"}
         ]
-=======
-        # -------------------------------------------------------------- #
-        # 3. Bulk-fetch everything once to avoid N×M round-trips
-        # -------------------------------------------------------------- #
-        primitives: List = [p for p in self.primitives if p.type in {"polygon", "rectangle", "circle"}]
->>>>>>> 4d6b1abc
         paths: List = list(self.paths)
         vias: List = list(self._pedb.padstacks.vias.values())
         components: List = list(self._pedb.components.instances.values())
