# Copyright (C) 2023 - 2024 ANSYS, Inc. and/or its affiliates.
# SPDX-License-Identifier: MIT
#
#
# Permission is hereby granted, free of charge, to any person obtaining a copy
# of this software and associated documentation files (the "Software"), to deal
# in the Software without restriction, including without limitation the rights
# to use, copy, modify, merge, publish, distribute, sublicense, and/or sell
# copies of the Software, and to permit persons to whom the Software is
# furnished to do so, subject to the following conditions:
#
# The above copyright notice and this permission notice shall be included in all
# copies or substantial portions of the Software.
#
# THE SOFTWARE IS PROVIDED "AS IS", WITHOUT WARRANTY OF ANY KIND, EXPRESS OR
# IMPLIED, INCLUDING BUT NOT LIMITED TO THE WARRANTIES OF MERCHANTABILITY,
# FITNESS FOR A PARTICULAR PURPOSE AND NONINFRINGEMENT. IN NO EVENT SHALL THE
# AUTHORS OR COPYRIGHT HOLDERS BE LIABLE FOR ANY CLAIM, DAMAGES OR OTHER
# LIABILITY, WHETHER IN AN ACTION OF CONTRACT, TORT OR OTHERWISE, ARISING FROM,
# OUT OF OR IN CONNECTION WITH THE SOFTWARE OR THE USE OR OTHER DEALINGS IN THE
# SOFTWARE.

from typing import Union

from ansys.edb.core.net.net import Net as GrpcNet
from ansys.edb.core.primitive.primitive import PrimitiveType as GrpcPrimitiveType

from pyedb.grpc.database.primitive.bondwire import Bondwire
from pyedb.grpc.database.primitive.circle import Circle
from pyedb.grpc.database.primitive.padstack_instance import PadstackInstance
from pyedb.grpc.database.primitive.path import Path
from pyedb.grpc.database.primitive.polygon import Polygon
from pyedb.grpc.database.primitive.rectangle import Rectangle


class Net(GrpcNet):
    """Manages EDB functionalities for net objects and their primitives.

    Inherits properties from EDB objects and provides additional functionality
    specific to nets.

    Parameters
    ----------
    pedb : :class:`pyedb.Edb`
        Main EDB object.
    raw_net :
        Raw net object from gRPC.

    Examples
    --------
    >>> from pyedb import Edb
    >>> edb = Edb(myedb, edbversion="2021.2")
    >>> edb_net = edb.nets["GND"]
    >>> edb_net.name
    'GND'
    """

    def __init__(self, pedb, raw_net):
        super().__init__(raw_net.msg)
        self._pedb = pedb
        self._core_components = pedb.components
        self._core_primitive = pedb.modeler
        self._edb_object = raw_net

    @property
<<<<<<< HEAD
    def primitives(self) -> list[Union[Path, Polygon, Circle, Rectangle, Bondwire]]:
        """Primitives that belong to the net.
=======
    def primitives(self):
        """All primitives belonging to this net.
>>>>>>> a0fef75a

        Returns
        -------
        list
            List of primitive objects which can be one of:
            - :class:`Path <pyedb.grpc.database.primitive.path.Path>`
            - :class:`Polygon <pyedb.grpc.database.primitive.polygon.Polygon>`
            - :class:`Circle <pyedb.grpc.database.primitive.circle.Circle>`
            - :class:`Rectangle <pyedb.grpc.database.primitive.rectangle.Rectangle>`
            - :class:`Bondwire <pyedb.grpc.database.primitive.bondwire.Bondwire>`
        """
        primitives = []
        for primitive in super().primitives:
            if primitive.primitive_type == GrpcPrimitiveType.PATH:
                primitives.append(Path(self._pedb, primitive))
            elif primitive.primitive_type == GrpcPrimitiveType.POLYGON:
                primitives.append(Polygon(self._pedb, primitive))
            elif primitive.primitive_type == GrpcPrimitiveType.CIRCLE:
                primitives.append(Circle(self._pedb, primitive))
            elif primitive.primitive_type == GrpcPrimitiveType.RECTANGLE:
                primitives.append(Rectangle(self._pedb, primitive))
            elif primitive.primitive_type == GrpcPrimitiveType.BONDWIRE:
                primitives.append(Bondwire(self._pedb, primitive))
        return primitives

    @property
<<<<<<< HEAD
    def padstack_instances(self) -> list[PadstackInstance]:
        """Padstack instance which belong to net.
=======
    def padstack_instances(self):
        """All padstack instances belonging to this net.
>>>>>>> a0fef75a

        Returns
        -------
        list of :class:`PadstackInstance <pyedb.grpc.database.primitive.padstack_instance.PadstackInstance>`
            Padstack instances associated with the net.
        """
        return [PadstackInstance(self._pedb, i) for i in super().padstack_instances]

    @property
<<<<<<< HEAD
    def components(self) -> dict[str, any]:
        """Components connected to net.
=======
    def components(self):
        """Components connected to this net.
>>>>>>> a0fef75a

        Returns
        -------
        dict
            Dictionary of components keyed by component name, with values as
            :class:`Component <pyedb.grpc.database.hierarchy.component.Component>` objects.
        """
        components = {}
        for padstack_instance in self.padstack_instances:
            component = padstack_instance.component
            if component:
                try:
                    components[component.name] = component
                except:
                    pass
        return components

<<<<<<< HEAD
    def find_dc_short(self, fix=False) -> list[list[str, str]]:
        """Find DC-shorted nets.
=======
    def find_dc_short(self, fix=False):
        """Find DC-shorted nets connected to this net.
>>>>>>> a0fef75a

        Parameters
        ----------
        fix : bool, optional
            Whether to automatically rename nets to resolve shorts.
            Default: ``False`` (only report shorts).

        Returns
        -------
        list[list[str]]
            List of shorted net pairs in the format [[net_name1, net_name2], ...].
        """
        return self._pedb.layout_validation.dc_shorts(self.name, fix)

    def plot(
        self, layers=None, show_legend=True, save_plot=None, outline=None, size=(2000, 1000), show=True, title=None
    ):
        """Plot the net using Matplotlib.

        Parameters
        ----------
        layers : str or list[str], optional
            Layer name(s) to include. If ``None``, uses all signal layers.
        show_legend : bool, optional
            Enable legend display. Default: ``True``.
        save_plot : str, optional
            Full path to save the plot image. If specified, overrides ``show``.
        outline : list, optional
            Outline points for plot boundary.
        size : tuple, optional
            Image dimensions in pixels (width, height). Default: (2000, 1000).
        show : bool, optional
            Display the plot. Default: ``True``.
        title : str, optional
            Plot title. Uses net name if ``None``. Default: ``None``.
        """
        self._pedb.nets.plot(
            self.name,
            layers=layers,
            show_legend=show_legend,
            save_plot=save_plot,
            outline=outline,
            size=size,
            show=show,
            plot_components=True,
            plot_vias=True,
            title=title,
        )

<<<<<<< HEAD
    def get_smallest_trace_width(self) -> float:
        """Retrieve the smallest trace width from paths.
=======
    def get_smallest_trace_width(self):
        """Get the minimum trace width from path primitives in this net.
>>>>>>> a0fef75a

        Returns
        -------
        float
            Smallest width found in database units. Returns 1e10 if no paths exist.
        """
        current_value = 1e10
        paths = [prim for prim in self.primitives if prim.primitive_type == GrpcPrimitiveType.PATH]
        for path in paths:
            if path.width < current_value:
                current_value = path.width
        return current_value

    @property
    def extended_net(self):
        """Extended net associated with this net.

        Returns
        -------
        :class:`ExtendedNet <pyedb.grpc.database.net.extended_net.ExtendedNet>` or None
            Extended net object if exists, otherwise ``None``.

        Examples
        --------
        >>> edb.nets["BST_V3P3_S5"].extended_net
        """
        if self.name in self._pedb.extended_nets.items:
            return self._pedb.extended_nets.items[self.name]
        else:
            return None<|MERGE_RESOLUTION|>--- conflicted
+++ resolved
@@ -63,13 +63,8 @@
         self._edb_object = raw_net
 
     @property
-<<<<<<< HEAD
     def primitives(self) -> list[Union[Path, Polygon, Circle, Rectangle, Bondwire]]:
-        """Primitives that belong to the net.
-=======
-    def primitives(self):
         """All primitives belonging to this net.
->>>>>>> a0fef75a
 
         Returns
         -------
@@ -96,13 +91,8 @@
         return primitives
 
     @property
-<<<<<<< HEAD
     def padstack_instances(self) -> list[PadstackInstance]:
-        """Padstack instance which belong to net.
-=======
-    def padstack_instances(self):
         """All padstack instances belonging to this net.
->>>>>>> a0fef75a
 
         Returns
         -------
@@ -112,13 +102,8 @@
         return [PadstackInstance(self._pedb, i) for i in super().padstack_instances]
 
     @property
-<<<<<<< HEAD
     def components(self) -> dict[str, any]:
-        """Components connected to net.
-=======
-    def components(self):
         """Components connected to this net.
->>>>>>> a0fef75a
 
         Returns
         -------
@@ -136,13 +121,8 @@
                     pass
         return components
 
-<<<<<<< HEAD
     def find_dc_short(self, fix=False) -> list[list[str, str]]:
-        """Find DC-shorted nets.
-=======
-    def find_dc_short(self, fix=False):
         """Find DC-shorted nets connected to this net.
->>>>>>> a0fef75a
 
         Parameters
         ----------
@@ -192,13 +172,8 @@
             title=title,
         )
 
-<<<<<<< HEAD
     def get_smallest_trace_width(self) -> float:
-        """Retrieve the smallest trace width from paths.
-=======
-    def get_smallest_trace_width(self):
         """Get the minimum trace width from path primitives in this net.
->>>>>>> a0fef75a
 
         Returns
         -------
