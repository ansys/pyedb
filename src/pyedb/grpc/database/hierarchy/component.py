# Copyright (C) 2023 - 2024 ANSYS, Inc. and/or its affiliates.
# SPDX-License-Identifier: MIT
#
#
# Permission is hereby granted, free of charge, to any person obtaining a copy
# of this software and associated documentation files (the "Software"), to deal
# in the Software without restriction, including without limitation the rights
# to use, copy, modify, merge, publish, distribute, sublicense, and/or sell
# copies of the Software, and to permit persons to whom the Software is
# furnished to do so, subject to the following conditions:
#
# The above copyright notice and this permission notice shall be included in all
# copies or substantial portions of the Software.
#
# THE SOFTWARE IS PROVIDED "AS IS", WITHOUT WARRANTY OF ANY KIND, EXPRESS OR
# IMPLIED, INCLUDING BUT NOT LIMITED TO THE WARRANTIES OF MERCHANTABILITY,
# FITNESS FOR A PARTICULAR PURPOSE AND NONINFRINGEMENT. IN NO EVENT SHALL THE
# AUTHORS OR COPYRIGHT HOLDERS BE LIABLE FOR ANY CLAIM, DAMAGES OR OTHER
# LIABILITY, WHETHER IN AN ACTION OF CONTRACT, TORT OR OTHERWISE, ARISING FROM,
# OUT OF OR IN CONNECTION WITH THE SOFTWARE OR THE USE OR OTHER DEALINGS IN THE
# SOFTWARE.

import logging
import re
from typing import List, Optional, Union
import warnings

from ansys.edb.core.definition.component_model import (
    NPortComponentModel as GrpcNPortComponentModel,
)
from ansys.edb.core.definition.die_property import DieOrientation as GrpcDieOrientation
from ansys.edb.core.definition.die_property import DieType as GrpcDieType
from ansys.edb.core.definition.solder_ball_property import SolderballShape
from ansys.edb.core.geometry.polygon_data import PolygonData as GrpcPolygonData
from ansys.edb.core.hierarchy.component_group import (
    ComponentGroup as GrpcComponentGroup,
)
from ansys.edb.core.hierarchy.component_group import ComponentType as GrpcComponentType
from ansys.edb.core.hierarchy.netlist_model import NetlistModel as GrpcNetlistModel
from ansys.edb.core.hierarchy.pin_pair_model import PinPairModel as GrpcPinPairModel
from ansys.edb.core.hierarchy.sparameter_model import (
    SParameterModel as GrpcSParameterModel,
)
from ansys.edb.core.hierarchy.spice_model import SPICEModel as GrpcSPICEModel
from ansys.edb.core.primitive.padstack_instance import (
    PadstackInstance as GrpcPadstackInstance,
)
from ansys.edb.core.terminal.padstack_instance_terminal import (
    PadstackInstanceTerminal as GrpcPadstackInstanceTerminal,
)
from ansys.edb.core.utility.rlc import Rlc as GrpcRlc

from pyedb.grpc.database.hierarchy.pin_pair_model import PinPairModel
from pyedb.grpc.database.hierarchy.s_parameter_model import SparamModel
from pyedb.grpc.database.hierarchy.spice_model import SpiceModel
from pyedb.grpc.database.layers.stackup_layer import StackupLayer
from pyedb.grpc.database.primitive.padstack_instance import PadstackInstance
from pyedb.grpc.database.terminal.padstack_instance_terminal import (
    PadstackInstanceTerminal,
)
from pyedb.grpc.database.utility.value import Value

try:
    import numpy as np
except ImportError:
    warnings.warn(
        "The NumPy module is required to run some functionalities of EDB.\n"
        "Install with \n\npip install numpy\n\nRequires CPython."
    )
from pyedb.generic.general_methods import get_filename_without_extension


class Component(GrpcComponentGroup):
    """Manages EDB functionalities for components.

    Parameters
    ----------
    parent : :class:`pyedb.grpc.database.components.Components`
        Components object.
    component : object
        Edb Component Object

    """

    def __init__(self, pedb, edb_object):
        super().__init__(edb_object.msg)
        self._pedb = pedb
        self._layout_instance = None
        self._comp_instance = None
        self._logger = pedb.logger
        self._package_def = None

    @property
    def group_type(self):
        return str(self.type).split(".")[-1].lower()

    @property
    def layout_instance(self):
        """Layout instance object.

        Returns
        -------
        :class:`LayoutInstance <ansys.edb.core.layout_instance.layout_instance.LayoutInstance>`
        """
        return self._pedb.layout_instance

    @property
    def component_instance(self):
        """Component instance.

        Returns
        -------
        :class:`LayoutObjInstance <ansys.edb.core.layout_instance.layout_obj_instance.LayoutObjInstance>`
        """
        if self._comp_instance is None:
            self._comp_instance = self.layout_instance.get_layout_obj_instance_in_context(self, None)
        return self._comp_instance

    @property
    def is_enabled(self) -> bool:
        """Component enable.

        Returns
        -------
        bool

        """
        return self.enabled

    @is_enabled.setter
    def is_enabled(self, value):
        self.enabled = value

    @property
    def ic_die_properties(self) -> any:
        """IC Die property.

        returns
        -------
        :class:`ICDieProperty <pyedb.grpc.database.hierarchy.component.ICDieProperty>`
        """
        if self.type == "ic":
            return ICDieProperty(self)
        else:
            return None

    @property
    def _active_layout(self):
        """Active layout.

        Returns
        -------
        :class:`Layout <ansys.edb.core.layout.layout.Layout>
        """
        return self._pedb.active_layout

    @property
    def _edb_model(self):
        """Component model.

        Returns
        -------
        :class:`Model <ansys.edb.core.hierarchy.model.Model>`

        """
        comp_prop = self.component_property
        return comp_prop.model

    @property  # pragma: no cover
    def _pin_pairs(self) -> PinPairModel:
        """Pins pairs.

        Returns
        -------
        :class:`PinPairModel <ansys.edb.core.hierarchy.pin_pair_model.PinPairModel>`
        """
        edb_model = self._edb_model
        return edb_model.pin_pairs()

    @property
    def _rlc(self):
        """Rlc class.

        Returns
        -------
        :class:`Rlc <ansys.edb.core.utility.rlc.Rlc>`

        """
        if self.model_type == "SPICEModel":
            if len(self.pins) == 2:
                self._pedb.logger.warning(f"Spice model defined on component {self.name}, replacing model by ")
                rlc = GrpcRlc()
                pins = list(self.pins.keys())
                pin_pair = (pins[0], pins[1])
                rlc_model = PinPairModel(self._pedb, GrpcPinPairModel.create())
                rlc_model.set_rlc(pin_pair, rlc)
                component_property = self.component_property
                component_property.model = rlc_model
                self.component_property = component_property
        return [self._edb_model.rlc(pin_pair) for pin_pair in self._edb_model.pin_pairs()]

    @property
    def model(self) -> Union[SparamModel, SpiceModel]:
        """Component model.

        Returns
        -------
        :class:`Model <ansys.edb.core.hierarchy.model.Model>`

        """

        if isinstance(self.component_property.model, GrpcSPICEModel):
            return SpiceModel(edb_object=self.component_property.model.msg)
        elif isinstance(self.component_property.model, GrpcSParameterModel):
            return SparamModel(edb_object=self.component_property.model.msg)
        else:
            return self.component_property.model

    @model.setter
    def model(self, value):
        if not isinstance(value, PinPairModel):
            self._pedb.logger.error("Invalid input. Set model failed.")

        comp_prop = self.component_property
        comp_prop.model = value
        self.component_property = comp_prop

    @property
    def package_def(self):
        """Package definition.

        Returns
        -------
        :class:`PackageDef <ansys.edb.core.definition.package_def.PackageDef>`
        """
        return self.component_property.package_def

    @package_def.setter
    def package_def(self, value):
        from pyedb.grpc.database.definition.package_def import PackageDef

        if value not in [package.name for package in self._pedb.package_defs]:
            from ansys.edb.core.definition.package_def import (
                PackageDef as GrpcPackageDef,
            )

            self._package_def = GrpcPackageDef.create(self._pedb.db, name=value)
            self._package_def.exterior_boundary = GrpcPolygonData(points=self.bounding_box)
            comp_prop = self.component_property
            comp_prop.package_def = self._package_def
            self.component_property = comp_prop
        elif isinstance(value, str):
            package = next(package for package in self._pedb.package_defs if package.name == value)
            comp_prop = self.component_property
            comp_prop.package_def = package
            self.component_property = comp_prop

        elif isinstance(value, PackageDef):
            comp_prop = self.component_property
            comp_prop.package_def = value
            self.component_property = comp_prop

    @property
    def is_mcad(self) -> bool:
        """MCad component.

        Returns
        -------
        bool

        """
        return super().is_mcad.value

    @is_mcad.setter
    def is_mcad(self, value):
        if isinstance(value, bool):
            super(Component, self.__class__).is_mcad.__set__(self, Value(value))

    @property
    def is_mcad_3d_comp(self) -> bool:
        """Mcad 3D component.

        Returns
        -------
        bool

        """
        return super().is_mcad_3d_comp.value

    @is_mcad_3d_comp.setter
    def is_mcad_3d_comp(self, value):
        if isinstance(value, bool):
            super(Component, self.__class__).is_mcad_3d_comp.__set__(self, Value(value))

    @property
    def is_mcad_hfss(self) -> bool:
        """MCad HFSS.

        Returns
        -------
        bool

        """
        return super().is_mcad_hfss.value

    @is_mcad_hfss.setter
    def is_mcad_hfss(self, value):
        if isinstance(value, bool):
            super(Component, self.__class__).is_mcad_hfss.__set__(self, Value(value))

    @property
    def is_mcad_stride(self) -> bool:
        """MCar stride.

        Returns
        -------
        bool

        """
        return super().is_mcad_stride.value

    @is_mcad_stride.setter
    def is_mcad_stride(self, value):
        if isinstance(value, bool):
            super(Component, self.__class__).is_mcad_stride.__set__(self, Value(value))

    def create_package_def(self, name=None, component_part_name=None) -> bool:
        """Create a package definition and assign it to the component.

        Parameters
        ----------
        name: str, optional
            Name of the package definition
        component_part_name : str, optional
            Part name of the component.

        Returns
        -------
        bool
            ``True`` if succeeded, ``False`` otherwise.
        """
        if not name:
            name = f"{self.refdes}_{self.part_name}"
        if name not in [package.name for package in self._pedb.package_defs]:
            self._pedb.definitions.add_package_def(name, component_part_name=component_part_name)

            self.package_def = name

            return True
        else:
            logging.error(f"Package definition {name} already exists")
            return False

    @property
    def enabled(self) -> bool:
        """Component active mode.

        Returns
        -------
        bool

        """
        if self.type.lower() in ["resistor", "capacitor", "inductor"]:
            return self.component_property.enabled
        else:
            return

    @enabled.setter
    def enabled(self, value):
        cmp_prop = self.component_property
        cmp_prop.enabled = value
        self.component_property = cmp_prop

    @property
    def spice_model(self) -> SpiceModel:
        """Assigned Spice model.

        Returns
        -------
        :class:`SpiceModel <pyedb.grpc.database.hierarchy.spice_model.SpiceModel>`
        """
        if not self.model_type == "SPICEModel":
            return None
        else:
            return SpiceModel(edb_object=self._edb_model)

    @property
    def s_param_model(self) -> SparamModel:
        """Assigned S-parameter model.

        Returns
        -------
        :class:`SParameterModel <ansys.edb.core.hierarchy.sparameter_model.SParameterModel>`
        """
        if not self.model_type == "SParameterModel":
            return None
        else:
            return SparamModel(edb_object=self._edb_model)

    @property
    def netlist_model(self) -> GrpcNetlistModel:
        """Assigned netlist model.

        Returns
        -------
        :class:`NetlistModel <ansys.edb.core.hierarchy.netlist_mode.NetlistModel>`
        """
        if not self.model_type == "NetlistModel":
            return None
        else:
            return GrpcNetlistModel(self._edb_model)

    @property
    def solder_ball_height(self) -> float:
        """Solder ball height if available.

        Returns
        -------
        float
            Balls height value.
        """
        try:
            return Value(self.component_property.solder_ball_property.height)
        except:
            return Value(0.0)

    @solder_ball_height.setter
    def solder_ball_height(self, value):
        if not self.component_property.solder_ball_property.is_null:
            cmp_property = self.component_property
            solder_ball_prop = cmp_property.solder_ball_property
            solder_ball_prop.height = Value(value)
            cmp_property.solder_ball_property = solder_ball_prop
            self.component_property = cmp_property

    @property
    def solder_ball_shape(self) -> str:
        """Solder ball shape.

        Returns
        -------
        str
            Solder balls shapes, ``none``, ``cylinder`` or ``spheroid``.
        """
        if not self.component_property.solder_ball_property.is_null:
            shape = self.component_property.solder_ball_property.shape
            if shape == SolderballShape.NO_SOLDERBALL:
                return "none"
            elif shape == SolderballShape.SOLDERBALL_CYLINDER:
                return "cylinder"
            elif shape == SolderballShape.SOLDERBALL_SPHEROID:
                return "spheroid"

    @solder_ball_shape.setter
    def solder_ball_shape(self, value):
        if not self.component_property.solder_ball_property.is_null:
            shape = None
            if isinstance(value, str):
                if value.lower() == "cylinder":
                    shape = SolderballShape.SOLDERBALL_CYLINDER
                elif value.lower() == "none":
                    shape = SolderballShape.NO_SOLDERBALL
                elif value.lower() == "spheroid":
                    shape = SolderballShape.SOLDERBALL_SPHEROID
            if shape:
                cmp_property = self.component_property
                solder_ball_prop = cmp_property.solder_ball_property
                solder_ball_prop.shape = shape
                cmp_property.solder_ball_property = solder_ball_prop
                self.component_property = cmp_property

    @property
    def solder_ball_diameter(self) -> Union[tuple[float, float], None]:
        """Solder ball diameter.

        Returns
        -------
        float
            diameter value.
        """
        if not self.component_property.solder_ball_property.is_null:
            diameter, mid_diameter = self.component_property.solder_ball_property.get_diameter()
            return Value(diameter), Value(mid_diameter)

    @solder_ball_diameter.setter
    def solder_ball_diameter(self, value):
        if not self.component_property.solder_ball_property.is_null:
            diameter = None
            mid_diameter = diameter
            if isinstance(value, tuple) or isinstance(value, list):
                if len(value) == 2:
                    diameter = Value(value[0])
                    mid_diameter = Value(value[1])
                elif len(value) == 1:
                    diameter = Value(value[0])
                    mid_diameter = Value(value[0])
            if isinstance(value, str) or isinstance(value, float):
                diameter = Value(value)
                mid_diameter = Value(value)
            cmp_property = self.component_property
            solder_ball_prop = cmp_property.solder_ball_property
            solder_ball_prop.set_diameter(diameter, mid_diameter)
            cmp_property.solder_ball_property = solder_ball_prop
            self.component_property = cmp_property

    @property
    def solder_ball_placement(self):
        """Solder ball placement if available.."""
        if not self.component_property.solder_ball_property.is_null:
            solder_placement = self.component_property.solder_ball_property.placement
            return solder_placement.value

    @property
    def refdes(self) -> str:
        """Reference Designator Name.

        Returns
        -------
        str
            Reference Designator Name.
        """
        return self.name

    @refdes.setter
    def refdes(self, name):
        self.name = name

    @property
    def model_type(self) -> str:
        """Retrieve assigned model type.

        Returns
        -------
        str
            Model type, ``RLC``, `` SParameterModel`` or ``SPICEModel``.
        """
        _model_type = str(self._edb_model).split(".")[-1]
        if _model_type == "PinPairModel":
            return "RLC"
        elif "SParameterModel" in _model_type:
            return "SParameterModel"
        elif "SPICEModel" in _model_type:
            return "SPICEModel"
        else:
            return _model_type

    @property
    def rlc_values(self) -> Union[List[list[float]], List[float]]:
        """Get component rlc values.

        Returns
        -------
        list[list[Rvalue(float), Lvalue(float), Cvalue(float)]].
        """
        if not len(self._rlc):
            return [0.0, 0.0, 0.0]
        elif len(self._rlc) == 1:
<<<<<<< HEAD
            rlc = self._rlc[0]
            return [rlc.r.value, rlc.l.value, rlc.c.value]
=======
            return [Value(self._rlc[0].r), Value(self._rlc[0].l), Value(self._rlc[0].c)]
>>>>>>> b23a928a
        else:
            return [[Value(rlc.r), Value(rlc.l), Value(rlc.c)] for rlc in self._rlc]

    @rlc_values.setter
    def rlc_values(self, value):
        comp_property = self.component_property
        if not isinstance(value, list) or isinstance(value, tuple):
            self._logger.error("RLC values must be provided as `List` or `Tuple` in this order.")
            return
        if not len(value) == 3:
            self._logger.error("RLC values must be provided as `List` or `Tuple` in this order.")
            return
        _rlc = []
        for rlc in self._rlc:
            if value[0]:
                rlc.r = Value(value[0])
                rlc.r_enabled = True
            else:
                rlc.r_enabled = False
            if value[1]:
                rlc.l = Value(value[1])
                rlc.l_enabled = True
            else:
                rlc.l_enabled = False
            if value[2]:
                rlc.c = Value(value[2])
                rlc.c_enabled = True
            else:
                rlc.c_enabled = False
            _rlc.append(rlc)
        for ind in range(len(self._rlc)):
            self._edb_model.set_rlc(self._pin_pairs[ind], self._rlc[ind])
        comp_property.model = self._edb_model
        self.component_property = comp_property

    @property
    def value(self) -> float:
        """Retrieve discrete component value.

        Returns
        -------
        float
            Value. ``None`` if not an RLC Type.
        """
        _values = {"resistor": self.rlc_values[0], "inductor": self.rlc_values[1], "capacitor": self.rlc_values[2]}
        if self.type in _values:
            return _values[self.type]
        else:
            return 0.0

    @value.setter
    def value(self, value):
        if self.type == "resistor":
            self.res_value = value
        elif self.type == "inductor":
            self.ind_value = value
        elif self.type == "capacitor":
            self.cap_value = value

    @property
    def res_value(self) -> float:
        """Resistance value.

        Returns
        -------
        float
            Resistance value or ``None`` if not an RLC type.
        """
        cmp_type = self.component_type
        if 0 < cmp_type.value < 4:
            result = [Value(rlc.r) for rlc in self._rlc]
            if len(result) == 1:
                return result[0]
            else:
                return result
        return None

    @res_value.setter
    def res_value(self, value):  # pragma no cover
        _rlc = []
        model = PinPairModel(self._pedb, GrpcPinPairModel.create())
        for rlc in self._rlc:
            rlc.r_enabled = True
            rlc.r = Value(value)
            _rlc.append(rlc)
        for ind in range(len(self._pin_pairs)):
            model.set_rlc(self._pin_pairs[ind], _rlc[ind])
        comp_prop = self.component_property
        comp_prop.model = model
        self.component_property = comp_prop

    @property
    def cap_value(self) -> float:
        """Capacitance Value.

        Returns
        -------
        float
            Capacitance Value. ``None`` if not an RLC Type.
        """
        cmp_type = self.component_type
        if 0 < cmp_type.value < 4:
            result = [Value(rlc.c) for rlc in self._rlc]
            if len(result) == 1:
                return result[0]
            else:
                return result
        return None

    @cap_value.setter
    def cap_value(self, value):  # pragma no cover
        if value:
            _rlc = []
            model = PinPairModel(self._pedb, GrpcPinPairModel.create())
            for rlc in self._rlc:
                rlc.c_enabled = True
                rlc.c = Value(value)
                _rlc.append(rlc)
            for ind in range(len(self._pin_pairs)):
                model.set_rlc(self._pin_pairs[ind], _rlc[ind])
            comp_prop = self.component_property
            comp_prop.model = model
            self.component_property = comp_prop

    @property
    def ind_value(self):
        """Inductance Value.

        Returns
        -------
        float
            Inductance Value. ``None`` if not an RLC Type.
        """
        cmp_type = self.component_type
        if 0 < cmp_type.value < 4:
            result = [Value(rlc.l) for rlc in self._rlc]
            if len(result) == 1:
                return result[0]
            else:
                return result
        return None

    @ind_value.setter
    def ind_value(self, value) -> float:
        if value:
            _rlc = []
            model = PinPairModel(self._pedb, GrpcPinPairModel.create())
            for rlc in self._rlc:
                rlc.l_enabled = True
                rlc.l = Value(value)
                _rlc.append(rlc)
            for ind in range(len(self._pin_pairs)):
                model.set_rlc(self._pin_pairs[ind], _rlc[ind])
            comp_prop = self.component_property
            comp_prop.model = model
            self.component_property = comp_prop

    @property
    def is_parallel_rlc(self) -> bool:
        """Define if model is Parallel or Series.

        Returns
        -------
        bool
            `True´ if parallel rlc model.
            `False` series RLC.
            `None` if not RLC Type.
        """
        cmp_type = self.component_type
        if 0 < cmp_type.value < 4:
            return self._rlc[0].is_parallel
        return None

    @is_parallel_rlc.setter
    def is_parallel_rlc(self, value):  # pragma no cover
        if not len(self._pin_pairs):
            logging.warning(self.refdes, " has no pin pair.")
        else:
            if isinstance(value, bool):
                for rlc in self._rlc:
                    rlc.is_parallel = value
                    comp_property = self.component_property
                    comp_property.set_rcl(rlc)
                    self.component_property = comp_property

    @property
    def center(self) -> list[float, float]:
        """Compute the component center.

        Returns
        -------
        list
            [x value, y value].
        """
        return self.location

    @property
    def location(self):
        """Component center.

        Returns
        -------
        List[float, float]
            [x, y].

        """
        return [Value(pt) for pt in super().location]

    @location.setter
    def location(self, value):
        if isinstance(value, list):
            _location = [Value(val) for val in value]
            super(Component, self.__class__).location.__set__(self, _location)

    @property
    def bounding_box(self) -> list[float]:
        """Component's bounding box.

        Returns
        -------
        List[float]
            List of coordinates for the component's bounding box, with the list of
            coordinates in this order: [X lower left corner, Y lower left corner,
            X upper right corner, Y upper right corner].
        """
        bbox = self.component_instance.get_bbox().points
        pt1 = bbox[0]
        pt2 = bbox[2]
        return [Value(pt1.x), Value(pt1.y), Value(pt2.x), Value(pt2.y)]

    @property
    def rotation(self) -> float:
        """Compute the component rotation in radian.

        Returns
        -------
        float
            Rotation value.
        """
        return Value(self.transform.rotation)

    @property
    def pinlist(self) -> list[PadstackInstance]:
        """Pins of the component.

        Returns
        -------
        list
            List of Pins of Component.
        """
        return self.pins

    @property
    def nets(self):
        """Nets of Component.

        Returns
        -------
        list[str]
            Component nets names.
        """
        nets = []
        for pin in list(self.pins.values()):
            if not pin.net.is_null:
                nets.append(pin.net.name)
        return list(set(nets))

    @property
    def pins(self) -> dict[str, PadstackInstance]:
        """Component pins.

        Returns
        -------
        Dic[str,:class:`PadstackInstance <pyedb.grpc.database.primitive.padstack_instance.PadstackInstance>`]
            Component dictionary pins.
        """
        _pins = {}
        for connectable in self.members:
            if isinstance(connectable, GrpcPadstackInstanceTerminal):
                _pins[connectable.name] = PadstackInstanceTerminal(self._pedb, connectable)
            if isinstance(connectable, GrpcPadstackInstance):
                _pins[connectable.name] = PadstackInstance(self._pedb, connectable)
        return _pins

    @property
    def type(self) -> str:
        """Component type.

        Returns
        -------
        str
            Type of the component. Options are ``"resistor"``, ``"inductor"``, ``"capacitor"``,
            ``"ic"``, ``"io"`` and ``"other"``.
        """
        return self.component_type.name.lower()

    @type.setter
    def type(self, new_type):
        """Set component type

        Parameters
        ----------
        new_type : str
            Type of the component. Options are ``"resistor"``,  ``"inductor"``, ``"capacitor"``,
            ``"ic"``, ``"io"`` and ``"other"``.
        """
        new_type = new_type.lower()
        if new_type == "resistor":
            self.component_type = GrpcComponentType.RESISTOR
        elif new_type == "inductor":
            self.component_type = GrpcComponentType.INDUCTOR
        elif new_type == "capacitor":
            self.component_type = GrpcComponentType.CAPACITOR
        elif new_type == "ic":
            self.component_type = GrpcComponentType.IC
        elif new_type == "io":
            self.component_type = GrpcComponentType.IO
        elif new_type == "other":
            self.component_type = GrpcComponentType.OTHER
        else:
            return

    @property
    def numpins(self) -> int:
        """Number of Pins of Component.

        ..deprecated:: 0.51.0
           Use: func:`num_pins` instead.
        Returns
        -------
        int
            Component pins number.
        """

        warnings.warn("Use num_pins instead.", DeprecationWarning)
        try:
            return self.num_pins
        except Exception as e:
            self._pedb.logger.error(f"{e}")
            return 0

    @property
    def partname(self) -> str:
        """Component part name.

        Returns
        -------
        str
            Component part name.
        """
        return self.part_name

    @partname.setter
    def partname(self, name):  # pragma: no cover
        """Set component part name."""
        self.part_name = name

    @property
    def part_name(self) -> str:
        """Component part name.

        Returns
        -------
        str
            Component part name.
        """
        return self.component_def.name

    @part_name.setter
    def part_name(self, name):  # pragma: no cover
        """Set component part name."""
        self.component_def.name = name

    @property
    def placement_layer(self) -> str:
        """Placement layern name.

        Returns
        -------
        str
           Placement layer name.
        """
        return super().placement_layer.name

    @property
    def layer(self) -> StackupLayer:
        """Placement layern object.

        Returns
        -------
        :class:`pyedb.grpc.database.layers.stackup_layer.StackupLayer`
           Placement layer.
        """
        return StackupLayer(self._pedb, super().placement_layer)

    @property
    def is_top_mounted(self) -> bool:
        """Check if a component is mounted on top or bottom of the layout.

        Returns
        -------
        bool
            ``True`` component is mounted on top, ``False`` on down.
        """
        signal_layers = [lay.name for lay in list(self._pedb.stackup.signal_layers.values())]
        if self.placement_layer in signal_layers[: int(len(signal_layers) / 2)]:
            return True
        return False

    @property
    def lower_elevation(self) -> float:
        """Lower elevation of the placement layer.

        Returns
        -------
        float
            Placement layer lower elevation.
        """
        return self.layer.lower_elevation

    @property
    def upper_elevation(self) -> float:
        """Upper elevation of the placement layer.

        Returns
        -------
        float
            Placement layer upper elevation.

        """
        return self.layer.upper_elevation

    @property
    def top_bottom_association(self) -> int:
        """Top/bottom association of the placement layer.

        Returns
        -------
        int
            Top/bottom association of the placement layer, where:

            * 0 - Top associated
            * 1 - No association
            * 2 - Bottom associated
            * 4 - Number of top/bottom associations.
            * -1 - Undefined
        """
        return self.layer.top_bottom_association.value

    def _set_model(self, model):  # pragma: no cover
        """Set component model


        Returns
        -------
        :class:`Model <ansys.edb.core.hierarchy.model.Model>`
            Component Model.

        """
        comp_prop = self.component_property
        comp_prop.model = model
        self.component_property = comp_prop
        return model

    def assign_spice_model(
        self,
        file_path: str,
        name: Optional[str] = None,
        sub_circuit_name: Optional[str] = None,
        terminal_pairs: Optional[list] = None,
    ) -> SpiceModel:
        """Assign Spice model to this component.

        Parameters
        ----------
        file_path : str
            File path of the Spice model.
        name : str, optional
            Name of the Spice model.

        Returns
        -------
        :class:`SpiceModel <pyedb.grpc.database.hierarchy.spice_model.SpiceModel>`
            Spice model.

        """
        if not name:
            name = get_filename_without_extension(file_path)

        with open(file_path, "r") as f:
            for line in f:
                if "subckt" in line.lower():
                    pin_names_sp = [i.strip() for i in re.split(" |\t", line) if i]
                    pin_names_sp.remove(pin_names_sp[0])
                    pin_names_sp.remove(pin_names_sp[0])
                    break
        if not len(pin_names_sp) == self.numpins:  # pragma: no cover
            raise ValueError(f"Pin counts doesn't match component {self.name}.")

        model = SpiceModel(file_path=file_path, name=name, sub_circuit=name)
        if sub_circuit_name:
            model.sub_circuit = sub_circuit_name

        if terminal_pairs:
            terminal_pairs = terminal_pairs if isinstance(terminal_pairs[0], list) else [terminal_pairs]
            for pair in terminal_pairs:
                pname, pnumber = pair
                if pname not in pin_names_sp:  # pragma: no cover
                    raise ValueError(f"Pin name {pname} doesn't exist in {file_path}.")
                model.add_terminal(str(pnumber), pname)
        else:
            for idx, pname in enumerate(pin_names_sp):
                model.add_terminal(pname, str(idx + 1))
        self._set_model(model)
        if not model.is_null:
            return model
        else:
            return False

    def assign_s_param_model(self, file_path, name=None, reference_net=None) -> GrpcNPortComponentModel:
        """Assign S-parameter to this component.

        Parameters
        ----------
        file_path : str
            File path of the S-parameter model.
        name : str, optional
            Name of the S-parameter model.

        reference_net : str, optional
            Reference net.

        Returns
        -------
        :class:`NPortComponentModel <ansys.edb.core.definition.component_model.ComponentModel>`
            ComponentModel.

        """
        if not name:
            name = get_filename_without_extension(file_path)
        for model in self.component_def.component_models:
            if model.model_name == name:
                self._pedb.logger.error(f"Model {name} already defined for component {self.refdes}")
                return False
        if not reference_net:
            self._pedb.logger.warning(
                f"No reference net provided for S parameter file {file_path}, net `GND` is " f"assigned by default"
            )
            reference_net = "GND"
        n_port_model = GrpcNPortComponentModel.find_by_name(self.component_def, name)
        if n_port_model.is_null:
            n_port_model = GrpcNPortComponentModel.create(name=name)
            n_port_model.reference_file = file_path
            self.component_def.add_component_model(n_port_model)

        model = GrpcSParameterModel.create(name=name, ref_net=reference_net)
        return self._set_model(model)

    def use_s_parameter_model(self, name, reference_net=None) -> bool:
        """Use S-parameter model on the component.

        Parameters
        ----------
        name: str
            Name of the S-parameter model.
        reference_net: str, optional
            Reference net of the model.

        Returns
        -------
        bool
            ``True`` when successful, ``False`` when failed.

        Examples
        --------
        >>> edbapp = Edb()
        >>>comp_def = edbapp.definitions.components["CAPC3216X180X55ML20T25"]
        >>>comp_def.add_n_port_model("c:GRM32_DC0V_25degC_series.s2p", "GRM32_DC0V_25degC_series")
        >>>edbapp.components["C200"].use_s_parameter_model("GRM32_DC0V_25degC_series")
        """
        from ansys.edb.core.definition.component_model import (
            ComponentModel as GrpcComponentModel,
        )

        model = GrpcComponentModel.find_by_name(self.component_def, name)
        if not model.is_null:
            s_param_model = GrpcSParameterModel.create(name=name, ref_net="GND")
            if reference_net:
                s_param_model.reference_net = reference_net
            return self._set_model(s_param_model)
        return False

    def assign_rlc_model(self, res=None, ind=None, cap=None, is_parallel=False) -> PinPairModel:
        """Assign RLC to this component.

        Parameters
        ----------
        res : int, float
            Resistance. Default is ``None``.
        ind : int, float
            Inductance. Default is ``None``.
        cap : int, float
            Capacitance. Default is ``None``.
        is_parallel : bool, optional
            Whether it is a parallel or series RLC component. The default is ``False``.

        Returns
        -------
        :class:`Model <ansys.edb.core.hierarchy.model.Model>`
            Component Model.

        """
        if res is None and ind is None and cap is None:
            self._pedb.logger.error("At least one value has to be provided.")
            return False
        r_enabled = True if res else False
        l_enabled = True if ind else False
        c_enabled = True if cap else False
        res = 0 if res is None else res
        ind = 0 if ind is None else ind
        cap = 0 if cap is None else cap
        res, ind, cap = Value(res), Value(ind), Value(cap)
        model = PinPairModel(self._pedb, self._edb_model)
        pin_names = list(self.pins.keys())
        for idx, i in enumerate(np.arange(len(pin_names) // 2)):
            # pin_pair = GrpcPinPair(pin_names[idx], pin_names[idx + 1])
            rlc = GrpcRlc(
                r=res,
                r_enabled=r_enabled,
                l=ind,
                l_enabled=l_enabled,
                c=cap,
                c_enabled=c_enabled,
                is_parallel=is_parallel,
            )
            model.set_rlc(("1", "2"), rlc)
        return self._set_model(model)

    def create_clearance_on_component(self, extra_soldermask_clearance=1e-4) -> bool:
        """Create a Clearance on Soldermask layer by drawing a rectangle.

        Parameters
        ----------
        extra_soldermask_clearance : float, optional
            Extra Soldermask value in meter to be applied on component bounding box.

        Returns
        -------
            bool
        """
        bounding_box = self.bounding_box
        opening = [bounding_box[0] - extra_soldermask_clearance]
        opening.append(bounding_box[1] - extra_soldermask_clearance)
        opening.append(bounding_box[2] + extra_soldermask_clearance)
        opening.append(bounding_box[3] + extra_soldermask_clearance)

        comp_layer = self.layer
        layer_names = list(self._pedb.stackup.layers.keys())
        layer_index = layer_names.index(comp_layer.name)
        if comp_layer in [layer_names[0] + layer_names[-1]]:
            return False
        elif layer_index < len(layer_names) / 2:
            soldermask_layer = layer_names[layer_index - 1]
        else:
            soldermask_layer = layer_names[layer_index + 1]

        if not self._pedb.modeler.get_primitives(layer_name=soldermask_layer):
            all_nets = list(self._pedb.nets.nets.values())
            poly = self._pedb._create_conformal(all_nets, 0, 1e-12, False, 0)
            self._pedb.modeler.create_polygon(poly, soldermask_layer, [], "")

        void = self._pedb.modeler.create_rectangle(
            soldermask_layer,
            "{}_opening".format(self.refdes),
            lower_left_point=opening[:2],
            upper_right_point=opening[2:],
        )
        void.is_negative = True
        return True


class ICDieProperty:
    def __init__(self, component):
        self._component = component
        self._die_property = self._component.component_property.die_property

    @property
    def die_orientation(self) -> str:
        """Die orientation.

        Returns
        -------
        str
            Die orientation, ``chip_up`` or ``chip_down``.

        """
        return self._die_property.die_orientation.name.lower()

    @die_orientation.setter
    def die_orientation(self, value):
        component_property = self._component.component_property
        die_property = component_property.die_property
        if value.lower() == "chip_up":
            die_property.die_orientation = GrpcDieOrientation.CHIP_UP
        elif value.lower() == "chip_down":
            die_property.die_orientation = GrpcDieOrientation.CHIP_DOWN
        else:
            return
        component_property.die_property = die_property
        self._component.component_property = component_property

    @property
    def die_type(self) -> str:
        """Die type.

        Returns
        -------
        str
            Die type, ``noine``, ``flipchip``, ``wirebond``.

        """
        return self._die_property.die_type.name.lower()

    @die_type.setter
    def die_type(self, value):
        component_property = self._component.component_property
        die_property = component_property.die_property
        if value.lower() == "none":
            die_property.die_type = GrpcDieType.NONE
        elif value.lower() == "flipchip":
            die_property.die_type = GrpcDieType.FLIPCHIP
        elif value.lower() == "wirebond":
            die_property.die_type = GrpcDieType.WIREBOND
        else:
            return
        component_property.die_property = die_property
        self._component.component_property = component_property

    @property
    def height(self) -> float:
        """Die height.

        Returns
        -------
        float
            Die height.

        """
        return Value(self._die_property.height)

    @height.setter
    def height(self, value):
        component_property = self._component.component_property
        die_property = component_property.die_property
        die_property.height = Value(value)
        component_property.die_property = die_property
        self._component.component_property = component_property

    @property
    def is_null(self) -> bool:
        """Test is die is null.

        Returns
        -------
        bool

        """
        return self._die_property.is_null<|MERGE_RESOLUTION|>--- conflicted
+++ resolved
@@ -555,12 +555,7 @@
         if not len(self._rlc):
             return [0.0, 0.0, 0.0]
         elif len(self._rlc) == 1:
-<<<<<<< HEAD
-            rlc = self._rlc[0]
-            return [rlc.r.value, rlc.l.value, rlc.c.value]
-=======
             return [Value(self._rlc[0].r), Value(self._rlc[0].l), Value(self._rlc[0].c)]
->>>>>>> b23a928a
         else:
             return [[Value(rlc.r), Value(rlc.l), Value(rlc.c)] for rlc in self._rlc]
 
