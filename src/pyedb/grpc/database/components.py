--- conflicted
+++ resolved
@@ -20,8 +20,9 @@
 # OUT OF OR IN CONNECTION WITH THE SOFTWARE OR THE USE OR OTHER DEALINGS IN THE
 # SOFTWARE.
 
-"""This module contains the `Components` class."""
-
+"""This module contains the `Components` class.
+
+"""
 import codecs
 import json
 import math
@@ -30,7 +31,8 @@
 from typing import Any, Dict, List, Optional, Tuple, Union
 import warnings
 
-from ansys.edb.core.definition.die_property import DieOrientation as GrpDieOrientation, DieType as GrpcDieType
+from ansys.edb.core.definition.die_property import DieOrientation as GrpDieOrientation
+from ansys.edb.core.definition.die_property import DieType as GrpcDieType
 from ansys.edb.core.definition.solder_ball_property import (
     SolderballShape as GrpcSolderballShape,
 )
@@ -623,21 +625,7 @@
 
         Examples
         --------
-<<<<<<< HEAD
-        >>> edb1 = Edb(edbpath=targetfile1, edbversion="2021.2")
-        >>> hosting_cmp = edb1.components.get_component_by_name("U100")
-        >>> mounted_cmp = edb2.components.get_component_by_name("BGA")
-        >>> vector, rotation, solder_ball_height = edb1.components.get_component_placement_vector(
-        ...     mounted_component=mounted_cmp,
-        ...     hosting_component=hosting_cmp,
-        ...     mounted_component_pin1="A12",
-        ...     mounted_component_pin2="A14",
-        ...     hosting_component_pin1="A12",
-        ...     hosting_component_pin2="A14",
-        ... )
-=======
         >>> vec, rot, height = edbapp.components.get_component_placement_vector(...)
->>>>>>> cb863542
         """
         if not isinstance(mounted_component, Component):
             return False
@@ -939,135 +927,10 @@
                 closest_pin = ref_pin
         return closest_pin
 
-<<<<<<< HEAD
-    def replace_rlc_by_gap_boundaries(self, component=None):
-        """Replace RLC component by RLC gap boundaries. These boundary types are compatible with 3D modeler export.
-        Only 2 pins RLC components are supported in this command.
-
-        Parameters
-        ----------
-        component : str
-            Reference designator of the RLC component.
-
-        Returns
-        -------
-        bool
-        ``True`` when succeed, ``False`` if it failed.
-
-        Examples
-        --------
-        >>> from pyedb import Edb
-        >>> edb = Edb(edb_file)
-        >>>  for refdes, cmp in edb.components.capacitors.items():
-        >>>     edb.components.replace_rlc_by_gap_boundaries(refdes)
-        >>> edb.save_edb()
-        >>> edb.close_edb()
-        """
-        if not component:
-            return False
-        if isinstance(component, str):
-            component = self.instances[component]
-            if not component:
-                self._logger.error("component %s not found.", component)
-                return False
-        if component.type in ["other", "ic", "io"]:
-            self._logger.info(f"Component {component.refdes} skipped to deactivate is not an RLC.")
-            return False
-        component.enabled = False
-        return self._pedb.source_excitation.add_rlc_boundary(component.refdes, False)
-
-    def deactivate_rlc_component(self, component=None, create_circuit_port=False, pec_boundary=False):
-        """Deactivate RLC component with a possibility to convert it to a circuit port.
-
-        Parameters
-        ----------
-        component : str
-            Reference designator of the RLC component.
-
-        create_circuit_port : bool, optional
-            Whether to replace the deactivated RLC component with a circuit port. The default
-            is ``False``.
-        pec_boundary : bool, optional
-            Whether to define the PEC boundary, The default is ``False``. If set to ``True``,
-            a perfect short is created between the pin and impedance is ignored. This
-            parameter is only supported on a port created between two pins, such as
-            when there is no pin group.
-
-        Returns
-        -------
-        bool
-            ``True`` when successful, ``False`` when failed.
-
-        Examples
-        --------
-        >>> from pyedb import Edb
-        >>> edb_file = r"C:\my_edb_file.aedb"
-        >>> edb = Edb(edb_file)
-        >>> for cmp in list(edb.components.instances.keys()):
-        >>>     edb.components.deactivate_rlc_component(component=cmp, create_circuit_port=False)
-        >>> edb.save_edb()
-        >>> edb.close_edb()
-        """
-        if not component:
-            return False
-        if isinstance(component, str):
-            component = self.instances[component]
-            if not component:
-                self._logger.error("component %s not found.", component)
-                return False
-        if component.type in ["other", "ic", "io"]:
-            self._logger.info(f"Component {component.refdes} passed to deactivate is not an RLC.")
-            return False
-        component.is_enabled = False
-        return self._pedb.source_excitation.add_port_on_rlc_component(
-            component=component.refdes, circuit_ports=create_circuit_port, pec_boundary=pec_boundary
-        )
-
-    def add_port_on_rlc_component(self, component=None, circuit_ports=True, pec_boundary=False):
-        """Deactivate RLC component and replace it with a circuit port.
-        The circuit port supports only two-pin components.
-
-        . deprecated:: pyedb 0.28.0
-        Use :func:`pyedb.grpc.core.excitations.add_port_on_rlc_component` instead.
-
-        Parameters
-        ----------
-        component : str
-            Reference designator of the RLC component.
-
-        circuit_ports : bool
-            ``True`` will replace RLC component by circuit ports, ``False`` gap ports compatible with HFSS 3D modeler
-            export.
-
-        pec_boundary : bool, optional
-            Whether to define the PEC boundary, The default is ``False``. If set to ``True``,
-            a perfect short is created between the pin and impedance is ignored. This
-            parameter is only supported on a port created between two pins, such as
-            when there is no pin group.
-
-        Returns
-        -------
-        bool
-            ``True`` when successful, ``False`` when failed.
-        """
-        warnings.warn(
-            "`add_port_on_rlc_component` is deprecated and is now located here "
-            "`pyedb.grpc.core.excitations.add_port_on_rlc_component` instead.",
-            DeprecationWarning,
-        )
-        return self._pedb.source_excitation.add_port_on_rlc_component(
-            component=component, circuit_ports=circuit_ports, pec_boundary=pec_boundary
-        )
-
-    def add_rlc_boundary(self, component=None, circuit_type=True):
-        """Add RLC gap boundary on component and replace it with a circuit port.
-        The circuit port supports only 2-pin components.
-=======
     def _create_pin_group_terminal(
         self, pingroup, isref=False, term_name=None, term_type="circuit"
     ):  # pragma: no cover
         """Create pin group terminal.
->>>>>>> cb863542
 
         .. deprecated:: 0.28.0
             Use :func:`pyedb.grpc.core.excitations._create_pin_group_terminal` instead.
@@ -1133,7 +996,8 @@
         """
         component_definition = ComponentDef.find(self._db, name)
         if component_definition.is_null:
-            from ansys.edb.core.layout.cell import Cell as GrpcCell, CellType as GrpcCellType
+            from ansys.edb.core.layout.cell import Cell as GrpcCell
+            from ansys.edb.core.layout.cell import CellType as GrpcCellType
 
             foot_print_cell = GrpcCell.create(self._pedb.active_db, GrpcCellType.FOOTPRINT_CELL, name)
             component_definition = ComponentDef.create(self._db, name, fp=foot_print_cell)
@@ -1326,17 +1190,7 @@
 
         Examples
         --------
-<<<<<<< HEAD
-
-        >>> from pyedb import Edb
-        >>> edbapp = Edb("myaedbfolder")
-        >>> edbapp.components.set_component_model(
-        ...     "A1", model_type="Spice", modelpath="pathtospfile", modelname="spicemodelname"
-        ... )
-
-=======
         >>> edbapp.components.set_component_model("U1", "Spice", "path/to/model.sp")
->>>>>>> cb863542
         """
         if not modelname:
             modelname = get_filename_without_extension(modelpath)
@@ -1653,15 +1507,7 @@
 
         Examples
         --------
-<<<<<<< HEAD
-
-        >>> from pyedb import Edb
-        >>> edbapp = Edb("myaedbfolder")
-        >>> edbapp.components.set_component_rlc("R1", res_value=50, ind_value=1e-9, cap_value=1e-12, isparallel=False)
-
-=======
         >>> edbapp.components.set_component_rlc("R1", res_value=50)
->>>>>>> cb863542
         """
         if res_value is None and ind_value is None and cap_value is None:
             self.instances[componentname].enabled = False
