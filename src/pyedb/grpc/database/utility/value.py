# Copyright (C) 2023 - 2024 ANSYS, Inc. and/or its affiliates.
# SPDX-License-Identifier: MIT
#
#
# Permission is hereby granted, free of charge, to any person obtaining a copy
# of this software and associated documentation files (the "Software"), to deal
# in the Software without restriction, including without limitation the rights
# to use, copy, modify, merge, publish, distribute, sublicense, and/or sell
# copies of the Software, and to permit persons to whom the Software is
# furnished to do so, subject to the following conditions:
#
# The above copyright notice and this permission notice shall be included in all
# copies or substantial portions of the Software.
#
# THE SOFTWARE IS PROVIDED "AS IS", WITHOUT WARRANTY OF ANY KIND, EXPRESS OR
# IMPLIED, INCLUDING BUT NOT LIMITED TO THE WARRANTIES OF MERCHANTABILITY,
# FITNESS FOR A PARTICULAR PURPOSE AND NONINFRINGEMENT. IN NO EVENT SHALL THE
# AUTHORS OR COPYRIGHT HOLDERS BE LIABLE FOR ANY CLAIM, DAMAGES OR OTHER
# LIABILITY, WHETHER IN AN ACTION OF CONTRACT, TORT OR OTHERWISE, ARISING FROM,
# OUT OF OR IN CONNECTION WITH THE SOFTWARE OR THE USE OR OTHER DEALINGS IN THE
# SOFTWARE.
import ansys.edb.core.utility.value
from ansys.edb.core.utility.value import Value as GrpcValue


class Value(float, GrpcValue):
    """Class defining Edb Value properties."""

<<<<<<< HEAD
    def __new__(cls, edb_obj, context=None) -> float:
        inst = super().__new__(cls, float(GrpcValue(edb_obj).double))
=======
    def __new__(cls, edb_obj, owner=None) -> float:
        inst = super().__new__(cls, round(float(GrpcValue(edb_obj, owner).double), 9))
>>>>>>> 0359a911
        inst._edb_obj = edb_obj
        inst._context = context
        
        return inst
    def __add__(self, other):
        """Adds two Edb Values."""
        edb_object = ansys.edb.core.utility.value.Value(f"({str(self._edb_obj)})+({str(other)})", self._context)
        return self.__class__(edb_object)

    def __radd__(self, other):
        edb_object = ansys.edb.core.utility.value.Value(f"({str(other)})+({str(self._edb_obj)})", self._context)
        return self.__class__(edb_object)

    def __sub__(self, other):
        """Subtracts two Edb Values."""
        edb_object = ansys.edb.core.utility.value.Value(f"({str(self._edb_obj)})-({str(other)})", self._context)
        return self.__class__(edb_object)

    def __rsub__(self, other):
        edb_object = ansys.edb.core.utility.value.Value(f"({str(other)})-({str(self._edb_obj)})", self._context)
        return self.__class__(edb_object)

    def __mul__(self, other):
        """Multiplies two Edb Values."""
        edb_object = ansys.edb.core.utility.value.Value(f"({str(self._edb_obj)})*({str(other)})", self._context)
        return self.__class__(edb_object)

    def __rmul__(self, other):
        edb_object = ansys.edb.core.utility.value.Value(f"({str(other)})*({str(self._edb_obj)})", self._context)
        return self.__class__(edb_object)

    def __truediv__(self, other):
        """Divides two Edb Values."""
        edb_object = ansys.edb.core.utility.value.Value(f"({str(self._edb_obj)})/({str(other)})", self._context)
        return self.__class__(edb_object)

    def __rtruediv__(self, other):
        edb_object = ansys.edb.core.utility.value.Value(f"({str(other)})/({str(self._edb_obj)})", self._context)
        return self.__class__(edb_object)

    def sqrt(self):
        """Square root of the value."""
        edb_object = ansys.edb.core.utility.value.Value(f"({str(self._edb_obj)})**0.5", self._context)
        return self.__class__(edb_object)

    def log10(self):
        """Base-10 logarithm of the value."""
        edb_object = ansys.edb.core.utility.value.Value(f"log10({str(self._edb_obj)})", self._context)
        return self.__class__(edb_object)

    def sin(self):
        """Sine of the value."""
        edb_object = ansys.edb.core.utility.value.Value(f"sin({str(self._edb_obj)})", self._context)
        return self.__class__(edb_object)

    def cos(self):
        """Cosine of the value."""
        edb_object = ansys.edb.core.utility.value.Value(f"cos({str(self._edb_obj)})", self._context)
        return self.__class__(edb_object)

    def asin(self):
        """Arcsine of the value."""
        edb_object = ansys.edb.core.utility.value.Value(f"asin({str(self._edb_obj)})", self._context)
        return self.__class__(edb_object)

    def acos(self):
        """Arccosine of the value."""
        edb_object = ansys.edb.core.utility.value.Value(f"acos({str(self._edb_obj)})", self._context)
        return self.__class__(edb_object)

    def tan(self):
        """Tangent of the value."""
        edb_object = ansys.edb.core.utility.value.Value(f"tan({str(self._edb_obj)})", self._context)
        return self.__class__(edb_object)

    def atan(self):
        """Arctangent of the value."""
        edb_object = ansys.edb.core.utility.value.Value(f"atan({str(self._edb_obj)})", self._context)
        return self.__class__(edb_object)<|MERGE_RESOLUTION|>--- conflicted
+++ resolved
@@ -26,17 +26,12 @@
 class Value(float, GrpcValue):
     """Class defining Edb Value properties."""
 
-<<<<<<< HEAD
-    def __new__(cls, edb_obj, context=None) -> float:
-        inst = super().__new__(cls, float(GrpcValue(edb_obj).double))
-=======
     def __new__(cls, edb_obj, owner=None) -> float:
-        inst = super().__new__(cls, round(float(GrpcValue(edb_obj, owner).double), 9))
->>>>>>> 0359a911
+        inst = super().__new__(cls, float(GrpcValue(edb_obj, owner).double))
         inst._edb_obj = edb_obj
-        inst._context = context
-        
+        inst._context = owner
         return inst
+
     def __add__(self, other):
         """Adds two Edb Values."""
         edb_object = ansys.edb.core.utility.value.Value(f"({str(self._edb_obj)})+({str(other)})", self._context)
