# Copyright (C) 2023 - 2024 ANSYS, Inc. and/or its affiliates.
# SPDX-License-Identifier: MIT
#
#
# Permission is hereby granted, free of charge, to any person obtaining a copy
# of this software and associated documentation files (the "Software"), to deal
# in the Software without restriction, including without limitation the rights
# to use, copy, modify, merge, publish, distribute, sublicense, and/or sell
# copies of the Software, and to permit persons to whom the Software is
# furnished to do so, subject to the following conditions:
#
# The above copyright notice and this permission notice shall be included in all
# copies or substantial portions of the Software.
#
# THE SOFTWARE IS PROVIDED "AS IS", WITHOUT WARRANTY OF ANY KIND, EXPRESS OR
# IMPLIED, INCLUDING BUT NOT LIMITED TO THE WARRANTIES OF MERCHANTABILITY,
# FITNESS FOR A PARTICULAR PURPOSE AND NONINFRINGEMENT. IN NO EVENT SHALL THE
# AUTHORS OR COPYRIGHT HOLDERS BE LIABLE FOR ANY CLAIM, DAMAGES OR OTHER
# LIABILITY, WHETHER IN AN ACTION OF CONTRACT, TORT OR OTHERWISE, ARISING FROM,
# OUT OF OR IN CONNECTION WITH THE SOFTWARE OR THE USE OR OTHER DEALINGS IN THE
# SOFTWARE.

from typing import Any, Dict, List, Optional, Set, Tuple, Union

from ansys.edb.core.database import ProductIdType as GrpcProductIdType
from ansys.edb.core.geometry.point_data import PointData as GrpcPointData
from ansys.edb.core.geometry.polygon_data import PolygonData as GrpcPolygonData
from ansys.edb.core.terminal.edge_terminal import EdgeTerminal as GrpcEdgeTerminal
from ansys.edb.core.terminal.edge_terminal import PrimitiveEdge as GrpcPrimitiveEdge
from ansys.edb.core.terminal.terminal import BoundaryType as GrpcBoundaryType
from ansys.edb.core.utility.rlc import Rlc as GrpcRlc

from pyedb.generic.general_methods import generate_unique_name
from pyedb.grpc.database.components import Component
from pyedb.grpc.database.layers.stackup_layer import StackupLayer
from pyedb.grpc.database.net.net import Net
from pyedb.grpc.database.ports.ports import BundleWavePort, WavePort
from pyedb.grpc.database.primitive.padstack_instance import PadstackInstance
from pyedb.grpc.database.primitive.primitive import Primitive
from pyedb.grpc.database.terminal.bundle_terminal import BundleTerminal
from pyedb.grpc.database.terminal.edge_terminal import EdgeTerminal
from pyedb.grpc.database.terminal.padstack_instance_terminal import (
    PadstackInstanceTerminal,
)
from pyedb.grpc.database.terminal.pingroup_terminal import PinGroupTerminal
from pyedb.grpc.database.terminal.point_terminal import PointTerminal
from pyedb.grpc.database.terminal.terminal import Terminal
from pyedb.grpc.database.utility.sources import Source, SourceType
from pyedb.grpc.database.utility.value import Value
from pyedb.modeler.geometry_operators import GeometryOperators


class SourceExcitation:
    """Manage sources and excitations.

    Examples
    --------
    >>> # Initialize EDB session
    >>> from pyedb import Edb
    >>> edb = Edb(edbpath="path/to/your/edb")

    >>> # Access SourceExcitation class
    >>> source_excitations = edb.source_excitation

    >>> # 1. create_source_on_component
    >>> # Create voltage source on component pins
    >>> from pyedb.grpc.database.utility.sources import Source, SourceType
    >>> source = Source(
    >>> source_type=SourceType.Vsource,
    >>> name="V1",
    >>> positive_node=("U1", "VCC"),
    >>> negative_node=("U1", "GND"),
    >>> amplitude="1V",
    >>> phase="0deg",
    >>> impedance="50ohm"
    >>> )
    >>> source_excitations.create_source_on_component([source])

    >>> # 2. create_port
    >>> # Create port between two terminals
    >>> pos_terminal = edb.terminals["MyTerminal"]
    >>> ref_terminal = edb.terminals["MyRefTerminal"]
    >>> port = source_excitations.create_port(pos_terminal, ref_terminal)

    >>> # 3. create_port_on_pins
    >>> # Create circuit port between component pins
    >>> port_term = source_excitations.create_port_on_pins(
    >>> refdes="U1",
    >>> pins="Pin1",
    >>> reference_pins=["GND_Pin1", "GND_Pin2"],
    >>> impedance=50,
    >>> port_name="Port1"
    >>> )

    >>> # 4. create_port_on_component
    >>> # Create coaxial ports on component nets
    >>> source_excitations.create_port_on_component(
    >>>  component="U1",
    >>> net_list=["PCIe_RX0", "PCIe_RX1"],
    >>> port_type=SourceType.CoaxPort,
    >>> reference_net="GND"
    >>> )

    >>> # 5. add_port_on_rlc_component
    >>> # Replace RLC component with circuit port
    >>> source_excitations.add_port_on_rlc_component("R1")

    >>> # 6. _create_terminal (Internal method - typically not called directly)

    >>> # 7. _create_pin_group_terminal (Internal method)

    >>> # 8. create_coax_port
    >>> # Create coaxial port on padstack
    >>> pin = edb.components["U1"].pins["Pin1"]
    >>> port_name = source_excitations.create_coax_port(pin)

    >>> # 9. create_circuit_port_on_pin
    >>> # Create circuit port between two pins
    >>> pin1 = edb.components["U1"].pins["Pin1"]
    >>> pin2 = edb.components["U1"].pins["Pin2"]
    >>> port_name = source_excitations.create_circuit_port_on_pin(pin1, pin2, 50, "Port1")

    >>> # 10. create_voltage_source_on_pin
    >>> # Create voltage source between pins
    >>> source_name = source_excitations.create_voltage_source_on_pin(pin1, pin2, 3.3, 0, "V1")

    >>> # 11. create_current_source_on_pin
    >>> # Create current source between pins
    >>> source_name = source_excitations.create_current_source_on_pin(pin1, pin2, 0.1, 0, "I1")

    >>> # 12. create_resistor_on_pin
    >>> # Create resistor between pins
    >>> res_name = source_excitations.create_resistor_on_pin(pin1, pin2, 100, "R1")

    >>> # 13. create_circuit_port_on_net
    >>> # Create port between component nets
    >>> port_name = source_excitations.create_circuit_port_on_net(
    >>> "U1", "SignalNet", "U1", "GND", 50, "Port1"
    >>> )

    >>> # 14. create_voltage_source_on_net
    >>> # Create voltage source between nets
    >>> source_name = source_excitations.create_voltage_source_on_net(
    >>> "U1", "VCC", "U1", "GND", 5.0, 0, "VCC_Source"
    >>> )

    >>> # 15. create_current_source_on_net
    >>> # Create current source between nets
    >>> source_name = source_excitations.create_current_source_on_net(
    >>> "U1", "InputNet", "U1", "GND", 0.02, 0, "InputCurrent"
    >>> )

    >>> # 16. create_coax_port_on_component
    >>> # Create coaxial ports on component
    >>> ports = source_excitations.create_coax_port_on_component(
    >>> ["U1", "U2"],
    >>> ["PCIe_RX0", "PCIe_TX0"],
    >>> delete_existing_terminal=True
    >>> )

    >>> # 17. create_differential_wave_port
    >>> # Create differential wave port
    >>> pos_prim = edb.modeler.primitives[0]
    >>> neg_prim = edb.modeler.primitives[1]
    >>> port_name, diff_port = source_excitations.create_differential_wave_port(
    >>> pos_prim.id, [0, 0],
    >>> neg_prim.id, [0, 0.2],
    >>> "DiffPort"
    >>> )

    >>> # 18. create_wave_port
    >>> # Create wave port
    >>> port_name, wave_port = source_excitations.create_wave_port(
    >>> pos_prim.id, [0, 0],
    >>> "WavePort"
    >>> )

    >>> # 19. create_bundle_wave_port
    >>> # Create bundle wave port
    >>> port_name, bundle_port = source_excitations.create_bundle_wave_port(
    >>> [pos_prim.id, neg_prim.id],
    >>> [[0,0], [0,0.2]],
    >>> "BundlePort"
    >>> )

    >>> # 20. create_dc_terminal
    >>> # Create DC terminal
    >>> source_excitations.create_dc_terminal("U1", "VCC", "VCC_Terminal")

    >>> # 21. create_voltage_probe
    >>> # Create voltage probe
    >>> probe = source_excitations.create_voltage_probe(term1, term2)

    >>> # 22. place_voltage_probe
    >>> # Place voltage probe between points
    >>> source_excitations.place_voltage_probe(
    >>> "Probe1",
    >>> "SignalNet", [0, 0], "TopLayer",
    >>> "GND", [0.1, 0.1], "BottomLayer"
    >>> )

    >>> # Save and close EDB
    >>> edb.save()
    >>> edb.close()
    """

    def __init__(self, pedb):
        self._pedb = pedb

    @property
    def _logger(self) -> Any:
        return self._pedb.logger

    @property
    def excitations(self) -> Dict[str, Any]:
        """Get all excitations."""
        return self._pedb.excitations

    @property
    def sources(self) -> Dict[str, Any]:
        """Get all sources."""
        return self._pedb.sources

    @property
    def probes(self) -> Dict[str, Any]:
        """Get all probes."""
        return self._pedb.probes

    def create_source_on_component(self, sources: Optional[Union[Source, List[Source]]] = None) -> bool:
        """Create voltage, current source, or resistor on component.

        Parameters
        ----------
        sources : list[Source]
            List of ``pyedb.grpc.utility.sources.Source`` objects.

        Returns
        -------
        bool
            ``True`` when successful, ``False`` when failed.

        Examples
        --------
        >>> from pyedb import Edb
        >>> from pyedb.grpc.utility.sources import Source, SourceType
        >>> edb = Edb()
        >>> source = Source(source_type=SourceType.Vsource, amplitude="1V", ...)
        >>> edb.source_excitation.create_source_on_component([source])
        """

        if not sources:  # pragma: no cover
            return False
        if isinstance(sources, Source):  # pragma: no cover
            sources = [sources]
        if isinstance(sources, list):  # pragma: no cover
            for src in sources:
                if not isinstance(src, Source):  # pragma: no cover
                    self._pedb.logger.error("List of source objects must be passed as an argument.")
                    return False
        for source in sources:
            positive_pins = self._pedb.padstack.get_instances(source.positive_node.component, source.positive_node.net)
            negative_pins = self._pedb.padstack.get_instances(source.negative_node.component, source.negative_node.net)
            positive_pin_group = self._pedb.components.create_pingroup_from_pins(positive_pins)
            if not positive_pin_group:  # pragma: no cover
                return False
            positive_pin_group = self._pedb.siwave.pin_groups[positive_pin_group.name]
            negative_pin_group = self._pedb.components.create_pingroup_from_pins(negative_pins)
            if not negative_pin_group:  # pragma: no cover
                return False
            negative_pin_group = self._pedb.siwave.pin_groups[negative_pin_group.GetName()]
            if source.source_type == SourceType.Vsource:  # pragma: no cover
                positive_pin_group_term = self._pedb.components._create_pin_group_terminal(
                    positive_pin_group,
                )
                negative_pin_group_term = self._pedb.components._create_pin_group_terminal(
                    negative_pin_group, isref=True
                )
                positive_pin_group_term.boundary_type = GrpcBoundaryType.VOLTAGE_SOURCE
                negative_pin_group_term.boundary_type = GrpcBoundaryType.VOLTAGE_SOURCE
                term_name = source.name
                positive_pin_group_term.SetName(term_name)
                negative_pin_group_term.SetName("{}_ref".format(term_name))
                positive_pin_group_term.source_amplitude = Value(source.amplitude)
                negative_pin_group_term.source_amplitude = Value(source.amplitude)
                positive_pin_group_term.source_phase = Value(source.phase)
                negative_pin_group_term.source_phase = Value(source.phase)
                positive_pin_group_term.impedance = Value(source.impedance)
                negative_pin_group_term.impedance = Value(source.impedance)
                positive_pin_group_term.reference_terminal = negative_pin_group_term
            elif source.source_type == SourceType.Isource:  # pragma: no cover
                positive_pin_group_term = self._pedb.components._create_pin_group_terminal(
                    positive_pin_group,
                )
                negative_pin_group_term = self._pedb.components._create_pin_group_terminal(
                    negative_pin_group, isref=True
                )
                positive_pin_group_term.boundary_type = GrpcBoundaryType.CURRENT_SOURCE
                negative_pin_group_term.boundary_type = GrpcBoundaryType.CURRENT_SOURCE
                positive_pin_group_term.name = source.name
                negative_pin_group_term.name = "{}_ref".format(source.name)
                positive_pin_group_term.source_amplitude = Value(source.amplitude)
                negative_pin_group_term.source_amplitude = Value(source.amplitude)
                positive_pin_group_term.source_phase = Value(source.phase)
                negative_pin_group_term.source_phase = Value(source.phase)
                positive_pin_group_term.impedance = Value(source.impedance)
                negative_pin_group_term.impedance = Value(source.impedance)
                positive_pin_group_term.reference_terminal = negative_pin_group_term
            elif source.source_type == SourceType.Rlc:  # pragma: no cover
                self._pedb.components.create(
                    pins=[positive_pins[0], negative_pins[0]],
                    component_name=source.name,
                    is_rlc=True,
                    r_value=source.r_value,
                    l_value=source.l_value,
                    c_value=source.c_value,
                )
        return True

    def create_port(
        self,
        terminal: Terminal,
        ref_terminal: Optional[Terminal] = None,
        is_circuit_port: bool = False,
        name: Optional[str] = None,
    ) -> Any:
        """Create a port.

        Parameters
        ----------
        terminal : class:`pyedb.dotnet.database.edb_data.terminals.EdgeTerminal`,
            class:`pyedb.grpc.database.terminals.PadstackInstanceTerminal`,
            class:`pyedb.grpc.database.terminals.PointTerminal`,
            class:`pyedb.grpc.database.terminals.PinGroupTerminal`,
            Positive terminal of the port.
        ref_terminal : class:`pyedb.grpc.database.terminals.EdgeTerminal`,
            class:`pyedb.grpc.database.terminals.PadstackInstanceTerminal`,
            class:`pyedb.grpc.database.terminals.PointTerminal`,
            class:`pyedb.grpc.database.terminals.PinGroupTerminal`,
            optional
            Negative terminal of the port.
        is_circuit_port : bool, optional
            Whether it is a circuit port. The default is ``False``.
        name: str, optional
            Name of the created port. The default is None, a random name is generated.
        Returns
        -------
        list: [:class:`GapPort <pyedb.grpc.database.ports.ports.GapPort`>,
            :class:`WavePort <pyedb.grpc.database.ports.ports.WavePort>`].

        Examples
        --------
        >>> from pyedb import Edb
        >>> edb = Edb()
        >>> term = edb.terminals["MyTerminal"]
        >>> ref_term = edb.terminals["RefTerminal"]
        >>> port = edb.source_excitation.create_port(term, ref_term, name="Port1")
        """

        from ansys.edb.core.terminal.terminal import BoundaryType as GrpcBoundaryType

        if terminal.boundary_type == "port":
            terminal.boundary_type = GrpcBoundaryType.PORT
        terminal.is_circuit_port = is_circuit_port
        if ref_terminal:
            if ref_terminal.boundary_type == "port":
                ref_terminal.boundary_type = GrpcBoundaryType.PORT
            terminal.reference_terminal = ref_terminal
        if name:
            terminal.name = name
        return self._pedb.ports[terminal.name]

    def create_port_on_pins(
        self,
        refdes: Union[str, Component],
        pins: Union[int, str, PadstackInstance, List[Union[int, str, PadstackInstance]]],
        reference_pins: Union[int, str, PadstackInstance, List[Union[int, str, PadstackInstance]]] = None,
        impedance: Union[str, float] = "50ohm",
        port_name: Optional[str] = None,
<<<<<<< HEAD
        impedance: Union[int, float] = 50,
        pec_boundary: Optional[bool] = False,
        pingroup_on_single_pin: Optional[bool] = False,
    ) -> Optional[str]:
=======
        pec_boundary: bool = False,
        pingroup_on_single_pin: bool = False,
    ) -> PadstackInstanceTerminal:
>>>>>>> b23a928a
        """Create circuit port between pins and reference ones.

        Parameters
        ----------
        refdes : Component reference designator
            str or Component object.
        pins : pin specifier(s) or instance(s) where the port terminal is to be created. Single pin name or a list of
        several can be provided. If several pins are provided a pin group will be created. Pin specifiers can be the
        global EDB object ID or padstack instance name or pin name on component with refdes ``refdes``. Pin instances
        can be provided as ``EDBPadstackInstance`` objects.
        For instance for the pin called ``Pin1`` located on component with refdes ``U1``: ``U1-Pin1``, ``Pin1`` with
        ``refdes=U1``, the pin's global EDB object ID, or the ``EDBPadstackInstance`` corresponding to the pin can be
        provided.
            Union[int, str, PadstackInstance], List[Union[int, str, PadstackInstance]]
        reference_pins : reference pin specifier(s) or instance(s) for the port reference terminal. Allowed values are
        the same as for the ``pins`` parameter.
            Union[int, str, PadstackInstance], List[Union[int, str, PadstackInstance]]
        impedance : Port impedance
            str, float
        port_name : str, optional
            Port name. The default is ``None``, in which case a name is automatically assigned.
        pec_boundary : bool, optional
        Whether to define the PEC boundary, The default is ``False``. If set to ``True``,
        a perfect short is created between the pin and impedance is ignored. This
        parameter is only supported on a port created between two pins, such as
        when there is no pin group.
        pingroup_on_single_pin : bool
            If ``True`` force using pingroup definition on single pin to have the port created at the pad center. If
            ``False`` the port is created at the pad edge. Default value is ``False``.

        Returns
        -------
        EDB terminal created, or False if failed to create.

        Example:
        >>> from pyedb import Edb
        >>> edb = Edb(path_to_edb_file)
        >>> pin = "AJ6"
        >>> ref_pins = ["AM7", "AM4"]
        Or to take all reference pins
        >>> ref_pins = [pin for pin in list(edb.components["U2A5"].pins.values()) if pin.net_name == "GND"]
        >>> edb.components.create_port_on_pins(refdes="U2A5", pins=pin, reference_pins=ref_pins)
        >>> edb.save_edb()
        >>> edb.close_edb()
        """

        if isinstance(refdes, str):
            refdes = self._pedb.components.instances[refdes]
        elif isinstance(refdes, Component):
            refdes = Component(self._pedb, refdes)
        pins = self._get_pins_for_ports(pins, refdes)
        if not pins:
            self._logger.error("No pins found during port creation. Port is not defined.")
            return False
        reference_pins = self._get_pins_for_ports(reference_pins, refdes)
        if not reference_pins:
            self._logger.error("No reference pins found during port creation. Port is not defined.")
            return False
        if refdes and any(refdes.rlc_values):
            return self._pedb.components.deactivate_rlc_component(component=refdes, create_circuit_port=True)
        if not port_name:
            port_name = f"Port_{pins[0].net_name}_{pins[0].component.name}_{pins[0].name}"

        if len(pins) > 1 or pingroup_on_single_pin:
            pec_boundary = False
            self._logger.info(
                "Disabling PEC boundary creation, this feature is supported on single pin "
                f"ports only, {len(pins)} pins found (pingroup_on_single_pin: {pingroup_on_single_pin})."
            )
            group_name = f"group_{port_name}"
            pin_group = self._pedb.components.create_pingroup_from_pins(pins, group_name)
            term = self._create_pin_group_terminal(pingroup=pin_group, term_name=port_name)
        else:
            term = self._create_terminal(pins[0], term_name=port_name)
        term.is_circuit_port = True

        if len(reference_pins) > 1 or pingroup_on_single_pin:
            pec_boundary = False
            self._logger.info(
                "Disabling PEC boundary creation. This feature is supported on single pin "
                f"ports only, {len(reference_pins)} reference pins found "
                f"(pingroup_on_single_pin: {pingroup_on_single_pin})."
            )
            ref_group_name = f"group_{port_name}_ref"
            ref_pin_group = self._pedb.components.create_pingroup_from_pins(reference_pins, ref_group_name)
            ref_term = self._create_pin_group_terminal(pingroup=ref_pin_group, term_name=port_name + "_ref")
        else:
            ref_term = self._create_terminal(reference_pins[0], term_name=port_name + "_ref")
        ref_term.is_circuit_port = True

        term.impedance = Value(impedance)
        term.reference_terminal = ref_term
        if pec_boundary:
            term.is_circuit_port = False
            ref_term.is_circuit_port = False
            term.boundary_type = GrpcBoundaryType.PEC
            ref_term.boundary_type = GrpcBoundaryType.PEC
            self._logger.info(
                f"PEC boundary created between pin {pins[0].name} and reference pin {reference_pins[0].name}"
            )
        return term or False

    def _get_pins_for_ports(
        self, pins: Union[int, str, PadstackInstance, List[Union[int, str, PadstackInstance]]], comp: Component
    ) -> List[PadstackInstance]:
        if not isinstance(pins, list):
            pins = [pins]
        result = []
        for pin in pins:
            if isinstance(pin, int) and pin in self._pedb.padstacks.instances:
                result.append(self._pedb.padstacks.instances[pin])
            elif isinstance(pin, str):
                if comp and pin in comp.pins:
                    result.append(comp.pins[pin])
                else:
                    p = [
                        pp
                        for pp in list(self._pedb.padstacks.instances.values())
                        if pp.name == pin or pp.aedt_name == pin
                    ]
                    if p:
                        result.append(p[0])
            elif isinstance(pin, PadstackInstance):
                result.append(pin)
        return result

    def create_port_on_component(
        self,
        component: Union[str, Component],
        net_list: Union[str, List[str]],
<<<<<<< HEAD
        port_type: SourceType,
        do_pingroup: Optional[bool] = True,
        reference_net: Optional[str] = None,
        port_name: Optional[List[str]] = None,
        solder_balls_height: Optional[float] = None,
        solder_balls_size: Optional[float] = None,
        solder_balls_mid_size: Optional[float] = None,
        extend_reference_pins_outside_component: Optional[bool] = False,
    ) -> List[str]:
=======
        port_type: str = "coax_port",
        do_pingroup: bool = False,
        reference_net: Union[str, List[str], Net] = "GND",
        port_name: Optional[str] = None,
        solder_balls_height: Optional[float] = None,
        solder_balls_size: Optional[float] = None,
        solder_balls_mid_size: Optional[float] = None,
        extend_reference_pins_outside_component: bool = False,
    ):
>>>>>>> b23a928a
        """Create ports on a component.

        Parameters
        ----------
        component : str or  self._pedb.component
            EDB component or str component name.
        net_list : str or list of string.
            List of nets where ports must be created on the component.
            If the net is not part of the component, this parameter is skipped.
        port_type : str, optional
            Type of port to create. ``coax_port`` generates solder balls.
            ``circuit_port`` generates circuit ports on pins belonging to the net list.
        do_pingroup : bool
            True activate pingroup during port creation (only used with combination of CircPort),
            False will take the closest reference pin and generate one port per signal pin.
        reference_net : string or list of string.
            list of the reference net.
        port_name : str
            Port name for overwriting the default port-naming convention,
            which is ``[component][net][pin]``. The port name must be unique.
            If a port with the specified name already exists, the
            default naming convention is used so that port creation does
            not fail.
        solder_balls_height : float, optional
            Solder balls height used for the component. When provided default value is overwritten and must be
            provided in meter.
        solder_balls_size : float, optional
            Solder balls diameter. When provided auto evaluation based on padstack size will be disabled.
        solder_balls_mid_size : float, optional
            Solder balls mid-diameter. When provided if value is different than solder balls size, spheroid shape will
            be switched.
        extend_reference_pins_outside_component : bool
            When no reference pins are found on the component extend the pins search with taking the closest one. If
            `do_pingroup` is `True` will be set to `False`. Default value is `False`.

        Returns
        -------
        double, bool
            Salder ball height vale, ``False`` when failed.

        Examples
        --------

        >>> from pyedb import Edb
        >>> edbapp = Edb("myaedbfolder")
        >>> net_list = ["M_DQ<1>", "M_DQ<2>", "M_DQ<3>", "M_DQ<4>", "M_DQ<5>"]
        >>> edbapp.excitations.create_port_on_component(cmp="U2A5", net_list=net_list,
        >>> port_type=SourceType.CoaxPort, do_pingroup=False, refnet="GND")

        """
        if isinstance(port_type, int):
            # Adding DotNet backward compatibility with SourceType
            type_mapping = {0: "coax_port", 1: "circuit_port"}
            if port_type in type_mapping:
                port_type = type_mapping[port_type]
            else:
                self._logger.error(f"unsupported port type with method.")
                return False
        if isinstance(component, str):
            component = self._pedb.components.instances[component]
        if not isinstance(net_list, list):
            net_list = [net_list]
        for net in net_list:
            if not isinstance(net, str):
                try:
                    net_name = net.name
                    if net_name:
                        net_list.append(net_name)
                except:
                    pass
        if isinstance(reference_net, str) or isinstance(reference_net, Net):
            reference_net = [reference_net]
        _reference_net = [ref.name for ref in reference_net if isinstance(ref, Net)]
        if len(_reference_net) == len(reference_net):
            reference_net = _reference_net
        for ref_net in reference_net:
            if ref_net in net_list:
                net_list.remove(ref_net)
        cmp_pins = [p for p in list(component.pins.values()) if p.net_name in net_list]
        for p in cmp_pins:  # pragma no cover
            p.is_layout_pin = True
        if len(cmp_pins) == 0:
            self._logger.info(f"No pins found on component {component.name}, searching padstack instances instead")
            return False
        pin_layers = cmp_pins[0].padstack_def.data.layer_names
        if port_type == "coax_port":
            if not solder_balls_height:
                solder_balls_height = self._pedb.components.instances[component.name].solder_ball_height
            if not solder_balls_size:
                solder_balls_size = self._pedb.components.instances[component.name].solder_ball_diameter[0]
            if not solder_balls_mid_size:
                solder_balls_mid_size = self._pedb.components.instances[component.name].solder_ball_diameter[1]
            ref_pins = [p for p in list(component.pins.values()) if p.net_name in reference_net]
            if not ref_pins:
                self._logger.error(
                    "No reference pins found on component. You might consider"
                    "using Circuit port instead since reference pins can be extended"
                    "outside the component when not found if argument extend_reference_pins_outside_component is True."
                )
                return False
            pad_params = self._pedb.padstacks.get_pad_parameters(pin=cmp_pins[0], layername=pin_layers[0], pad_type=0)
            if not pad_params[0] == 7:
                if not solder_balls_size:  # pragma no cover
                    sball_diam = min([Value(val) for val in pad_params[1]])
                    sball_mid_diam = sball_diam
                else:  # pragma no cover
                    sball_diam = solder_balls_size
                    if solder_balls_mid_size:
                        sball_mid_diam = solder_balls_mid_size
                    else:
                        sball_mid_diam = solder_balls_size
                if not solder_balls_height:  # pragma no cover
                    solder_balls_height = 2 * sball_diam / 3
            else:  # pragma no cover
                if not solder_balls_size:
                    bbox = pad_params[1]
                    sball_diam = min([abs(bbox[2] - bbox[0]), abs(bbox[3] - bbox[1])]) * 0.8
                else:
                    sball_diam = solder_balls_size
                if not solder_balls_height:
                    solder_balls_height = 2 * sball_diam / 3
                if solder_balls_mid_size:
                    sball_mid_diam = solder_balls_mid_size
                else:
                    sball_mid_diam = sball_diam
            sball_shape = "Cylinder"
            if not sball_diam == sball_mid_diam:
                sball_shape = "Spheroid"
            self._pedb.components.set_solder_ball(
                component=component,
                sball_height=solder_balls_height,
                sball_diam=sball_diam,
                sball_mid_diam=sball_mid_diam,
                shape=sball_shape,
            )
            for pin in cmp_pins:
                self._pedb.source_excitation.create_coax_port(padstackinstance=pin, name=port_name)

        elif port_type == "circuit_port":  # pragma no cover
            ref_pins = [p for p in list(component.pins.values()) if p.net_name in reference_net]
            for p in ref_pins:
                p.is_layout_pin = True
            if not ref_pins:
                self._logger.warning("No reference pins found on component")
                if not extend_reference_pins_outside_component:
                    self._logger.warning(
                        "argument extend_reference_pins_outside_component is False. You might want "
                        "setting to True to extend the reference pin search outside the component"
                    )
                else:
                    do_pingroup = False
            if do_pingroup:
                if len(ref_pins) == 1:
                    ref_pins.is_pin = True
                    ref_pin_group_term = self._create_terminal(ref_pins[0])
                else:
                    for pin in ref_pins:
                        pin.is_pin = True
                    ref_pin_group = self._pedb.components.create_pingroup_from_pins(ref_pins)
                    if ref_pin_group.is_null:
                        self._logger.error(f"Failed to create reference pin group on component {component.GetName()}.")
                        return False
                    ref_pin_group_term = self._create_pin_group_terminal(ref_pin_group, isref=False)
                    if not ref_pin_group_term:
                        self._logger.error(
                            f"Failed to create reference pin group terminal on component {component.GetName()}"
                        )
                        return False
                for net in net_list:
                    pins = [pin for pin in list(component.pins.values()) if pin.net_name == net]
                    if pins:
                        if len(pins) == 1:
                            pin_term = self._create_terminal(pins[0])
                            if pin_term:
                                pin_term.reference_terminal = ref_pin_group_term
                        else:
                            pin_group = self._pedb.components.create_pingroup_from_pins(pins)
                            if pin_group.is_null:
                                self._logger.error(
                                    f"Failed to create pin group terminal on component {component.GetName()}"
                                )
                                return False
                            pin_group_term = self._create_pin_group_terminal(pin_group)
                            if pin_group_term:
                                pin_group_term.reference_terminal = ref_pin_group_term
                    else:
                        self._logger.info("No pins found on component {} for the net {}".format(component, net))
            else:
                for net in net_list:
                    pins = [pin for pin in list(component.pins.values()) if pin.net_name == net]
                    for pin in pins:
                        if ref_pins:
                            self.create_port_on_pins(component, pin, ref_pins)
                        else:
                            if extend_reference_pins_outside_component:
                                _pin = PadstackInstance(self._pedb, pin)
                                ref_pin = _pin.get_reference_pins(
                                    reference_net=reference_net[0],
                                    max_limit=1,
                                    component_only=False,
                                    search_radius=3e-3,
                                )
                                if ref_pin:
                                    if not isinstance(ref_pin, list):
                                        ref_pin = [ref_pin]
                                    self.create_port_on_pins(component, [pin.name], ref_pin[0])
                            else:
                                self._logger.error("Skipping port creation no reference pin found.")
        return True

    @staticmethod
    def _normalize_net_list(net_list: Union[str, List[str]]) -> Set[str]:
        if not isinstance(net_list, list):
            net_list = [net_list]
        nets = set()
        for net in net_list:
            if isinstance(net, Net):
                net_name = net.name
                if net_name != "":
                    nets.add(net_name)
            elif isinstance(net, str) and net != "":
                nets.add(net)
        return nets

    def _create_terminal(
        self, pin: PadstackInstance, term_name: Optional[str] = None
    ) -> Optional[PadstackInstanceTerminal]:
        """Create terminal on component pin.

        Parameters
        ----------
        pin : Edb padstack instance.

        term_name : Terminal name (Optional).
            str.

        Returns
        -------
        EDB terminal.
        """

        from_layer, _ = pin.get_layer_range()
        if term_name is None:
            term_name = "{}.{}.{}".format(pin.component.name, pin.name, pin.net.name)
        for term in list(self._pedb.active_layout.terminals):
            if term.name == term_name:
                return term
        return PadstackInstanceTerminal.create(
            layout=self._pedb.layout, name=term_name, padstack_instance=pin, layer=from_layer, net=pin.net, is_ref=False
        )

    def add_port_on_rlc_component(
        self, component: Optional[Union[str, Component]] = None, circuit_ports: bool = True, pec_boundary: bool = False
    ) -> bool:
        """Deactivate RLC component and replace it with a circuit port.
        The circuit port supports only two-pin components.

        Parameters
        ----------
        component : str
            Reference designator of the RLC component.

        circuit_ports : bool
            ``True`` will replace RLC component by circuit ports, ``False`` gap ports compatible with HFSS 3D modeler
            export.

        pec_boundary : bool, optional
            Whether to define the PEC boundary, The default is ``False``. If set to ``True``,
            a perfect short is created between the pin and impedance is ignored. This
            parameter is only supported on a port created between two pins, such as
            when there is no pin group.

        Returns
        -------
        bool
            ``True`` when successful, ``False`` when failed.

        Examples
        --------
        >>> from pyedb import Edb
        >>> edb = Edb()
        >>> edb.source_excitation.add_port_on_rlc_component("R1")
        """
        from pyedb.grpc.database.components import Component

        if isinstance(component, str):
            component = self._pedb.components.instances[component]
        if not isinstance(component, Component):  # pragma: no cover
            return False
        self._pedb.components.set_component_rlc(component.refdes)
        pins = list(self._pedb.components.instances[component.refdes].pins.values())
        if len(pins) == 2:
            pin_layers = pins[0].get_layer_range()
            pos_pin_term = PadstackInstanceTerminal.create(
                layout=self._pedb.active_layout,
                name=f"{component.name}_{pins[0].name}",
                padstack_instance=pins[0],
                layer=pin_layers[0],
                net=pins[0].net,
                is_ref=False,
            )
            if not pos_pin_term:  # pragma: no cover
                return False
            neg_pin_term = PadstackInstanceTerminal.create(
                layout=self._pedb.active_layout,
                name="{}_{}_ref".format(component.name, pins[1].name),
                padstack_instance=pins[1],
                layer=pin_layers[0],
                net=pins[1].net,
                is_ref=False,
            )
            if not neg_pin_term:  # pragma: no cover
                return False
            if pec_boundary:
                pos_pin_term.boundary_type = GrpcBoundaryType.PEC
                neg_pin_term.boundary_type = GrpcBoundaryType.PEC
            else:
                pos_pin_term.boundary_type = GrpcBoundaryType.PORT
                neg_pin_term.boundary_type = GrpcBoundaryType.PORT
            pos_pin_term.name = component.name
            pos_pin_term.reference_terminal = neg_pin_term
            if circuit_ports and not pec_boundary:
                pos_pin_term.is_circuit_port = True
                neg_pin_term.is_circuit_port = True
            elif pec_boundary:
                pos_pin_term.is_circuit_port = False
                neg_pin_term.is_circuit_port = False
            else:
                pos_pin_term.is_circuit_port = False
                neg_pin_term.is_circuit_port = False
            self._logger.info(f"Component {component.refdes} has been replaced by port")
            return True
        return False

    def add_rlc_boundary(self, component: Optional[Union[str, Component]] = None, circuit_type: bool = True) -> bool:
        """Add RLC gap boundary on component and replace it with a circuit port.
        The circuit port supports only 2-pin components.

        Parameters
        ----------
        component : str
            Reference designator of the RLC component.
        circuit_type : bool
            When ``True`` circuit type are defined, if ``False`` gap type will be used instead (compatible with HFSS 3D
            modeler). Default value is ``True``.

        Returns
        -------
        bool
            ``True`` when successful, ``False`` when failed.
        """
        from pyedb.grpc.database.components import Component

        if isinstance(component, str):  # pragma: no cover
            component = self._pedb.components.instances[component]
        if not isinstance(component, Component):  # pragma: no cover
            return False
        self._pedb.components.set_component_rlc(component.name)
        pins = list(component.pins.values())
        if len(pins) == 2:  # pragma: no cover
            pin_layer = pins[0].get_layer_range()[0]
            pos_pin_term = PadstackInstanceTerminal.create(
                layout=self._pedb.active_layout,
                net=pins[0].net,
                name=f"{component.name}_{pins[0].name}",
                padstack_instance=pins[0],
                layer=pin_layer,
                is_ref=False,
            )
            if not pos_pin_term:  # pragma: no cover
                return False
            neg_pin_term = PadstackInstanceTerminal.create(
                layout=self._pedb.active_layout,
                net=pins[1].net,
                name="{}_{}_ref".format(component.name, pins[1].name),
                padstack_instance=pins[1],
                layer=pin_layer,
                is_ref=True,
            )
            if not neg_pin_term:  # pragma: no cover
                return False
            pos_pin_term.boundary_type = GrpcBoundaryType.RLC
            if not circuit_type:
                pos_pin_term.is_circuit_port = False
            else:
                pos_pin_term.is_circuit_port = True
            pos_pin_term.name = component.name
            neg_pin_term.boundary_type = GrpcBoundaryType.RLC
            if not circuit_type:
                neg_pin_term.is_circuit_port = False
            else:
                neg_pin_term.is_circuit_port = True
            pos_pin_term.reference_terminal = neg_pin_term
            rlc_values = component.rlc_values
            rlc = GrpcRlc()
            if rlc_values[0]:
                rlc.r_enabled = True
                rlc.r = Value(rlc_values[0])
            if rlc_values[1]:
                rlc.l_enabled = True
                rlc.l = Value(rlc_values[1])
            if rlc_values[2]:
                rlc.c_enabled = True
                rlc.c = Value(rlc_values[2])
            rlc.is_parallel = component.is_parallel_rlc
            pos_pin_term.rlc_boundary = rlc
            self._logger.info("Component {} has been replaced by port".format(component.refdes))
            return True

    def _create_pin_group_terminal(
        self,
        pingroup: Union[str, "PinGroup"],
        isref: bool = False,
        term_name: Optional[str] = None,
        term_type: str = "circuit",
    ) -> Optional["PinGroupTerminal"]:
        """Creates an EDB pin group terminal from a given EDB pin group.

        Parameters
        ----------
        pingroup : Pin group.

        isref : bool
        Specify if this terminal a reference terminal.

        term_name : Terminal name (Optional). If not provided default name is Component name, Pin name, Net name.
            str.

        term_type: Type of terminal, gap, circuit or auto.
        str.
        Returns
        -------
        Edb pin group terminal.
        """
        from ansys.edb.core.hierarchy.pin_group import PinGroup as GrpcPinGroup

        from pyedb.grpc.database.hierarchy.pingroup import PinGroup

        if pingroup.is_null:
            self._logger.error(f"{pingroup} is null")
        if not pingroup.pins:
            self._pedb.logger.error("No pins defined on pingroup.")
            return False
        if isinstance(pingroup, GrpcPinGroup):
            pingroup = PinGroup(self._pedb, pingroup)
        pin = list(pingroup.pins.values())[0]
        pin = PadstackInstance(self._pedb, pin)
        if term_name is None:
            term_name = f"{pin.component.name}.{pin.name}.{pin.net_name}"
        for t in self._pedb.active_layout.terminals:
            if t.name == term_name:
                self._logger.warning(
                    f"Terminal {term_name} already created in current layout. Returning the "
                    f"already defined one. Make sure to delete the terminal before to create a new one."
                )
                return t
        pingroup_term = PinGroupTerminal.create(
            layout=self._pedb.active_layout, name=term_name, net=pingroup.net, pin_group=pingroup, is_ref=isref
        )
        if term_type == "circuit" or "auto":
            pingroup_term.is_circuit_port = True
        return pingroup_term

    def create_coax_port(
        self,
        padstackinstance: Union[PadstackInstance, int],
        use_dot_separator: bool = True,
        name: Optional[str] = None,
        create_on_top: bool = True,
    ) -> Optional[str]:
        """Create HFSS 3Dlayout coaxial lumped port on a pastack
        Requires to have solder ball defined before calling this method.

        Parameters
        ----------
        padstackinstance : `Edb.Cell.Primitive.PadstackInstance` or int
            Padstack instance object.
        use_dot_separator : bool, optional
            Whether to use ``.`` as the separator for the naming convention, which
            is ``[component][net][pin]``. The default is ``True``. If ``False``, ``_`` is
            used as the separator instead.
        name : str
            Port name for overwriting the default port-naming convention,
            which is ``[component][net][pin]``. The port name must be unique.
            If a port with the specified name already exists, the
            default naming convention is used so that port creation does
            not fail.

        Returns
        -------
        str
            Terminal name.

        Examples
        --------
        >>> from pyedb import Edb
        >>> edb = Edb()
        >>> pin = edb.padstacks.instances[0]
        >>> edb.source_excitation.create_coax_port(pin, name="CoaxPort1")
        """
        if isinstance(padstackinstance, int):
            padstackinstance = self._pedb.padstacks.instances[padstackinstance]
        cmp_name = padstackinstance.component.name
        if cmp_name == "":
            cmp_name = "no_comp"
        net_name = padstackinstance.net.name
        if net_name == "":
            net_name = "no_net"
        pin_name = padstackinstance.name
        if pin_name == "":
            pin_name = "no_pin_name"
        if use_dot_separator:
            port_name = "{0}.{1}.{2}".format(cmp_name, pin_name, net_name)
        else:
            port_name = "{0}_{1}_{2}".format(cmp_name, pin_name, net_name)
        padstackinstance.is_layout_pin = True
        layer_range = padstackinstance.get_layer_range()
        if create_on_top:
            terminal_layer = layer_range[0]
        else:
            terminal_layer = layer_range[1]
        if name:
            port_name = name
        if self._port_exist(port_name):
            port_name = generate_unique_name(port_name, n=2)
            self._logger.info("An existing port already has this same name. Renaming to {}.".format(port_name))
        PadstackInstanceTerminal.create(
            layout=self._pedb.active_layout,
            name=port_name,
            padstack_instance=padstackinstance,
            layer=terminal_layer,
            net=padstackinstance.net,
            is_ref=False,
        )
        return port_name

    def _port_exist(self, port_name: str) -> bool:
        return any(port for port in list(self._pedb.excitations.keys()) if port == port_name)

    def _create_edge_terminal(
        self,
        prim_id: Union[int, Primitive],
        point_on_edge: List[float],
        terminal_name: Optional[str] = None,
        is_ref: bool = False,
    ) -> Optional[GrpcEdgeTerminal]:
        """Create an edge terminal.

        Parameters
        ----------
        prim_id : int
            Primitive ID.
        point_on_edge : list
            Coordinate of the point to define the edge terminal.
            The point must be on the target edge but not on the two
            ends of the edge.
        terminal_name : str, optional
            Name of the terminal. The default is ``None``, in which case the
            default name is assigned.
        is_ref : bool, optional
            Whether it is a reference terminal. The default is ``False``.

        Returns
        -------
        Edb.Cell.Terminal.EdgeTerminal
        """
        if not terminal_name:
            terminal_name = generate_unique_name("Terminal_")
        if isinstance(point_on_edge, tuple):
            point_on_edge = GrpcPointData(point_on_edge)
        prim = [i for i in self._pedb.modeler.primitives if i.edb_uid == prim_id]
        if not prim:
            self._pedb.logger.error(f"No primitive found for ID {prim_id}")
            return False
        prim = prim[0]
        pos_edge = [GrpcPrimitiveEdge.create(prim, point_on_edge)]
        return GrpcEdgeTerminal.create(
            layout=prim.layout, name=terminal_name, edges=pos_edge, net=prim.net, is_ref=is_ref
        )

    def create_circuit_port_on_pin(
        self,
        pos_pin: Union[str, PadstackInstance],
        neg_pin: Union[str, PadstackInstance],
        impedance: Union[int, float] = 50,
        port_name: Optional[str] = None,
    ) -> Optional[str]:
        """Create a circuit port on a pin.

        Parameters
        ----------
        pos_pin : Object
            Edb Pin
        neg_pin : Object
            Edb Pin
        impedance : float
            Port Impedance
        name : str, optional
            Port Name

        Returns
        -------
        str
            Port Name.

        Examples
        --------

        >>> from pyedb import Edb
        >>> edbapp = Edb("myaedbfolder", "project name", "release version")
        >>> pins = edbapp.components.get_pin_from_component("U2A5")
        >>> edbapp.siwave.create_circuit_port_on_pin(pins[0], pins[1], 50, "port_name")
        """
        if not name:
            name = f"Port_{pos_pin.component.name}_{pos_pin.net_name}_{neg_pin.component.name}_{neg_pin.net_name}"
        return self._create_terminal_on_pins(positive_pin=pos_pin, negative_pin=neg_pin, impedance=impedance, name=name)

    def _create_terminal_on_pins(
        self,
        positive_pin: PadstackInstance,
        negative_pin: PadstackInstance,
        name: Optional[str] = None,
        use_pin_top_layer: bool = True,
        source_type: str = "circuit_port",
        impedance: Union[int, float, str] = 50,
        magnitude: Union[int, float, str] = 0,
        phase: Union[int, float, str] = 0,
        r: Union[int, float] = 0,
        l: Union[int, float] = 0,
        c: Union[int, float] = 0,
    ) -> Optional[str]:
        """Create a terminal on pins.

        Parameters
        ----------
        positive_pin : :class: `PadstackInstance`
            Positive padstack instance.
        negative_pin : :class: `PadstackInstance`
            Negative padstack instance.
        name : str, optional
            terminal name
        use_pin_top_layer : bool, optional
            Use :class: `PadstackInstance` top layer or bottom for terminal assignment.
        source_type : str, optional
            Specify the source type created. Supported values: `"circuit_port"`, `"lumped_port"`, `"current_source"`,
            `"voltage_port"`, `"rlc"`.
        impedance : float, int or str, optional
            Terminal impedance value
        magnitude : float, int or str, optional
            Terminal magnitude.
        phase : float, int or str, optional
            Terminal phase
        r : float, int
            Resistor value
        l : float, int
            Inductor value
        c : float, int
            Capacitor value
        """

        top_layer_pos, bottom_layer_pos = positive_pin.get_layer_range()
        top_layer_neg, bottom_layer_neg = negative_pin.get_layer_range()
        pos_term_layer = bottom_layer_pos
        neg_term_layer = bottom_layer_neg
        if use_pin_top_layer:
            pos_term_layer = top_layer_pos
            neg_term_layer = top_layer_neg
        if not name:
            name = positive_pin.name
        pos_terminal = PadstackInstanceTerminal.create(
            layout=self._pedb.active_layout,
            padstack_instance=positive_pin,
            name=name,
            layer=pos_term_layer,
            is_ref=False,
            net=positive_pin.net,
        )

        neg_terminal = PadstackInstanceTerminal.create(
            layout=self._pedb.active_layout,
            padstack_instance=negative_pin,
            name=negative_pin.name,
            layer=neg_term_layer,
            is_ref=False,
            net=negative_pin.net,
        )
        if source_type in ["circuit_port", "lumped_port"]:
            pos_terminal.boundary_type = GrpcBoundaryType.PORT
            neg_terminal.boundary_type = GrpcBoundaryType.PORT
            pos_terminal.impedance = Value(impedance)
            if source_type == "lumped_port":
                pos_terminal.is_circuit_port = False
                neg_terminal.is_circuit_port = False
            else:
                pos_terminal.is_circuit_port = True
                neg_terminal.is_circuit_port = True
            pos_terminal.reference_terminal = neg_terminal
            pos_terminal.name = name

        elif source_type == "current_source":
            pos_terminal.boundary_type = GrpcBoundaryType.CURRENT_SOURCE
            neg_terminal.boundary_type = GrpcBoundaryType.CURRENT_SOURCE
            pos_terminal.source_amplitude = Value(magnitude)
            pos_terminal.source_phase = Value(phase)
            pos_terminal.impedance = Value(impedance)
            pos_terminal.reference_terminal = neg_terminal
            pos_terminal.name = name

        elif source_type == "voltage_source":
            pos_terminal.boundary_type = GrpcBoundaryType.VOLTAGE_SOURCE
            neg_terminal.boundary_type = GrpcBoundaryType.VOLTAGE_SOURCE
            pos_terminal.source_amplitude = Value(magnitude)
            pos_terminal.impedance = Value(impedance)
            pos_terminal.source_phase = Value(phase)
            pos_terminal.reference_terminal = neg_terminal
            pos_terminal.name = name

        elif source_type == "rlc":
            pos_terminal.boundary_type = GrpcBoundaryType.RLC
            neg_terminal.boundary_type = GrpcBoundaryType.RLC
            pos_terminal.reference_terminal = neg_terminal
            rlc = GrpcRlc()
            rlc.r_enabled = bool(r)
            rlc.l_enabled = bool(l)
            rlc.c_enabled = bool(c)
            rlc.r = Value(r)
            rlc.l = Value(l)
            rlc.c = Value(c)
            pos_terminal.rlc_boundary_parameters = rlc
            pos_terminal.name = name

        else:
            self._pedb.logger.error("No valid source type specified.")
            return False
        return pos_terminal.name

    def create_voltage_source_on_pin(
        self,
        pos_pin: Union[str, PadstackInstance],
        neg_pin: Union[str, PadstackInstance],
        voltage_value: Union[int, float] = 0,
        phase_value: Union[int, float] = 0,
        source_name: Optional[str] = None,
    ) -> Optional[str]:
        """Create a voltage source.

        Parameters
        ----------
        pos_pin : Object
            Positive Pin.
        neg_pin : Object
            Negative Pin.
        voltage_value : float, optional
            Value for the voltage. The default is ``3.3``.
        phase_value : optional
            Value for the phase. The default is ``0``.
        source_name : str, optional
            Name of the source. The default is ``""``.

        Returns
        -------
        str
            Source Name.

        Examples
        --------
        >>> from pyedb import Edb
        >>> edb = Edb()
        >>> pin1 = edb.components["U1"].pins["VCC"]
        >>> pin2 = edb.components["U1"].pins["GND"]
        >>> edb.source_excitation.create_voltage_source_on_pin(pin1, pin2, 3.3, name="VSource1")
        """

        if not source_name:
            source_name = (
                f"VSource_{pos_pin.component.name}_{pos_pin.net_name}_{neg_pin.component.name}_{neg_pin.net_name}"
            )
        return self._create_terminal_on_pins(
            positive_pin=pos_pin,
            negative_pin=neg_pin,
            name=source_name,
            magnitude=voltage_value,
            phase=phase_value,
            source_type="voltage_source",
        )

    def create_current_source_on_pin(
        self,
        pos_pin: Union[str, PadstackInstance],
        neg_pin: Union[str, PadstackInstance],
        current_value: Union[int, float] = 0,
        phase_value: Union[int, float] = 0,
        source_name: Optional[str] = None,
    ) -> Optional[str]:
        """Create a voltage source.

        Parameters
        ----------
        pos_pin : Object
            Positive Pin.
        neg_pin : Object
            Negative Pin.
        voltage_value : float, optional
            Value for the voltage. The default is ``3.3``.
        phase_value : optional
            Value for the phase. The default is ``0``.
        source_name : str, optional
            Name of the source. The default is ``""``.

        Returns
        -------
        str
            Source Name.

        Examples
        --------
        >>> from pyedb import Edb
        >>> edb = Edb()
        >>> pin1 = edb.components["U1"].pins["IN"]
        >>> pin2 = edb.components["U1"].pins["GND"]
        >>> edb.source_excitation.create_current_source_on_pin(pin1, pin2, 0.1, name="ISource1")
        """

        if not source_name:
            source_name = (
                f"VSource_{pos_pin.component.name}_{pos_pin.net_name}_{neg_pin.component.name}_{neg_pin.net_name}"
            )
        return self._create_terminal_on_pins(
            positive_pin=pos_pin,
            negative_pin=neg_pin,
            name=source_name,
            magnitude=current_value,
            phase=phase_value,
            source_type="current_source",
        )

    def create_resistor_on_pin(
        self,
        pos_pin: Union[str, PadstackInstance],
        neg_pin: Union[str, PadstackInstance],
        rvalue: Union[int, float] = 1,
        resistor_name: Optional[str] = "",
    ) -> Optional[str]:
        """Create a Resistor boundary between two given pins..

        Parameters
        ----------
        pos_pin : Object
            Positive Pin.
        neg_pin : Object
            Negative Pin.
        rvalue : float, optional
            Resistance value. The default is ``1``.
        resistor_name : str, optional
            Name of the resistor. The default is ``""``.

        Returns
        -------
        str
            Name of the resistor.

        Examples
        --------
        >>> from pyedb import Edb
        >>> edb = Edb()
        >>> pin1 = edb.components["U1"].pins["R1_p"]
        >>> pin2 = edb.components["U1"].pins["R1_n"]
        >>> edb.source_excitation.create_resistor_on_pin(pin1, pin2, 50, "R1")
        """
        if not resistor_name:
            resistor_name = (
                f"Res_{pos_pin.component.name}_{pos_pin.net.name}_{neg_pin.component.name}_{neg_pin.net.name}"
            )
        return self._create_terminal_on_pins(
            positive_pin=pos_pin, negative_pin=neg_pin, name=resistor_name, source_type="rlc", r=rvalue
        )

    def create_circuit_port_on_net(
        self,
        positive_component_name: str,
        positive_net_name: str,
        negative_component_name: str,
        negative_net_name: Optional[str] = None,
        impedance_value: Union[int, float] = 50,
        port_name: Optional[str] = None,
    ) -> Optional[str]:
        """Create a circuit port on a NET.

        It groups all pins belonging to the specified net and then applies the port on PinGroups.

        Parameters
        ----------
        component_name : str
            Name of the positive component.
        net_name : str
            Name of the positive net.
        reference_component_name : str, optional
            Name of the negative component. The default is ``None``, in which case the name of
            the positive net is assigned.
        reference_net_name : str, optional
            Name of the negative net name. The default is ``None`` which will look for GND Nets.
        impedance : float, optional
            Port impedance value. The default is ``50``.
        port_name : str, optional
            Name of the port. The default is ``""``.

        Returns
        -------
        str
            The name of the port.

        Examples
        --------
        >>> from pyedb import Edb
        >>> edb = Edb()
        >>> edb.source_excitation.create_circuit_port_on_net("U1", "VCC", "U1", "GND", 50, "PowerPort")
        """
        if not reference_component_name:
            reference_component_name = component_name
        if not reference_net_name:
            reference_net_name = self._check_gnd(reference_component_name)
        if not port_name:
            port_name = f"Port_{component_name}_{net_name}_{reference_component_name}_{reference_net_name}"
        positive_pins = []
        for pin in list(self._pedb.components.instances[component_name].pins.values()):
            if pin and not pin.net.is_null:
                if pin.net_name == net_name:
                    positive_pins.append(pin)
        if not positive_pins:
            self._pedb.logger.error(f"No positive pins found component {component_name} net {net_name}")
            return False
        negative_pins = []
        for pin in list(self._pedb.components.instances[reference_component_name].pins.values()):
            if pin and not pin.net.is_null:
                if pin.net_name == reference_net_name:
                    negative_pins.append(pin)
        if not negative_pins:
            self._pedb.logger.error(
                f"No negative pins found component {reference_component_name} net {reference_net_name}"
            )
            return False

        return self.create_pin_group_terminal(
            positive_pins=positive_pins,
            negatives_pins=negative_pins,
            name=port_name,
            impedance=impedance_value,
            source_type="circuit_port",
        )

    def create_pin_group_terminal(
        self,
        positive_pins: Union[PadstackInstance, List[PadstackInstance]],
        negatives_pins: Optional[Union[PadstackInstance, List[PadstackInstance]]] = None,
        name: Optional[str] = None,
        impedance: Union[int, float, str] = 50,
        source_type: str = "circuit_port",
        magnitude: Union[float, str] = 1.0,
        phase: Union[float, str] = 0,
        r: float = 0.0,
        l: float = 0.0,
        c: float = 0.0,
    ) -> Optional[str]:
        """Create a pin group terminal.

        Parameters
        ----------
        positive_pins : positive pins used.
            :class: `PadstackInstance` or List[:class: ´PadstackInstance´]
        negatives_pins : negative pins used.
            :class: `PadstackInstance` or List[:class: ´PadstackInstance´]
        impedance : float, int or str
            Terminal impedance. Default value is `50` Ohms.
        source_type : str
            Source type assigned on terminal. Supported values : `"circuit_port"`, `"lumped_port"`, `"current_source"`,
            `"voltage_source"`, `"rlc"`, `"dc_terminal"`. Default value is `"circuit_port"`.
        name : str, optional
            Source name.
        magnitude : float, int or str, optional
            source magnitude.
        phase : float, int or str, optional
            phase magnitude.
        r : float, optional
            Resistor value.
        l : float, optional
            Inductor value.
        c : float, optional
            Capacitor value.
        """
        if isinstance(positive_pins, PadstackInstance):
            positive_pins = [positive_pins]
        if negatives_pins:
            if isinstance(negatives_pins, PadstackInstance):
                negatives_pins = [negatives_pins]
        if not name:
            name = (
                f"Port_{positive_pins[0].component.name}_{positive_pins[0].net.name}_{positive_pins[0].name}_"
                f"{negatives_pins.name}"
            )
        if name in [i.name for i in self._pedb.active_layout.terminals]:
            name = generate_unique_name(name, n=3)
            self._logger.warning(f"Port already exists with same name. Renaming to {name}")

        pos_pin_group = self._pedb.components.create_pingroup_from_pins(positive_pins)
        pos_pingroup_terminal = PinGroupTerminal.create(
            layout=self._pedb.active_layout,
            name=name,
            pin_group=pos_pin_group,
            net=positive_pins[0].net,
            is_ref=False,
        )
        if not source_type == "dc_terminal":
            neg_pin_group = self._pedb.components.create_pingroup_from_pins(negatives_pins)
            neg_pingroup_terminal = PinGroupTerminal.create(
                layout=self._pedb.active_layout,
                name=f"{name}_ref",
                pin_group=neg_pin_group,
                net=negatives_pins[0].net,
                is_ref=False,
            )
        if source_type in ["circuit_port", "lumped_port"]:
            pos_pingroup_terminal.boundary_type = GrpcBoundaryType.PORT
            pos_pingroup_terminal.impedance = Value(impedance)
            if len(positive_pins) > 1 and len(negatives_pins) > 1:
                if source_type == "lumped_port":
                    source_type = "circuit_port"
            if source_type == "circuit_port":
                pos_pingroup_terminal.is_circuit_port = True
                neg_pingroup_terminal.is_circuit_port = True
            else:
                pos_pingroup_terminal.is_circuit_port = False
                neg_pingroup_terminal.is_circuit_port = False
            pos_pingroup_terminal.reference_terminal = neg_pingroup_terminal
            pos_pingroup_terminal.name = name

        elif source_type == "current_source":
            pos_pingroup_terminal.boundary_type = GrpcBoundaryType.CURRENT_SOURCE
            neg_pingroup_terminal.boundary_type = GrpcBoundaryType.CURRENT_SOURCE
            pos_pingroup_terminal.source_amplitude = Value(magnitude)
            pos_pingroup_terminal.source_phase = Value(phase)
            pos_pingroup_terminal.reference_terminal = neg_pingroup_terminal
            pos_pingroup_terminal.name = name

        elif source_type == "voltage_source":
            pos_pingroup_terminal.boundary_type = GrpcBoundaryType.VOLTAGE_SOURCE
            neg_pingroup_terminal.boundary_type = GrpcBoundaryType.VOLTAGE_SOURCE
            pos_pingroup_terminal.source_amplitude = Value(magnitude)
            pos_pingroup_terminal.source_phase = Value(phase)
            pos_pingroup_terminal.reference_terminal = neg_pingroup_terminal
            pos_pingroup_terminal.name = name

        elif source_type == "rlc":
            pos_pingroup_terminal.boundary_type = GrpcBoundaryType.RLC
            neg_pingroup_terminal.boundary_type = GrpcBoundaryType.RLC
            pos_pingroup_terminal.reference_terminal = neg_pingroup_terminal
            Rlc = GrpcRlc()
            Rlc.r_enabled = bool(r)
            Rlc.l_enabled = bool(l)
            Rlc.c_enabled = bool(c)
            Rlc.r = Value(r)
            Rlc.l = Value(l)
            Rlc.c = Value(c)
            pos_pingroup_terminal.rlc_boundary_parameters = Rlc

        elif source_type == "dc_terminal":
            pos_pingroup_terminal.boundary_type = GrpcBoundaryType.DC_TERMINAL
        else:
            pass
        return pos_pingroup_terminal.name

    def _check_gnd(self, component_name: str) -> Optional[str]:
        reference_net_name = None
        if self._pedb.nets.is_net_in_component(component_name, "GND"):
            reference_net_name = "GND"
        elif self._pedb.nets.is_net_in_component(component_name, "PGND"):
            reference_net_name = "PGND"
        elif self._pedb.nets.is_net_in_component(component_name, "AGND"):
            reference_net_name = "AGND"
        elif self._pedb.nets.is_net_in_component(component_name, "DGND"):
            reference_net_name = "DGND"
        if not reference_net_name:
            raise ValueError("No GND, PGND, AGND, DGND found. Please setup the negative net name manually.")
        return reference_net_name

    def create_voltage_source_on_net(
        self,
        positive_component_name: str,
        positive_net_name: str,
        negative_component_name: Optional[str] = None,
        negative_net_name: Optional[str] = None,
        voltage_value: Union[int, float] = 0,
        phase_value: Union[int, float] = 0,
        source_name: Optional[str] = None,
    ) -> Optional[str]:
        """Create a voltage source.

        Parameters
        ----------
        component_name : str
            Name of the positive component.
        net_name : str
            Name of the positive net.
        reference_component_name : str, optional
            Name of the negative component. The default is ``None``, in which case the name of
            the positive net is assigned.
        reference_net_name : str, optional
            Name of the negative net name. The default is ``None`` which will look for GND Nets.
        voltage_value : float, optional
            Value for the voltage. The default is ``3.3``.
        phase_value : optional
            Value for the phase. The default is ``0``.
        source_name : str, optional
            Name of the source. The default is ``""``.

        Returns
        -------
        str
            The name of the source.

        Examples
        --------
        >>> from pyedb import Edb
        >>> edb = Edb()
        >>> edb.source_excitation.create_voltage_source_on_net("U1", "VCC", "U1", "GND", 3.3, name="VCC_Source")
        """
        if not reference_component_name:
            reference_component_name = component_name
        if not reference_net_name:
            reference_net_name = self._check_gnd(reference_component_name)
        pos_node_pins = self._pedb.components.get_pin_from_component(component_name, net_name)
        neg_node_pins = self._pedb.components.get_pin_from_component(reference_component_name, reference_net_name)

        if not source_name:
            source_name = f"Vsource_{component_name}_{net_name}_" f"{reference_component_name}_{reference_net_name}"
        return self.create_pin_group_terminal(
            positive_pins=pos_node_pins,
            negatives_pins=neg_node_pins,
            name=source_name,
            magnitude=voltage_value,
            phase=phase_value,
            impedance=1e-6,
            source_type="voltage_source",
        )

    def create_current_source_on_net(
        self,
        positive_component_name: str,
        positive_net_name: str,
        negative_component_name: Optional[str] = None,
        negative_net_name: Optional[str] = None,
        current_value: Union[int, float] = 0,
        phase_value: Union[int, float] = 0,
        source_name: Optional[str] = None,
    ) -> Optional[str]:
        """Create a voltage source.

        Parameters
        ----------
        component_name : str
            Name of the positive component.
        net_name : str
            Name of the positive net.
        reference_component_name : str, optional
            Name of the negative component. The default is ``None``, in which case the name of
            the positive net is assigned.
        reference_net_name : str, optional
            Name of the negative net name. The default is ``None`` which will look for GND Nets.
        voltage_value : float, optional
            Value for the voltage. The default is ``3.3``.
        phase_value : optional
            Value for the phase. The default is ``0``.
        source_name : str, optional
            Name of the source. The default is ``""``.

        Returns
        -------
        str
            The name of the source.

        Examples
        --------
        >>> from pyedb import Edb
        >>> edb = Edb()
        >>> edb.source_excitation.create_current_source_on_net("U1", "INPUT", "U1", "GND", 0.1, name="InputCurrent")
        "InputCurrent"
        """
        if not reference_component_name:
            reference_component_name = component_name
        if not reference_net_name:
            reference_net_name = self._check_gnd(reference_component_name)
        pos_node_pins = self._pedb.components.get_pin_from_component(component_name, net_name)
        neg_node_pins = self._pedb.components.get_pin_from_component(reference_component_name, reference_net_name)

        if not source_name:
            source_name = f"Vsource_{component_name}_{net_name}_" f"{reference_component_name}_{reference_net_name}"
        return self.create_pin_group_terminal(
            positive_pins=pos_node_pins,
            negatives_pins=neg_node_pins,
            name=source_name,
            magnitude=current_value,
            phase=phase_value,
            impedance=1e6,
            source_type="current_source",
        )

    def create_coax_port_on_component(
        self,
        ref_des_list: Union[str, List[str]],
        net_list: Union[str, List[str]],
        delete_existing_terminal: bool = False,
    ) -> List[str]:
        """Create a coaxial port on a component or component list on a net or net list.
           The name of the new coaxial port is automatically assigned.

        Parameters
        ----------
        ref_des_list : list, str
            List of one or more reference designators.

        net_list : list, str
            List of one or more nets.

        delete_existing_terminal : bool
            Delete existing terminal with same name if exists.
            Port naming convention is `ref_des`_`pin.net.name`_`pin.name`

        Returns
        -------
        bool
            ``True`` when successful, ``False`` when failed.

        Examples
        --------
        >>> from pyedb import Edb
        >>> edb = Edb()
        >>> edb.source_excitation.create_coax_port_on_component(["U1"], ["RF1", "RF2"])
        """
        coax = []
        if not isinstance(ref_des_list, list):
            ref_des_list = [ref_des_list]
        if not isinstance(net_list, list):
            net_list = [net_list]
        for ref in ref_des_list:
            for _, pin in self._pedb.components.instances[ref].pins.items():
                try:  # trying due to grpc crash when no net is defined on pin.
                    try:
                        pin_net = pin.net
                    except:
                        pin_net = None
                    if pin_net and pin.net.is_null:
                        self._logger.warning(f"Pin {pin.id} has no net defined")
                    elif pin.net.name in net_list:
                        pin.is_pin = True
                        port_name = f"{ref}_{pin.net.name}_{pin.name}"
                        if self.check_before_terminal_assignement(
                            connectable=pin, delete_existing_terminal=delete_existing_terminal
                        ):
                            top_layer = pin.get_layer_range()[0]
                            term = PadstackInstanceTerminal.create(
                                layout=pin.layout,
                                name=port_name,
                                padstack_instance=pin,
                                layer=top_layer,
                                net=pin.net,
                                is_ref=False,
                            )
                            if not term.is_null:
                                coax.append(port_name)
                except RuntimeError as error:
                    self._logger.error(error)
        return coax

    def check_before_terminal_assignement(self, connectable: Any, delete_existing_terminal: bool = False) -> bool:
        if not connectable:
            return False
        existing_terminals = [term for term in self._pedb.active_layout.terminals if term.id == connectable.id]
        if existing_terminals:
            if not delete_existing_terminal:
                self._pedb.logger.error(
                    f"Terminal {connectable.name} already defined in design, please make sure to have unique name."
                )
                return False
            else:
                if isinstance(connectable, PadstackInstanceTerminal):
                    self._pedb.logger.error(
                        f"Terminal {connectable.name} already defined, check status on bug "
                        f"https://github.com/ansys/pyedb-core/issues/429"
                    )
                    return False
        else:
            return True

    def create_differential_wave_port(
        self,
        positive_primitive_id: Union[int, Primitive],
        positive_points_on_edge: List[float],
        negative_primitive_id: Union[int, Primitive],
        negative_points_on_edge: List[float],
        port_name: Optional[str] = None,
        horizontal_extent_factor: Union[int, float] = 5,
        vertical_extent_factor: Union[int, float] = 3,
        pec_launch_width: str = "0.01mm",
    ) -> Tuple[str, BundleTerminal]:
        """Create a differential wave port.

        Parameters
        ----------
        positive_primitive_id : int, EDBPrimitives
            Primitive ID of the positive terminal.
        positive_points_on_edge : list
            Coordinate of the point to define the edge terminal.
            The point must be close to the target edge but not on the two
            ends of the edge.
        negative_primitive_id : int, EDBPrimitives
            Primitive ID of the negative terminal.
        negative_points_on_edge : list
            Coordinate of the point to define the edge terminal.
            The point must be close to the target edge but not on the two
            ends of the edge.
        port_name : str, optional
            Name of the port. The default is ``None``.
        horizontal_extent_factor : int, float, optional
            Horizontal extent factor. The default value is ``5``.
        vertical_extent_factor : int, float, optional
            Vertical extent factor. The default value is ``3``.
        pec_launch_width : str, optional
            Launch Width of PEC. The default value is ``"0.01mm"``.

        Returns
        -------
        tuple
            The tuple contains: (port_name, pyedb.dotnet.database.edb_data.sources.ExcitationDifferential).

        Examples
        --------
        >>> from pyedb import Edb
        >>> edb = Edb()
        >>> port_name, port = edb.source_excitation.create_differential_wave_port(0, [0,0], 1, [0,0.2])
        """
        if not port_name:
            port_name = generate_unique_name("diff")

        if isinstance(positive_primitive_id, Primitive):
            positive_primitive_id = positive_primitive_id.edb_uid

        if isinstance(negative_primitive_id, Primitive):
            negative_primitive_id = negative_primitive_id.edb_uid

        _, pos_term = self.create_wave_port(
            positive_primitive_id,
            positive_points_on_edge,
            horizontal_extent_factor=horizontal_extent_factor,
            vertical_extent_factor=vertical_extent_factor,
            pec_launch_width=pec_launch_width,
        )
        _, neg_term = self.create_wave_port(
            negative_primitive_id,
            negative_points_on_edge,
            horizontal_extent_factor=horizontal_extent_factor,
            vertical_extent_factor=vertical_extent_factor,
            pec_launch_width=pec_launch_width,
        )
        edb_list = [pos_term, neg_term]

        boundle_terminal = BundleTerminal.create(edb_list)
        boundle_terminal.name = port_name
        bundle_term = boundle_terminal.terminals
        bundle_term[0].name = port_name + ":T1"
        bundle_term[1].mame = port_name + ":T2"
        return port_name, boundle_terminal

    def create_wave_port(
        self,
        prim_id: Union[int, Primitive],
        point_on_edge: List[float],
        port_name: Optional[str] = None,
        impedance: Union[int, float] = 50,
        horizontal_extent_factor: Union[int, float] = 5,
        vertical_extent_factor: Union[int, float] = 3,
        pec_launch_width: str = "0.01mm",
    ) -> Tuple[str, WavePort]:
        """Create a wave port.

        Parameters
        ----------
        prim_id : int, Primitive
            Primitive ID.
        point_on_edge : list
            Coordinate of the point to define the edge terminal.
            The point must be on the target edge but not on the two
            ends of the edge.
        port_name : str, optional
            Name of the port. The default is ``None``.
        impedance : int, float, optional
            Impedance of the port. The default value is ``50``.
        horizontal_extent_factor : int, float, optional
            Horizontal extent factor. The default value is ``5``.
        vertical_extent_factor : int, float, optional
            Vertical extent factor. The default value is ``3``.
        pec_launch_width : str, optional
            Launch Width of PEC. The default value is ``"0.01mm"``.

        Returns
        -------
        tuple
            The tuple contains: (Port name, pyedb.dotnet.database.edb_data.sources.Excitation).

        Examples
        --------
        >>> from pyedb import Edb
        >>> edb = Edb()
        >>> port_name, port = edb.source_excitation.create_wave_port(0, [0,0])
        """
        if not port_name:
            port_name = generate_unique_name("Terminal_")

        if isinstance(prim_id, Primitive):
            prim_id = prim_id.edb_uid
        pos_edge_term = self._create_edge_terminal(prim_id, point_on_edge, port_name)
        pos_edge_term.impedance = Value(impedance)
        wave_port = WavePort(self._pedb, pos_edge_term)
        wave_port.horizontal_extent_factor = horizontal_extent_factor
        wave_port.vertical_extent_factor = vertical_extent_factor
        wave_port.pec_launch_width = pec_launch_width
        wave_port.hfss_type = "Wave"
        wave_port.do_renormalize = True
        if pos_edge_term:
            return port_name, wave_port
        else:
            return False

    def create_edge_port_vertical(
        self,
        prim_id: int,
        point_on_edge: List[float],
        port_name: Optional[str] = None,
        impedance: Union[int, float] = 50,
        reference_layer: Optional[str] = None,
        hfss_type: str = "Gap",
        horizontal_extent_factor: Union[int, float] = 5,
        vertical_extent_factor: Union[int, float] = 3,
        pec_launch_width: str = "0.01mm",
    ) -> str:
        """Create a vertical edge port.

        Parameters
        ----------
        prim_id : int
            Primitive ID.
        point_on_edge : list
            Coordinate of the point to define the edge terminal.
            The point must be on the target edge but not on the two
            ends of the edge.
        port_name : str, optional
            Name of the port. The default is ``None``.
        impedance : int, float, optional
            Impedance of the port. The default value is ``50``.
        reference_layer : str, optional
            Reference layer of the port. The default is ``None``.
        hfss_type : str, optional
            Type of the port. The default value is ``"Gap"``. Options are ``"Gap"``, ``"Wave"``.
        horizontal_extent_factor : int, float, optional
            Horizontal extent factor. The default value is ``5``.
        vertical_extent_factor : int, float, optional
            Vertical extent factor. The default value is ``3``.
        radial_extent_factor : int, float, optional
            Radial extent factor. The default value is ``0``.
        pec_launch_width : str, optional
            Launch Width of PEC. The default value is ``"0.01mm"``.

        Returns
        -------
        str
            Port name.

        Examples
        --------
        >>> from pyedb import Edb
        >>> edb = Edb()
        >>> term = edb.source_excitation.create_edge_port_vertical(0, [0,0], reference_layer="TopLayer")
        """
        if not port_name:
            port_name = generate_unique_name("Terminal_")
        pos_edge_term = self._create_edge_terminal(prim_id, point_on_edge, port_name)
        pos_edge_term.impedance = Value(impedance)
        if reference_layer:
            reference_layer = self._pedb.stackup.signal_layers[reference_layer]
            pos_edge_term.reference_layer = reference_layer

        prop = ", ".join(
            [
                f"HFSS('HFSS Type'='{hfss_type}'",
                " Orientation='Vertical'",
                " 'Layer Alignment'='Upper'",
                f" 'Horizontal Extent Factor'='{horizontal_extent_factor}'",
                f" 'Vertical Extent Factor'='{vertical_extent_factor}'",
                f" 'PEC Launch Width'='{pec_launch_width}')",
            ]
        )
        pos_edge_term.set_product_solver_option(
            GrpcProductIdType.DESIGNER,
            "HFSS",
            prop,
        )
        if not pos_edge_term.is_null:
            return pos_edge_term
        else:
            return False

    def create_edge_port_horizontal(
        self,
        prim_id: Union[int, Primitive],
        point_on_edge: List[float],
        ref_prim_id: Optional[Union[int, Primitive]] = None,
        point_on_ref_edge: Optional[List[float]] = None,
        port_name: Optional[str] = None,
        impedance: Union[int, float] = 50,
        layer_alignment: str = "Upper",
    ) -> Optional[EdgeTerminal]:
        """Create a horizontal edge port.

        Parameters
        ----------
        prim_id : int
            Primitive ID.
        point_on_edge : list
            Coordinate of the point to define the edge terminal.
            The point must be on the target edge but not on the two
            ends of the edge.
        ref_prim_id : int, optional
            Reference primitive ID. The default is ``None``.
        point_on_ref_edge : list, optional
            Coordinate of the point to define the reference edge
            terminal. The point must be on the target edge but not
            on the two ends of the edge. The default is ``None``.
        port_name : str, optional
            Name of the port. The default is ``None``.
        impedance : int, float, optional
            Impedance of the port. The default value is ``50``.
        layer_alignment : str, optional
            Layer alignment. The default value is ``Upper``. Options are ``"Upper"``, ``"Lower"``.

        Returns
        -------
        str
            Name of the port.

        Examples
        --------
        >>> from pyedb import Edb
        >>> edb = Edb()
        >>> edb.source_excitation.create_edge_port_horizontal(0, [0,0], 1, [0,0.1], "EdgePort")
        """
        pos_edge_term = self._create_edge_terminal(prim_id, point_on_edge, port_name)
        neg_edge_term = self._create_edge_terminal(ref_prim_id, point_on_ref_edge, port_name + "_ref", is_ref=True)

        pos_edge_term.impedance = Value(impedance)
        pos_edge_term.reference_terminal = neg_edge_term
        if not layer_alignment == "Upper":
            layer_alignment = "Lower"
        pos_edge_term.set_product_solver_option(
            GrpcProductIdType.DESIGNER,
            "HFSS",
            f"HFSS('HFSS Type'='Gap(coax)', Orientation='Horizontal', 'Layer Alignment'='{layer_alignment}')",
        )
        if pos_edge_term:
            return port_name
        else:
            return False

    def create_lumped_port_on_net(
        self,
        nets: Optional[Union[str, List[str]]] = None,
        reference_layer: Optional[Union[str, StackupLayer]] = None,
        return_points_only: bool = False,
        digit_resolution: int = 6,
        at_bounding_box: bool = True,
    ) -> bool:
        """Create an edge port on nets. This command looks for traces and polygons on the
        nets and tries to assign vertical lumped port.

        Parameters
        ----------
        nets : list, optional
            List of nets, str or Edb net.

        reference_layer : str, Edb layer.
             Name or Edb layer object.

        return_points_only : bool, optional
            Use this boolean when you want to return only the points from the edges and not creating ports. Default
            value is ``False``.

        digit_resolution : int, optional
            The number of digits carried for the edge location accuracy. The default value is ``6``.

        at_bounding_box : bool
            When ``True`` will keep the edges from traces at the layout bounding box location. This is recommended when
             a cutout has been performed before and lumped ports have to be created on ending traces. Default value is
             ``True``.

        Returns
        -------
        bool
            ``True`` when successful, ``False`` when failed.

        Examples
        --------
        >>> from pyedb import Edb
        >>> edb = Edb()
        >>> points = edb.source_excitation.create_lumped_port_on_net(["Net1"], return_points_only=True)
        """
        if isinstance(nets, str):
            nets = [self._pedb.nets.signal[nets]]
        if isinstance(nets, Net):
            nets = [nets]
        nets = [self._pedb.nets.signal[net] for net in nets if isinstance(net, str)]
        port_created = False
        if nets:
            edges_pts = []
            if isinstance(reference_layer, str):
                try:
                    reference_layer = self._pedb.stackup.signal_layers[reference_layer]
                except:
                    raise Exception(f"Failed to get the layer {reference_layer}")
            if not isinstance(reference_layer, StackupLayer):
                return False
            layout_bbox = self._pedb.get_conformal_polygon_from_netlist(self._pedb.nets.netlist)
            layout_extent_segments = [pt for pt in list(layout_bbox.arc_data) if pt.is_segment]
            first_pt = layout_extent_segments[0]
            layout_extent_points = [
                [Value(first_pt.start.x), Value(first_pt.end.x)],
                [Value(first_pt.Start.y), Value(first_pt.end.y)],
            ]
            for segment in layout_extent_segments[1:]:
                end_point = (Value(segment.end.x), Value(segment.end.y))
                layout_extent_points[0].append(end_point[0])
                layout_extent_points[1].append(end_point[1])
            for net in nets:
                net_primitives = self._pedb.nets[net.name].primitives
                net_paths = [pp for pp in net_primitives if pp.type == "Path"]
                for path in net_paths:
                    trace_path_pts = list(path.center_line.Points)
                    port_name = f"{net.name}_{path.id}"
                    for pt in trace_path_pts:
                        _pt = [
                            round(Value(pt.x), digit_resolution),
                            round(Value(pt.y), digit_resolution),
                        ]
                        if at_bounding_box:
                            if GeometryOperators.point_in_polygon(_pt, layout_extent_points) == 0:
                                if return_points_only:
                                    edges_pts.append(_pt)
                                else:
                                    term = self._create_edge_terminal(path.id, pt, port_name)  # pragma no cover
                                    term.reference_layer = reference_layer
                                    port_created = True
                        else:
                            if return_points_only:  # pragma: no cover
                                edges_pts.append(_pt)
                            else:
                                term = self._create_edge_terminal(path.id, pt, port_name)
                                term.reference_layer = reference_layer
                                port_created = True
                net_poly = [pp for pp in net_primitives if pp.type == "Polygon"]
                for poly in net_poly:
                    poly_segment = [aa for aa in poly.arcs if aa.is_segment]
                    for segment in poly_segment:
                        if (
                            GeometryOperators.point_in_polygon(
                                [Value(segment.mid_point.x), Value(segment.mid_point.y)], layout_extent_points
                            )
                            == 0
                        ):
                            if return_points_only:
                                edges_pts.append(segment.mid_point)
                            else:
                                port_name = f"{net.name}_{poly.id}"
                                term = self._create_edge_terminal(
                                    poly.id, segment.mid_point, port_name
                                )  # pragma no cover
                                term.set_reference_layer = reference_layer
                                port_created = True
            if return_points_only:
                return edges_pts
        return port_created

    def create_vertical_circuit_port_on_clipped_traces(
        self,
        nets: Optional[Union[str, List[str], Net, List[Net]]] = None,
        reference_net: Optional[Union[str, Net]] = None,
        user_defined_extent: Optional[Union[List[float], GrpcPolygonData]] = None,
    ) -> Union[List[List[str]], bool]:
        """Create an edge port on clipped signal traces.

        Parameters
        ----------
        nets : list, optional
            String of one net or EDB net or a list of multiple nets or EDB nets.

        reference_net : str, Edb net.
             Name or EDB reference net.

        user_defined_extent : [x, y], EDB PolygonData
            Use this point list or PolygonData object to check if ports are at this polygon border.

        Returns
        -------
        [[str]]
            Nested list of str, with net name as first value, X value for point at border, Y value for point at border,
            and terminal name.

        Examples
        --------
        >>> from pyedb import Edb
        >>> edb = Edb()
        >>> terminals = edb.source_excitation.create_vertical_circuit_port_on_clipped_traces(["Net1"], "GND")
        """
        if not isinstance(nets, list):
            if isinstance(nets, str):
                nets = list(self._pedb.nets.signal.values())
        else:
            nets = [self._pedb.nets.signal[net] for net in nets]
        if nets:
            if isinstance(reference_net, str):
                reference_net = self._pedb.nets.nets[reference_net]
            if not reference_net:
                self._logger.error("No reference net provided for creating port")
                return False
            if user_defined_extent:
                if isinstance(user_defined_extent, GrpcPolygonData):
                    _points = [pt for pt in list(user_defined_extent.points)]
                    _x = []
                    _y = []
                    for pt in _points:
                        if Value(pt.x) < 1e100 and Value(pt.y) < 1e100:
                            _x.append(Value(pt.x))
                            _y.append(Value(pt.y))
                    user_defined_extent = [_x, _y]
            terminal_info = []
            for net in nets:
                net_polygons = [prim for prim in self._pedb.modeler.primitives if prim.type in ["polygon", "rectangle"]]
                for poly in net_polygons:
                    mid_points = [[Value(arc.midpoint.x), Value(arc.midpoint.y)] for arc in poly.arcs]
                    for mid_point in mid_points:
                        if GeometryOperators.point_in_polygon(mid_point, user_defined_extent) == 0:
                            port_name = generate_unique_name(f"{poly.net_name}_{poly.id}")
                            term = self._create_edge_terminal(poly.id, mid_point, port_name)  # pragma no cover
                            if not term.is_null:
                                self._logger.info(f"Terminal {term.name} created")
                                term.is_circuit_port = True
                                terminal_info.append([poly.net_name, mid_point[0], mid_point[1], term.name])
                                mid_pt_data = GrpcPointData(mid_point)
                                ref_prim = [
                                    prim
                                    for prim in reference_net.primitives
                                    if prim.polygon_data.point_in_polygon(mid_pt_data)
                                ]
                                if not ref_prim:
                                    self._logger.warning("no reference primitive found, trying to extend scanning area")
                                    scanning_zone = [
                                        (mid_point[0] - mid_point[0] * 1e-3, mid_point[1] - mid_point[1] * 1e-3),
                                        (mid_point[0] - mid_point[0] * 1e-3, mid_point[1] + mid_point[1] * 1e-3),
                                        (mid_point[0] + mid_point[0] * 1e-3, mid_point[1] + mid_point[1] * 1e-3),
                                        (mid_point[0] + mid_point[0] * 1e-3, mid_point[1] - mid_point[1] * 1e-3),
                                    ]
                                    for new_point in scanning_zone:
                                        mid_pt_data = GrpcPointData(new_point)
                                        ref_prim = [
                                            prim
                                            for prim in reference_net.primitives
                                            if prim.polygon_data.point_in_polygon(mid_pt_data)
                                        ]
                                        if ref_prim:
                                            self._logger.info("Reference primitive found")
                                            break
                                    if not ref_prim:
                                        self._logger.error("Failed to collect valid reference primitives for terminal")
                                if ref_prim:
                                    reference_layer = ref_prim[0].layer
                                    if term.reference_layer == reference_layer:
                                        self._logger.info(f"Port {port_name} created")
            return terminal_info
        return False

    def create_bundle_wave_port(
        self,
        primitives_id: List[Union[int, Primitive]],
        points_on_edge: List[List[float]],
        port_name: Optional[str] = None,
        horizontal_extent_factor: Union[int, float] = 5,
        vertical_extent_factor: Union[int, float] = 3,
        pec_launch_width: str = "0.01mm",
    ) -> Tuple[str, BundleWavePort]:
        """Create a bundle wave port.

        Parameters
        ----------
        primitives_id : list
            Primitive ID of the positive terminal.
        points_on_edge : list
            Coordinate of the point to define the edge terminal.
            The point must be close to the target edge but not on the two
            ends of the edge.
        port_name : str, optional
            Name of the port. The default is ``None``.
        horizontal_extent_factor : int, float, optional
            Horizontal extent factor. The default value is ``5``.
        vertical_extent_factor : int, float, optional
            Vertical extent factor. The default value is ``3``.
        pec_launch_width : str, optional
            Launch Width of PEC. The default value is ``"0.01mm"``.

        Returns
        -------
        tuple
            The tuple contains: (port_name, pyedb.egacy.database.edb_data.sources.ExcitationDifferential).

        Examples
        --------
        >>> from pyedb import Edb
        >>> edb = Edb()
        >>> port_name, port = edb.source_excitation.create_bundle_wave_port([0,1], [[0,0],[0,0.2]])
        """
        if not port_name:
            port_name = generate_unique_name("bundle_port")

        if isinstance(primitives_id[0], Primitive):
            primitives_id = [i.edb_uid for i in primitives_id]

        terminals = []
        _port_name = port_name
        for p_id, loc in list(zip(primitives_id, points_on_edge)):
            _, term = self.create_wave_port(
                p_id,
                loc,
                port_name=_port_name,
                horizontal_extent_factor=horizontal_extent_factor,
                vertical_extent_factor=vertical_extent_factor,
                pec_launch_width=pec_launch_width,
            )
            _port_name = None
            terminals.append(term)

        _edb_bundle_terminal = BundleTerminal.create(terminals)
        return port_name, BundleWavePort(self._pedb, _edb_bundle_terminal)

    def create_hfss_ports_on_padstack(self, pinpos: PadstackInstance, portname: Optional[str] = None) -> bool:
        """Create an HFSS port on a padstack.

        Parameters
        ----------
        pinpos :
            Position of the pin.

        portname : str, optional
             Name of the port. The default is ``None``.

        Returns
        -------
        bool
            ``True`` when successful, ``False`` when failed.

        Examples
        --------
        >>> from pyedb import Edb
        >>> edb = Edb()
        >>> pin = edb.padstacks.instances[0]
        >>> edb.source_excitation.create_hfss_ports_on_padstack(pin, "Port1")
        """
        top_layer, bottom_layer = pinpos.get_layer_range()

        if not portname:
            portname = generate_unique_name("Port_" + pinpos.net.name)
        edbpointTerm_pos = PadstackInstanceTerminal.create(
            padstack_instance=pinpos, name=portname, layer=top_layer, is_ref=False
        )
        if edbpointTerm_pos:
            return True
        else:
            return False

    def get_ports_number(self) -> int:
        """Return the total number of excitation ports in a layout.

        Parameters
        ----------
        None

        Returns
        -------
        int
           Number of ports.

        Examples
        --------
        >>> from pyedb import Edb
        >>> edb = Edb()
        >>> num_ports = edb.source_excitation.get_ports_number()
        """
        terms = [term for term in self._pedb.layout.terminals]
        return len([i for i in terms if not i.is_reference_terminal])

    def get_point_terminal(self, name: str, net_name: str, location: List[float], layer: str) -> PointTerminal:
        """Place terminal between two points.

        Parameters
        ----------
        name : str,
            Name of the terminal.
        net_name : str
            Name of the net.
        location : list
            Location of the terminal.
        layer : str,
            Layer of the terminal.

        Returns
        -------
        :class:`PointTerminal <pyedb.grpc.database.terminal.point_terminal.PointTerminal>`

        Examples
        --------
        >>> from pyedb import Edb
        >>> edb = Edb()
        >>> term = edb.source_excitation.get_point_terminal("Term1", "Net1", [0,0], "TopLayer")
        """
        from pyedb.grpc.database.terminal.point_terminal import PointTerminal

        return PointTerminal.create(
            layout=self._pedb.active_layout, name=name, net=net_name, layer=layer, point=location
        )

    def create_rlc_boundary_on_pins(
        self,
        positive_pin: Optional[PadstackInstance] = None,
        negative_pin: Optional[PadstackInstance] = None,
        rvalue: float = 0.0,
        lvalue: float = 0.0,
        cvalue: float = 0.0,
    ) -> Union[Terminal, bool]:
        """Create hfss rlc boundary on pins.

        Parameters
        ----------
        positive_pin : Positive pin.
            Edb.Cell.Primitive.PadstackInstance

        negative_pin : Negative pin.
            Edb.Cell.Primitive.PadstackInstance

        rvalue : Resistance value

        lvalue : Inductance value

        cvalue . Capacitance value.

        Returns
        -------
        bool
            ``True`` when successful, ``False`` when failed.

        Examples
        --------
        >>> from pyedb import Edb
        >>> edb = Edb()
        >>> pin1 = edb.components["U1"].pins["Pin1"]
        >>> pin2 = edb.components["U1"].pins["Pin2"]
        >>> term = edb.source_excitation.create_rlc_boundary_on_pins(pin1, pin2, rvalue=50)
        """

        if positive_pin and negative_pin:
            positive_pin_term = positive_pin.get_terminal(create_new_terminal=True)
            negative_pin_term = negative_pin.get_terminal(create_new_terminal=True)
            positive_pin_term.boundary_type = GrpcBoundaryType.RLC
            negative_pin_term.boundary_type = GrpcBoundaryType.RLC
            rlc = GrpcRlc()
            rlc.is_parallel = True
            rlc.r_enabled = True
            rlc.l_enabled = True
            rlc.c_enabled = True
            rlc.r = Value(rvalue)
            rlc.l = Value(lvalue)
            rlc.c = Value(cvalue)
            positive_pin_term.rlc_boundary_parameters = rlc
            term_name = f"{positive_pin.component.name}_{positive_pin.net.name}_{positive_pin.name}"
            positive_pin_term.name = term_name
            negative_pin_term.name = f"{term_name}_ref"
            positive_pin_term.reference_terminal = negative_pin_term
            return positive_pin_term
        return False

    def create_edge_port_on_polygon(
        self,
        polygon: Optional[Primitive] = None,
        reference_polygon: Optional[Primitive] = None,
        terminal_point: Optional[List[float]] = None,
        reference_point: Optional[List[float]] = None,
        reference_layer: Optional[Union[str, StackupLayer]] = None,
        port_name: Optional[str] = None,
        port_impedance: Union[int, float] = 50.0,
        force_circuit_port: bool = False,
    ) -> Optional[str]:
        """Create lumped port between two edges from two different polygons. Can also create a vertical port when
        the reference layer name is only provided. When a port is created between two edge from two polygons which don't
        belong to the same layer, a circuit port will be automatically created instead of lumped. To enforce the circuit
        port instead of lumped,use the boolean force_circuit_port.

        Parameters
        ----------
        polygon : The EDB polygon object used to assign the port.
            Edb.Cell.Primitive.Polygon object.

        reference_polygon : The EDB polygon object used to define the port reference.
            Edb.Cell.Primitive.Polygon object.

        terminal_point : The coordinate of the point to define the edge terminal of the port. This point must be
        located on the edge of the polygon where the port has to be placed. For instance taking the middle point
        of an edge is a good practice but any point of the edge should be valid. Taking a corner might cause unwanted
        port location.
            list[float, float] with values provided in meter.

        reference_point : same as terminal_point but used for defining the reference location on the edge.
            list[float, float] with values provided in meter.

        reference_layer : Name used to define port reference for vertical ports.
            str the layer name.

        port_name : Name of the port.
            str.

        port_impedance : port impedance value. Default value is 50 Ohms.
            float, impedance value.

        force_circuit_port ; used to force circuit port creation instead of lumped. Works for vertical and coplanar
        ports.

        Examples
        --------
        >>> from pyedb import Edb
        >>> edb = Edb()
        >>> poly = edb.modeler.primitives[0]
        >>> ref_poly = edb.modeler.primitives[1]
        >>> edb.source_excitation.create_edge_port_on_polygon(poly, ref_poly, [0,0], [0.1,0])
        """
        if not polygon:
            self._logger.error("No polygon provided for port {} creation".format(port_name))
            return False
        if reference_layer:
            reference_layer = self._pedb.stackup.signal_layers[reference_layer]
            if not reference_layer:
                self._logger.error("Specified layer for port {} creation was not found".format(port_name))
        if not isinstance(terminal_point, list):
            self._logger.error("Terminal point must be a list of float with providing the point location in meter")
            return False
        terminal_point = GrpcPointData(terminal_point)
        if reference_point and isinstance(reference_point, list):
            reference_point = GrpcPointData(reference_point)
        if not port_name:
            port_name = generate_unique_name("Port_")
        edge = GrpcPrimitiveEdge.create(polygon, terminal_point)
        edges = [edge]
        edge_term = GrpcEdgeTerminal.create(
            layout=polygon.layout, edges=edges, net=polygon.net, name=port_name, is_ref=False
        )
        if force_circuit_port:
            edge_term.is_circuit_port = True
        else:
            edge_term.is_circuit_port = False

        if port_impedance:
            edge_term.impedance = Value(port_impedance)
        edge_term.name = port_name
        if reference_polygon and reference_point:
            ref_edge = GrpcPrimitiveEdge.create(reference_polygon, reference_point)
            ref_edges = [ref_edge]
            ref_edge_term = GrpcEdgeTerminal.create(
                layout=reference_polygon.layout,
                name=port_name + "_ref",
                edges=ref_edges,
                net=reference_polygon.net,
                is_ref=True,
            )
            if reference_layer:
                ref_edge_term.reference_layer = reference_layer
            if force_circuit_port:
                ref_edge_term.is_circuit_port = True
            else:
                ref_edge_term.is_circuit_port = False

            if port_impedance:
                ref_edge_term.impedance = Value(port_impedance)
            edge_term.reference_terminal = ref_edge_term
        return True

    def create_port_between_pin_and_layer(
        self,
        component_name: Optional[str] = None,
        pins_name: Optional[Union[str, List[str]]] = None,
        layer_name: Optional[str] = None,
        reference_net: Optional[str] = None,
        impedance: Union[int, float] = 50.0,
    ) -> bool:
        """Create circuit port between pin and a reference layer.

        Parameters
        ----------
        component_name : str
            Component name. The default is ``None``.
        pins_name : str
            Pin name or list of pin names. The default is ``None``.
        layer_name : str
            Layer name. The default is ``None``.
        reference_net : str
            Reference net name. The default is ``None``.
        impedance : float, optional
            Port impedance. The default is ``50.0`` in ohms.

        Returns
        -------
        PadstackInstanceTerminal
            Created terminal.

        Examples
        --------
        >>> from pyedb import Edb
        >>> edb = Edb()
        >>> terms = edb.source_excitation.create_port_between_pin_and_layer("U1", "Pin1", "GND", "GND")
        """
        if not pins_name:
            pins_name = []
        if pins_name:
            if not isinstance(pins_name, list):  # pragma no cover
                pins_name = [pins_name]
            if not reference_net:
                self._logger.info("no reference net provided, searching net {} instead.".format(layer_name))
                reference_net = self._pedb.nets.get_net_by_name(layer_name)
                if not reference_net:  # pragma no cover
                    self._logger.error("reference net {} not found.".format(layer_name))
                    return False
            else:
                if not isinstance(reference_net, Net):  # pragma no cover
                    reference_net = self._pedb.nets.get_net_by_name(reference_net)
                if not reference_net:
                    self._logger.error("Net {} not found".format(reference_net))
                    return False
            terms = []
            pins = self._pedb.components.instances[component_name].pins
            for __pin in pins_name:
                if __pin in pins:
                    pin = pins[__pin]
                    term_name = f"{pin.component.name}_{pin.net.name}_{pin.component}"
                    start_layer, stop_layer = pin.get_layer_range()
                    if start_layer:
                        positive_terminal = PadstackInstanceTerminal.create(
                            layout=pin.layout, net=pin.net, padstack_instance=pin, name=term_name, layer=start_layer
                        )
                        positive_terminal.boundary_type = GrpcBoundaryType.PORT
                        positive_terminal.impedance = Value(impedance)
                        positive_terminal.Is_circuit_port = True
                        position = GrpcPointData(self._pedb.components.get_pin_position(pin))
                        negative_terminal = PointTerminal.create(
                            layout=self._pedb.active_layout,
                            net=reference_net,
                            layer=self._pedb.stackup.signal_layers[layer_name],
                            name=f"{term_name}_ref",
                            point=position,
                        )
                        negative_terminal.boundary_type = GrpcBoundaryType.PORT
                        negative_terminal.impedance = Value(impedance)
                        negative_terminal.is_circuit_port = True
                        positive_terminal.reference_terminal = negative_terminal
                        self._logger.info("Port {} successfully created".format(term_name))
                        if not positive_terminal.is_null:
                            terms.append(positive_terminal)
                else:
                    self._logger.error(f"pin {__pin} not found on component {component_name}")
                if terms:
                    return terms
            return False

    def create_current_source(
        self,
        terminal: Union[PadstackInstanceTerminal, EdgeTerminal],
        ref_terminal: Union[PadstackInstanceTerminal, EdgeTerminal],
    ) -> bool:
        """Create a current source.

        Parameters
        ----------
        terminal : :class:`EdgeTerminal <pyedb.grpc.database.terminals.EdgeTerminal>`or
            :class:`PadstackInstanceTerminal <pyedb.grpc.database.terminals.PadstackInstanceTerminal>` or
            :class:`PointTerminal <pyedb.grpc.database.terminals.PointTerminal>` or
            :class:`PinGroupTerminal <pyedb.grpc.database.terminals.PinGroupTerminal>`.
                Positive terminal of the source.
        ref_terminal : :class:`EdgeTerminal <pyedb.grpc.database.terminals.EdgeTerminal>` or
            :class:`pyedb.grpc.database.terminals.PadstackInstanceTerminal` or
            :class:`PadstackInstanceTerminal <pyedb.grpc.database.terminals.PointTerminal>` or
            :class:`PinGroupTerminal <pyedb.grpc.database.terminals.PinGroupTerminal>`.
                Negative terminal of the source.

        Returns
        -------
        :class:`ExcitationSources <legacy.database.edb_data.ports.ExcitationSources>`

        Examples
        --------
        >>> from pyedb import Edb
        >>> edb = Edb()
        >>> edb.source_excitation.create_current_source_on_pin_group("PG1", "PG2", 0.1, name="ISource1")
        """
        from pyedb.grpc.database.terminal.terminal import Terminal

        term = Terminal(self._pedb, terminal)
        term.boundary_type = "current_source"

        ref_term = Terminal(self._pedb, ref_terminal)
        ref_term.boundary_type = "current_source"

        term.ref_terminal = ref_terminal
        return term

    def create_current_source_on_pin_group(
        self,
        pos_pin_group_name: str,
        neg_pin_group_name: str,
        magnitude: Union[int, float] = 1,
        phase: Union[int, float] = 0,
        name: Optional[str] = None,
    ) -> bool:
        """Create current source between two pin groups.

        Parameters
        ----------
        pos_pin_group_name : str
            Name of the positive pin group.
        neg_pin_group_name : str
            Name of the negative pin group.
        magnitude : int, float, optional
            Magnitude of the source.
        phase : int, float, optional
            Phase of the source

        Returns
        -------
        bool

        """
        pos_pin_group = next(pg for pg in self._pedb.layout.pin_groups if pg.name == pos_pin_group_name)
        if not pos_pin_group:
            self._pedb.logger.error(f"Pin group {pos_pin_group_name} not found.")
            return False
        pos_terminal = pos_pin_group.create_current_source_terminal(magnitude, phase)
        if name:
            pos_terminal.name = name
        else:
            name = generate_unique_name("isource")
            pos_terminal.name = name
        neg_pin_group = next(pg for pg in self._pedb.layout.pin_groups if pg.name == neg_pin_group_name)
        if not neg_pin_group:
            self._pedb.logger.error(f"Pin group {pos_pin_group_name} not found.")
            return False
        neg_terminal = neg_pin_group.create_current_source_terminal()
        neg_terminal.name = f"{name}_ref"
        pos_terminal.reference_terminal = neg_terminal
        return True

    def create_voltage_source(
        self,
        terminal: Union[PadstackInstanceTerminal, EdgeTerminal],
        ref_terminal: Union[PadstackInstanceTerminal, EdgeTerminal],
    ) -> bool:
        """Create a voltage source.

        Parameters
        ----------
        terminal : :class:`EdgeTerminal <pyedb.grpc.database.terminals.EdgeTerminal>`,
            :class:`PadstackInstanceTerminal <pyedb.grpc.database.terminals.PadstackInstanceTerminal>`,
            :class:`PointTerminal <pyedb.grpc.database.terminals.PointTerminal>`,
            :class:`PinGroupTerminal <pyedb.grpc.database.terminals.PinGroupTerminal>`,
            Positive terminal of the source.
        ref_terminal : :class:`EdgeTerminal <pyedb.grpc.database.terminals.EdgeTerminal>`,
            :class:`pyedb.grpc.database.terminals.PadstackInstanceTerminal`,
            :class:`PadstackInstanceTerminal <pyedb.grpc.database.terminals.PointTerminal>`,
            :class:`PinGroupTerminal <pyedb.grpc.database.terminals.PinGroupTerminal>`,
            Negative terminal of the source.

        Returns
        -------
        class:`ExcitationSources <legacy.database.edb_data.ports.ExcitationSources>`

        Examples
        --------
        >>> from pyedb import Edb
        >>> edb = Edb()
        >>> edb.source_excitation.create_voltage_source_on_pin_group("PG1", "PG2", 3.3, name="VSource1")
        """
        from pyedb.grpc.database.terminal.terminal import Terminal

        term = Terminal(self._pedb, terminal)
        term.boundary_type = "voltage_source"

        ref_term = Terminal(self._pedb, ref_terminal)
        ref_term.boundary_type = "voltage_source"

        term.ref_terminal = ref_terminal
        return term

    def create_voltage_source_on_pin_group(
        self,
        pos_pin_group_name: str,
        neg_pin_group_name: str,
        magnitude: Union[int, float] = 1,
        phase: Union[int, float] = 0,
        name: Optional[str] = None,
        impedance: Union[int, float] = 0.001,
    ) -> bool:
        """Create voltage source between two pin groups.

        Parameters
        ----------
        pos_pin_group_name : str
            Name of the positive pin group.
        neg_pin_group_name : str
            Name of the negative pin group.
        magnitude : int, float, optional
            Magnitude of the source.
        phase : int, float, optional
            Phase of the source

        Returns
        -------
        bool

        Examples
        --------
        >>> from pyedb import Edb
        >>> edb = Edb()
        >>> edb.source_excitation.create_voltage_probe_on_pin_group("Probe1", "PG1", "PG2")
        """
        pos_pin_group = next(pg for pg in self._pedb.layout.pin_groups if pg.name == pos_pin_group_name)
        if not pos_pin_group:
            self._pedb.logger.error(f"Pingroup {pos_pin_group_name} not found.")
            return False
        pos_terminal = pos_pin_group.create_voltage_source_terminal(magnitude, phase, impedance)
        if name:
            pos_terminal.name = name
        else:
            name = generate_unique_name("vsource")
            pos_terminal.name = name
        neg_pin_group_name = next(pg for pg in self._pedb.layout.pin_groups if pg.name == neg_pin_group_name)
        if not neg_pin_group_name:
            self._pedb.logger.error(f"Pingroup {neg_pin_group_name} not found.")
            return False
        neg_terminal = neg_pin_group_name.create_voltage_source_terminal(magnitude, phase)
        neg_terminal.name = f"{name}_ref"
        pos_terminal.reference_terminal = neg_terminal
        return True

    def create_voltage_probe(self, terminal: Terminal, ref_terminal: Terminal) -> Terminal:
        """Create a voltage probe.

        Parameters
        ----------
        terminal : :class:`EdgeTerminal <pyedb.grpc.database.terminals.EdgeTerminal>`,
            :class:`PadstackInstanceTerminal <pyedb.grpc.database.terminals.PadstackInstanceTerminal>`,
            :class:`PointTerminal <pyedb.grpc.database.terminals.PointTerminal>`,
            :class:`PinGroupTerminal <pyedb.grpc.database.terminals.PinGroupTerminal>`,
            Positive terminal of the port.
        ref_terminal : :class:`EdgeTerminal <pyedb.grpc.database.terminals.EdgeTerminal>`,
            :class:`pyedb.grpc.database.terminals.PadstackInstanceTerminal`,
            :class:`PadstackInstanceTerminal <pyedb.grpc.database.terminals.PointTerminal>`,
            :class:`PinGroupTerminal <pyedb.grpc.database.terminals.PinGroupTerminal>`,
            Negative terminal of the probe.

        Returns
        -------
        :class:`Terminal <pyedb.dotnet.database.edb_data.terminals.Terminal>`
        """
        from pyedb.grpc.database.terminal.terminal import Terminal

        term = Terminal(self._pedb, terminal)
        term.boundary_type = "voltage_probe"

        ref_term = Terminal(self._pedb, ref_terminal)
        ref_term.boundary_type = "voltage_probe"

        term.ref_terminal = ref_terminal
        return term

    def create_voltage_probe_on_pin_group(
        self, probe_name: str, pos_pin_group_name: str, neg_pin_group_name: str, impedance: Union[int, float] = 1000000
    ) -> bool:
        """Create voltage probe between two pin groups.

        Parameters
        ----------
        probe_name : str
            Name of the probe.
        pos_pin_group_name : str
            Name of the positive pin group.
        neg_pin_group_name : str
            Name of the negative pin group.
        impedance : int, float, optional
            Phase of the source.

        Returns
        -------
        bool

        """
        pos_pin_group = next(pg for pg in self._pedb.layout.pin_groups if pg.name == pos_pin_group_name)
        if not pos_pin_group:
            self._pedb.logger.error(f"Pingroup {pos_pin_group_name} not found.")
            return False
        pos_terminal = pos_pin_group.create_voltage_probe_terminal(impedance)
        if probe_name:
            pos_terminal.name = probe_name
        else:
            probe_name = generate_unique_name("vprobe")
            pos_terminal.name = probe_name
        neg_pin_group = next(pg for pg in self._pedb.layout.pin_groups if pg.name == neg_pin_group_name)
        if not neg_pin_group:
            self._pedb.logger.error(f"Pingroup {neg_pin_group_name} not found.")
            return False
        neg_terminal = neg_pin_group.create_voltage_probe_terminal()
        neg_terminal.name = f"{probe_name}_ref"
        pos_terminal.reference_terminal = neg_terminal
        return not pos_terminal.is_null

    def create_dc_terminal(
        self, component_name: str, net_name: str, source_name: Optional[str] = None
    ) -> Optional[str]:
        """Create a dc terminal.

        Parameters
        ----------
        component_name : str
            Name of the positive component.
        net_name : str
            Name of the positive net.
<<<<<<< HEAD

        terminal_name : str, optional
=======
        source_name : str, optional
>>>>>>> b23a928a
            Name of the source. The default is ``""``.

        Returns
        -------
        str
            The name of the source.

        Examples
        --------
        >>> from pyedb import Edb
        >>> edb = Edb()
        >>> edb.source_excitation.create_dc_terminal("U1", "VCC", "DC_VCC")
        """

        node_pin = self._pedb.components.get_pin_from_component(component_name, net_name)
        if node_pin:
            node_pin = node_pin[0]
        if not terminal_name:
            terminal_name = f"DC_{component_name}_{net_name}"
        return self.create_pin_group_terminal(
            positive_pins=node_pin, name=terminal_name, source_type="dc_terminal", negatives_pins=None
        )

    def create_circuit_port_on_pin_group(
        self,
        pos_pin_group_name: str,
        neg_pin_group_name: str,
        impedance: Union[int, float] = 50,
        name: Optional[str] = None,
    ) -> bool:
        """Create a port between two pin groups.

        Parameters
        ----------
        pos_pin_group_name : str
            Name of the positive pin group.
        neg_pin_group_name : str
            Name of the negative pin group.
        impedance : int, float, optional
            Impedance of the port. Default is ``50``.
        name : str, optional
            Port name.

        Returns
        -------
        bool

        Examples
        --------
        >>> from pyedb import Edb
        >>> edb = Edb()
        >>> edb.source_excitation.create_circuit_port_on_pin_group("PG1", "PG2", 50, "Port1")
        """
        pos_pin_group = next(pg for pg in self._pedb.layout.pin_groups if pg.name == pos_pin_group_name)
        if not pos_pin_group:
            self._pedb.logger.error("No positive pin group found")
            return False
        pos_terminal = pos_pin_group.create_port_terminal(impedance)
        if name:  # pragma: no cover
            pos_terminal.name = name
        else:
            name = generate_unique_name("port")
            pos_terminal.name = name
        neg_pin_group = next(pg for pg in self._pedb.layout.pin_groups if pg.name == neg_pin_group_name)
        neg_terminal = neg_pin_group.create_port_terminal(impedance)
        neg_terminal.name = f"{name}_ref"
        pos_terminal.reference_terminal = neg_terminal
        return True

    def place_voltage_probe(
        self,
        name: str,
        net_name: str,
        positive_location: List[float],
        positive_layer: str,
        reference_net_name: str,
        negative_location: List[float],
        negative_layer: str,
    ) -> Terminal:
        """Place a voltage probe between two points.

        Parameters
        ----------
        name : str,
            Name of the probe.
        net_name : str
            Name of the positive net.
        positive_location : list
            Location of the positive terminal.
        positive_layer : str,
            Layer of the positive terminal.
        reference_net_name : str,
            Name of the negative net.
        negative_location : list
            Location of the negative terminal.
        negative_layer : str
            Layer of the negative terminal.

        Examples
        --------
        >>> from pyedb import Edb
        >>> edb = Edb()
        >>> probe = edb.source_excitation.place_voltage_probe("Probe1", "Net1", [0,0], "TopLayer",
        ...                                                  "GND", [0.1,0], "TopLayer")
        """
        p_terminal = PointTerminal.create(
            layout=self._pedb.active_layout,
            net=net_name,
            layer=positive_layer,
            name=name,
            point=GrpcPointData(positive_location),
        )
        n_terminal = PointTerminal.create(
            layout=self._pedb.active_layout,
            net=reference_net_name,
            layer=negative_layer,
            name=f"{name}_ref",
            point=GrpcPointData(negative_location),
        )
        p_terminal.reference_terminal = n_terminal
        return self._pedb.create_voltage_probe(p_terminal, n_terminal)<|MERGE_RESOLUTION|>--- conflicted
+++ resolved
@@ -376,16 +376,9 @@
         reference_pins: Union[int, str, PadstackInstance, List[Union[int, str, PadstackInstance]]] = None,
         impedance: Union[str, float] = "50ohm",
         port_name: Optional[str] = None,
-<<<<<<< HEAD
-        impedance: Union[int, float] = 50,
-        pec_boundary: Optional[bool] = False,
-        pingroup_on_single_pin: Optional[bool] = False,
-    ) -> Optional[str]:
-=======
         pec_boundary: bool = False,
         pingroup_on_single_pin: bool = False,
     ) -> PadstackInstanceTerminal:
->>>>>>> b23a928a
         """Create circuit port between pins and reference ones.
 
         Parameters
@@ -514,9 +507,8 @@
 
     def create_port_on_component(
         self,
-        component: Union[str, Component],
+        component: Union[str, List[str]],
         net_list: Union[str, List[str]],
-<<<<<<< HEAD
         port_type: SourceType,
         do_pingroup: Optional[bool] = True,
         reference_net: Optional[str] = None,
@@ -526,17 +518,6 @@
         solder_balls_mid_size: Optional[float] = None,
         extend_reference_pins_outside_component: Optional[bool] = False,
     ) -> List[str]:
-=======
-        port_type: str = "coax_port",
-        do_pingroup: bool = False,
-        reference_net: Union[str, List[str], Net] = "GND",
-        port_name: Optional[str] = None,
-        solder_balls_height: Optional[float] = None,
-        solder_balls_size: Optional[float] = None,
-        solder_balls_mid_size: Optional[float] = None,
-        extend_reference_pins_outside_component: bool = False,
-    ):
->>>>>>> b23a928a
         """Create ports on a component.
 
         Parameters
@@ -1134,7 +1115,7 @@
             Edb Pin
         impedance : float
             Port Impedance
-        name : str, optional
+        port_name : str, optional
             Port Name
 
         Returns
@@ -1150,9 +1131,11 @@
         >>> pins = edbapp.components.get_pin_from_component("U2A5")
         >>> edbapp.siwave.create_circuit_port_on_pin(pins[0], pins[1], 50, "port_name")
         """
-        if not name:
-            name = f"Port_{pos_pin.component.name}_{pos_pin.net_name}_{neg_pin.component.name}_{neg_pin.net_name}"
-        return self._create_terminal_on_pins(positive_pin=pos_pin, negative_pin=neg_pin, impedance=impedance, name=name)
+        if not port_name:
+            port_name = f"Port_{pos_pin.component.name}_{pos_pin.net_name}_{neg_pin.component.name}_{neg_pin.net_name}"
+        return self._create_terminal_on_pins(
+            positive_pin=pos_pin, negative_pin=neg_pin, impedance=impedance, name=port_name
+        )
 
     def _create_terminal_on_pins(
         self,
@@ -1429,16 +1412,16 @@
 
         Parameters
         ----------
-        component_name : str
+        positive_component_name : str
             Name of the positive component.
-        net_name : str
+        positive_net_name : str
             Name of the positive net.
-        reference_component_name : str, optional
+        negative_component_name : str, optional
             Name of the negative component. The default is ``None``, in which case the name of
             the positive net is assigned.
-        reference_net_name : str, optional
+        negative_net_name : str, optional
             Name of the negative net name. The default is ``None`` which will look for GND Nets.
-        impedance : float, optional
+        impedance_value : float, optional
             Port impedance value. The default is ``50``.
         port_name : str, optional
             Name of the port. The default is ``""``.
@@ -1454,28 +1437,32 @@
         >>> edb = Edb()
         >>> edb.source_excitation.create_circuit_port_on_net("U1", "VCC", "U1", "GND", 50, "PowerPort")
         """
-        if not reference_component_name:
-            reference_component_name = component_name
-        if not reference_net_name:
-            reference_net_name = self._check_gnd(reference_component_name)
+        if not negative_component_name:
+            negative_component_name = positive_component_name
+        if not negative_net_name:
+            negative_net_name = self._check_gnd(negative_component_name)
         if not port_name:
-            port_name = f"Port_{component_name}_{net_name}_{reference_component_name}_{reference_net_name}"
+            port_name = (
+                f"Port_{positive_component_name}_{positive_net_name}_{negative_component_name}_{negative_net_name}"
+            )
         positive_pins = []
-        for pin in list(self._pedb.components.instances[component_name].pins.values()):
+        for pin in list(self._pedb.components.instances[positive_component_name].pins.values()):
             if pin and not pin.net.is_null:
-                if pin.net_name == net_name:
+                if pin.net_name == positive_net_name:
                     positive_pins.append(pin)
         if not positive_pins:
-            self._pedb.logger.error(f"No positive pins found component {component_name} net {net_name}")
+            self._pedb.logger.error(
+                f"No positive pins found component {positive_component_name} net {positive_net_name}"
+            )
             return False
         negative_pins = []
-        for pin in list(self._pedb.components.instances[reference_component_name].pins.values()):
+        for pin in list(self._pedb.components.instances[negative_component_name].pins.values()):
             if pin and not pin.net.is_null:
-                if pin.net_name == reference_net_name:
+                if pin.net_name == negative_net_name:
                     negative_pins.append(pin)
         if not negative_pins:
             self._pedb.logger.error(
-                f"No negative pins found component {reference_component_name} net {reference_net_name}"
+                f"No negative pins found component {negative_component_name} net {negative_net_name}"
             )
             return False
 
@@ -1608,18 +1595,18 @@
         return pos_pingroup_terminal.name
 
     def _check_gnd(self, component_name: str) -> Optional[str]:
-        reference_net_name = None
+        negative_net_name = None
         if self._pedb.nets.is_net_in_component(component_name, "GND"):
-            reference_net_name = "GND"
+            negative_net_name = "GND"
         elif self._pedb.nets.is_net_in_component(component_name, "PGND"):
-            reference_net_name = "PGND"
+            negative_net_name = "PGND"
         elif self._pedb.nets.is_net_in_component(component_name, "AGND"):
-            reference_net_name = "AGND"
+            negative_net_name = "AGND"
         elif self._pedb.nets.is_net_in_component(component_name, "DGND"):
-            reference_net_name = "DGND"
-        if not reference_net_name:
+            negative_net_name = "DGND"
+        if not negative_net_name:
             raise ValueError("No GND, PGND, AGND, DGND found. Please setup the negative net name manually.")
-        return reference_net_name
+        return negative_net_name
 
     def create_voltage_source_on_net(
         self,
@@ -1635,14 +1622,14 @@
 
         Parameters
         ----------
-        component_name : str
+        positive_component_name : str
             Name of the positive component.
-        net_name : str
+        positive_net_name : str
             Name of the positive net.
-        reference_component_name : str, optional
+        negative_component_name : str, optional
             Name of the negative component. The default is ``None``, in which case the name of
             the positive net is assigned.
-        reference_net_name : str, optional
+        negative_net_name : str, optional
             Name of the negative net name. The default is ``None`` which will look for GND Nets.
         voltage_value : float, optional
             Value for the voltage. The default is ``3.3``.
@@ -1662,15 +1649,18 @@
         >>> edb = Edb()
         >>> edb.source_excitation.create_voltage_source_on_net("U1", "VCC", "U1", "GND", 3.3, name="VCC_Source")
         """
-        if not reference_component_name:
-            reference_component_name = component_name
-        if not reference_net_name:
-            reference_net_name = self._check_gnd(reference_component_name)
-        pos_node_pins = self._pedb.components.get_pin_from_component(component_name, net_name)
-        neg_node_pins = self._pedb.components.get_pin_from_component(reference_component_name, reference_net_name)
+        if not negative_component_name:
+            negative_component_name = positive_component_name
+        if not negative_net_name:
+            negative_net_name = self._check_gnd(negative_component_name)
+        pos_node_pins = self._pedb.components.get_pin_from_component(positive_component_name, positive_net_name)
+        neg_node_pins = self._pedb.components.get_pin_from_component(negative_component_name, negative_net_name)
 
         if not source_name:
-            source_name = f"Vsource_{component_name}_{net_name}_" f"{reference_component_name}_{reference_net_name}"
+            source_name = (
+                f"Vsource_{positive_component_name}_{positive_net_name}_"
+                f"{negative_component_name}_{negative_net_name}"
+            )
         return self.create_pin_group_terminal(
             positive_pins=pos_node_pins,
             negatives_pins=neg_node_pins,
@@ -1695,14 +1685,14 @@
 
         Parameters
         ----------
-        component_name : str
+        positive_component_name : str
             Name of the positive component.
-        net_name : str
+        positive_net_name : str
             Name of the positive net.
-        reference_component_name : str, optional
+        negative_component_name : str, optional
             Name of the negative component. The default is ``None``, in which case the name of
             the positive net is assigned.
-        reference_net_name : str, optional
+        negative_net_name : str, optional
             Name of the negative net name. The default is ``None`` which will look for GND Nets.
         voltage_value : float, optional
             Value for the voltage. The default is ``3.3``.
@@ -1723,15 +1713,18 @@
         >>> edb.source_excitation.create_current_source_on_net("U1", "INPUT", "U1", "GND", 0.1, name="InputCurrent")
         "InputCurrent"
         """
-        if not reference_component_name:
-            reference_component_name = component_name
-        if not reference_net_name:
-            reference_net_name = self._check_gnd(reference_component_name)
-        pos_node_pins = self._pedb.components.get_pin_from_component(component_name, net_name)
-        neg_node_pins = self._pedb.components.get_pin_from_component(reference_component_name, reference_net_name)
+        if not negative_component_name:
+            negative_component_name = positive_component_name
+        if not negative_net_name:
+            negative_net_name = self._check_gnd(negative_component_name)
+        pos_node_pins = self._pedb.components.get_pin_from_component(positive_component_name, positive_net_name)
+        neg_node_pins = self._pedb.components.get_pin_from_component(negative_component_name, negative_net_name)
 
         if not source_name:
-            source_name = f"Vsource_{component_name}_{net_name}_" f"{reference_component_name}_{reference_net_name}"
+            source_name = (
+                f"Vsource_{positive_component_name}_{positive_net_name}_"
+                f"{negative_component_name}_{negative_net_name}"
+            )
         return self.create_pin_group_terminal(
             positive_pins=pos_node_pins,
             negatives_pins=neg_node_pins,
@@ -2978,12 +2971,7 @@
             Name of the positive component.
         net_name : str
             Name of the positive net.
-<<<<<<< HEAD
-
-        terminal_name : str, optional
-=======
         source_name : str, optional
->>>>>>> b23a928a
             Name of the source. The default is ``""``.
 
         Returns
@@ -3001,10 +2989,10 @@
         node_pin = self._pedb.components.get_pin_from_component(component_name, net_name)
         if node_pin:
             node_pin = node_pin[0]
-        if not terminal_name:
-            terminal_name = f"DC_{component_name}_{net_name}"
+        if not source_name:
+            source_name = f"DC_{component_name}_{net_name}"
         return self.create_pin_group_terminal(
-            positive_pins=node_pin, name=terminal_name, source_type="dc_terminal", negatives_pins=None
+            positive_pins=node_pin, name=source_name, source_type="dc_terminal", negatives_pins=None
         )
 
     def create_circuit_port_on_pin_group(
@@ -3056,10 +3044,10 @@
     def place_voltage_probe(
         self,
         name: str,
-        net_name: str,
+        positive_net_name: str,
         positive_location: List[float],
         positive_layer: str,
-        reference_net_name: str,
+        negative_net_name: str,
         negative_location: List[float],
         negative_layer: str,
     ) -> Terminal:
@@ -3069,13 +3057,13 @@
         ----------
         name : str,
             Name of the probe.
-        net_name : str
+        positive_net_name : str
             Name of the positive net.
         positive_location : list
             Location of the positive terminal.
         positive_layer : str,
             Layer of the positive terminal.
-        reference_net_name : str,
+        negative_net_name : str,
             Name of the negative net.
         negative_location : list
             Location of the negative terminal.
@@ -3091,14 +3079,14 @@
         """
         p_terminal = PointTerminal.create(
             layout=self._pedb.active_layout,
-            net=net_name,
+            net=positive_net_name,
             layer=positive_layer,
             name=name,
             point=GrpcPointData(positive_location),
         )
         n_terminal = PointTerminal.create(
             layout=self._pedb.active_layout,
-            net=reference_net_name,
+            net=negative_net_name,
             layer=negative_layer,
             name=f"{name}_ref",
             point=GrpcPointData(negative_location),
