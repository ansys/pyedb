# Copyright (C) 2023 - 2024 ANSYS, Inc. and/or its affiliates.
# SPDX-License-Identifier: MIT
#
#
# Permission is hereby granted, free of charge, to any person obtaining a copy
# of this software and associated documentation files (the "Software"), to deal
# in the Software without restriction, including without limitation the rights
# to use, copy, modify, merge, publish, distribute, sublicense, and/or sell
# copies of the Software, and to permit persons to whom the Software is
# furnished to do so, subject to the following conditions:
#
# The above copyright notice and this permission notice shall be included in all
# copies or substantial portions of the Software.
#
# THE SOFTWARE IS PROVIDED "AS IS", WITHOUT WARRANTY OF ANY KIND, EXPRESS OR
# IMPLIED, INCLUDING BUT NOT LIMITED TO THE WARRANTIES OF MERCHANTABILITY,
# FITNESS FOR A PARTICULAR PURPOSE AND NONINFRINGEMENT. IN NO EVENT SHALL THE
# AUTHORS OR COPYRIGHT HOLDERS BE LIABLE FOR ANY CLAIM, DAMAGES OR OTHER
# LIABILITY, WHETHER IN AN ACTION OF CONTRACT, TORT OR OTHERWISE, ARISING FROM,
# OUT OF OR IN CONNECTION WITH THE SOFTWARE OR THE USE OR OTHER DEALINGS IN THE
# SOFTWARE.

"""
This module contains these classes: `EdbLayout` and `Shape`.
"""
from typing import Union

from ansys.edb.core.layout.layout import Layout as GrpcLayout
import ansys.edb.core.primitive.primitive

from pyedb.grpc.database.hierarchy.component import Component
from pyedb.grpc.database.hierarchy.pingroup import PinGroup
from pyedb.grpc.database.layout.voltage_regulator import VoltageRegulator
from pyedb.grpc.database.net.differential_pair import DifferentialPair
from pyedb.grpc.database.net.extended_net import ExtendedNet
from pyedb.grpc.database.net.net import Net
from pyedb.grpc.database.net.net_class import NetClass
from pyedb.grpc.database.primitive.bondwire import Bondwire
from pyedb.grpc.database.primitive.circle import Circle
from pyedb.grpc.database.primitive.padstack_instance import PadstackInstance
from pyedb.grpc.database.primitive.path import Path
from pyedb.grpc.database.primitive.polygon import Polygon
from pyedb.grpc.database.primitive.rectangle import Rectangle
from pyedb.grpc.database.terminal.bundle_terminal import BundleTerminal
from pyedb.grpc.database.terminal.edge_terminal import EdgeTerminal
from pyedb.grpc.database.terminal.padstack_instance_terminal import (
    PadstackInstanceTerminal,
)
from pyedb.grpc.database.terminal.pingroup_terminal import PinGroupTerminal
from pyedb.grpc.database.terminal.point_terminal import PointTerminal


class Layout(GrpcLayout):
    """Manage Layout class."""

    def __init__(self, pedb):
        super().__init__(pedb.active_cell._Cell__stub.GetLayout(pedb.active_cell.msg))
        self._pedb = pedb

    @property
    def cell(self):
        """:class:`Cell <ansys.edb.core.layout.cel.Cell>`: Owning cell for this layout.

        Read-Only.
        """
        return self._pedb._active_cell

    @property
    def primitives(self):
        prims = []
        for prim in super().primitives:
            if isinstance(prim, ansys.edb.core.primitive.primitive.Path):
                prims.append(Path(self._pedb, prim))
            elif isinstance(prim, ansys.edb.core.primitive.primitive.Polygon):
                prims.append(Polygon(self._pedb, prim))
            elif isinstance(prim, ansys.edb.core.primitive.primitive.PadstackInstance):
                prims.append(PadstackInstance(self._pedb, prim))
            elif isinstance(prim, ansys.edb.core.primitive.primitive.Rectangle):
                prims.append(Rectangle(self._pedb, prim))
            elif isinstance(prim, ansys.edb.core.primitive.primitive.Circle):
                prims.append(Circle(self._pedb, prim))
            elif isinstance(prim, ansys.edb.core.primitive.primitive.Bondwire):
                prims.append(Bondwire(self._pedb, prim))
<<<<<<< HEAD
            else:
                raise "Not valid primitive."
=======
>>>>>>> bb507727
        return prims

    @property
    def terminals(self):
        """Get terminals belonging to active layout.

        Returns
        -------
        Terminal dictionary : Dict[str, :class:`Terminal <pyedb.grpc.database.terminal.Terminal>`]
            Dictionary of terminals.
        """
        temp = []
        for i in self._pedb.active_cell.layout.terminals:
            if i.type.name.lower() == "pin_group":
                temp.append(PinGroupTerminal(self._pedb, i))
            elif i.type.name.lower() == "padstack_inst":
                temp.append(PadstackInstanceTerminal(self._pedb, i))
            elif i.type.name.lower() == "edge":
                temp.append(EdgeTerminal(self._pedb, i))
            elif i.type.name.lower() == "bundle":
                temp.append(BundleTerminal(self._pedb, i))
            elif i.type.name.lower() == "point":
                temp.append(PointTerminal(self._pedb, i))
        return temp

    @property
    def nets(self):
        """Nets.

        Returns
        -------
        List[:class:`Net <pyedb.grpc.database.net.net.Net>`]
            List of Net.
        """
        return [Net(self._pedb, net) for net in super().nets]

    @property
    def bondwires(self):
        """Bondwires.

        Returns
        -------
        list [:class:`pyedb.grpc.database.primitive.primitive.Primitive`]:
            List of bondwires.
        """
        return [i for i in self.primitives if i.primitive_type == "bondwire"]

    @property
    def groups(self):
        """Groups

        Returns
        -------
        List[:class:`Group <pyedb.grpc.database.hierarch.component.Component>`].
            List of Component.

        """
        return [Component(self._pedb, g) for g in self._pedb.active_cell.layout.groups]

    @property
    def pin_groups(self):
        """Pin groups.

        Returns
        -------
        List[:class:`PinGroup <pyedb.grpc.database.hierarchy.pingroup.PinGroup>`]
            List of PinGroup.

        """
        return [PinGroup(self._pedb, i) for i in self._pedb.active_cell.layout.pin_groups]

    @property
    def net_classes(self):
        """Net classes.

        Returns
        -------
        List[:class:`NetClass <pyedb.grpc.database.net.net_class.NetClass>`]
            List of NetClass.

        """
        return [NetClass(self._pedb, i) for i in self._pedb.active_cell.layout.net_classes]

    @property
    def extended_nets(self):
        """Extended nets.

        Returns
        -------
        List[:class:`ExtendedNet <pyedb.grpc.database.net.extended_net.ExtendedNet>`]
            List of extended nets.
        """

        return [ExtendedNet(self._pedb, i) for i in self._pedb.active_cell.layout.extended_nets]

    @property
    def differential_pairs(self):
        """Differential pairs.

        Returns
        -------
        List[:class:`DifferentialPair <pyedb.grpc.database.net.differential_pair.DifferentialPair>`
            List of DifferentialPair.

        """
        return [DifferentialPair(self._pedb, i) for i in self._pedb.active_cell.layout.differential_pairs]

    @property
    def padstack_instances(self):
        """Get all padstack instances in a list."""
        return [PadstackInstance(self._pedb, i) for i in self._pedb.active_cell.layout.padstack_instances]

    #
    @property
    def voltage_regulators(self):
        """Voltage regulators.

        List[:class:`VoltageRegulator <pyedb.grpc.database.layout.voltage_regulator.VoltageRegulator>`.
            List of VoltageRegulator.

        """
        return [VoltageRegulator(self._pedb, i) for i in self._pedb.active_cell.layout.voltage_regulators]

    def find_primitive(
        self, layer_name: Union[str, list] = None, name: Union[str, list] = None, net_name: Union[str, list] = None
    ) -> list:
        """Find a primitive objects by layer name.
        Parameters
        ----------
        layer_name : str, list
        layer_name : str, list, optional
            Name of the layer.
        name : str, list, optional
            Name of the primitive
        net_name : str, list, optional
            Name of the primitive
        Returns
        -------
        List[:class:`Primitive <pyedb.grpc.database.primitive.primitive.Primitive`].
            List of Primitive.
        """
        if layer_name:
            layer_name = layer_name if isinstance(layer_name, list) else [layer_name]
        if name:
            name = name if isinstance(name, list) else [name]
        if net_name:
            net_name = net_name if isinstance(net_name, list) else [net_name]
        prims = self.primitives
        prims = [i for i in prims if i.aedt_name in name] if name is not None else prims
        prims = [i for i in prims if i.layer_name in layer_name] if layer_name is not None else prims
        prims = [i for i in prims if i.net_name in net_name] if net_name is not None else prims
        return prims<|MERGE_RESOLUTION|>--- conflicted
+++ resolved
@@ -81,11 +81,6 @@
                 prims.append(Circle(self._pedb, prim))
             elif isinstance(prim, ansys.edb.core.primitive.primitive.Bondwire):
                 prims.append(Bondwire(self._pedb, prim))
-<<<<<<< HEAD
-            else:
-                raise "Not valid primitive."
-=======
->>>>>>> bb507727
         return prims
 
     @property
