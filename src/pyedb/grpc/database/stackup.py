--- conflicted
+++ resolved
@@ -49,13 +49,10 @@
 )
 from ansys.edb.core.layer.stackup_layer import StackupLayer as GrpcStackupLayer
 from ansys.edb.core.layout.mcad_model import McadModel as GrpcMcadModel
-<<<<<<< HEAD
 from defusedxml.ElementTree import parse as defused_parse
-=======
 import matplotlib.colors as colors
 import numpy as np
 import pandas as pd
->>>>>>> 9f546b49
 
 from pyedb.generic.general_methods import ET, generate_unique_name
 from pyedb.grpc.database.layers.layer import Layer
@@ -2205,14 +2202,7 @@
         bool
             ``True`` when successful.
         """
-<<<<<<< HEAD
-        if not colors:
-            self._pedb.logger.error("Matplotlib is needed. Please, install it first.")
-            return False
         tree = defused_parse(file_path)
-=======
-        tree = ET.parse(file_path)
->>>>>>> 9f546b49
         root = tree.getroot()
         stackup = root.find("Stackup")
         stackup_dict = {}
