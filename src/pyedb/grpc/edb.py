--- conflicted
+++ resolved
@@ -129,6 +129,7 @@
     PadstackInstanceTerminal,
 )
 from pyedb.grpc.database.terminal.terminal import Terminal
+from pyedb.grpc.database.utility.constants import get_terminal_supported_boundary_types
 from pyedb.grpc.database.utility.value import Value
 from pyedb.grpc.edb_init import EdbInit
 from pyedb.ipc2581.ipc2581 import Ipc2581
@@ -1411,7 +1412,6 @@
 
     def cutout(
         self,
-<<<<<<< HEAD
         signal_list: "list[str] | None" = None,
         reference_list: "list[str] | None" = None,
         point_list: "list[list[float]] | None" = None,
@@ -1430,246 +1430,6 @@
         warnings.warn("`cutout` is deprecated, use `modeler.cutout` instead.", DeprecationWarning)
         return self.modeler.cutout(
             signal_list, reference_list, point_list, expansion, extent_type, output_path, open_when_done, **kw
-=======
-        signal_list=None,
-        reference_list=None,
-        extent_type="ConvexHull",
-        expansion_size=0.002,
-        use_round_corner=False,
-        output_aedb_path=None,
-        open_cutout_at_end=True,
-        use_pyaedt_cutout=True,
-        number_of_threads=4,
-        use_pyaedt_extent_computing=True,
-        extent_defeature=0,
-        remove_single_pin_components=False,
-        custom_extent=None,
-        custom_extent_units="mm",
-        include_partial_instances=False,
-        keep_voids=True,
-        check_terminals=False,
-        include_pingroups=False,
-        expansion_factor=0,
-        maximum_iterations=10,
-        preserve_components_with_model=False,
-        simple_pad_check=True,
-        keep_lines_as_path=False,
-        include_voids_in_extents=False,
-    ):
-        """Create layout cutout with various options.
-
-        Parameters
-        ----------
-        signal_list : list, optional
-            Signal nets to include.
-        reference_list : list, optional
-            Reference nets to include.
-        extent_type : str, optional
-            Cutout type ("Conforming", "ConvexHull", "Bounding").
-        expansion_size : float, optional
-            Boundary expansion size (meters).
-        use_round_corner : bool, optional
-            Use rounded corners. Default False.
-        output_aedb_path : str, optional
-            Output AEDB path.
-        open_cutout_at_end : bool, optional
-            Open cutout when finished. Default True.
-        use_pyaedt_cutout : bool, optional
-            Use PyAEDT cutout method. Default True.
-        number_of_threads : int, optional
-            Thread count for PyAEDT cutout.
-        use_pyaedt_extent_computing : bool, optional
-            Use PyAEDT extent computation. Default True.
-        extent_defeature : float, optional
-            Geometry simplification factor.
-        remove_single_pin_components : bool, optional
-            Remove single-pin components. Default False.
-        custom_extent : list, optional
-            Custom polygon points for cutout.
-        custom_extent_units : str, optional
-            Units for custom_extent points.
-        include_partial_instances : bool, optional
-            Include partial padstack instances. Default False.
-        keep_voids : bool, optional
-            Preserve voids in cutout. Default True.
-        check_terminals : bool, optional
-            Verify terminal references. Default False.
-        include_pingroups : bool, optional
-            Include pin groups. Default False.
-        expansion_factor : int, optional
-            Auto-expansion factor. Default 0 (disabled).
-        maximum_iterations : int, optional
-            Max auto-expansion iterations. Default 10.
-        preserve_components_with_model : bool, optional
-            Keep components with models. Default False.
-        simple_pad_check : bool, optional
-            Use simplified pad checking. Default True.
-        keep_lines_as_path : bool, optional
-            Preserve paths as lines. Default False.
-        include_voids_in_extents : bool, optional
-            Include voids in extent calculation. Default False.
-
-        Returns
-        -------
-        list or bool
-            Cutout boundary points if successful, False otherwise.
-
-        Examples
-        --------
-        >>> # Create a basic cutout:
-        >>> edb.cutout(signal_list=["Net1"], reference_list=["GND"])
-        >>> # Create cutout with custom polygon:
-        >>> custom_poly = [[0, 0], [10e-3, 0], [10e-3, 10e-3], [0, 10e-3]]
-        >>> edb.cutout(custom_extent=custom_poly)
-        """
-        if expansion_factor > 0:
-            expansion_size = self.calculate_initial_extent(expansion_factor)
-        if signal_list is None:
-            signal_list = []
-        if isinstance(reference_list, str):
-            reference_list = [reference_list]
-        elif reference_list is None:
-            reference_list = []
-        if not use_pyaedt_cutout and custom_extent:
-            return self._create_cutout_on_point_list(
-                custom_extent,
-                units=custom_extent_units,
-                output_aedb_path=output_aedb_path,
-                open_cutout_at_end=open_cutout_at_end,
-                nets_to_include=signal_list + reference_list,
-                include_partial_instances=include_partial_instances,
-                keep_voids=keep_voids,
-            )
-        elif not use_pyaedt_cutout:
-            return self._create_cutout_legacy(
-                signal_list=signal_list,
-                reference_list=reference_list,
-                extent_type=extent_type,
-                expansion_size=expansion_size,
-                use_round_corner=use_round_corner,
-                output_aedb_path=output_aedb_path,
-                open_cutout_at_end=open_cutout_at_end,
-                use_pyaedt_extent_computing=use_pyaedt_extent_computing,
-                check_terminals=check_terminals,
-                include_pingroups=include_pingroups,
-                inlcude_voids_in_extents=include_voids_in_extents,
-            )
-        else:
-            legacy_path = self.edbpath
-            if expansion_factor > 0 and not custom_extent:
-                start = time.time()
-                self.save_edb()
-                dummy_path = self.edbpath.replace(".aedb", "_smart_cutout_temp.aedb")
-                working_cutout = False
-                i = 1
-                expansion = expansion_size
-                while i <= maximum_iterations:
-                    self.logger.info("-----------------------------------------")
-                    self.logger.info(f"Trying cutout with {expansion * 1e3}mm expansion size")
-                    self.logger.info("-----------------------------------------")
-                    result = self._create_cutout_multithread(
-                        signal_list=signal_list,
-                        reference_list=reference_list,
-                        extent_type=extent_type,
-                        expansion_size=expansion,
-                        use_round_corner=use_round_corner,
-                        number_of_threads=number_of_threads,
-                        custom_extent=custom_extent,
-                        output_aedb_path=dummy_path,
-                        remove_single_pin_components=remove_single_pin_components,
-                        use_pyaedt_extent_computing=use_pyaedt_extent_computing,
-                        extent_defeature=extent_defeature,
-                        custom_extent_units=custom_extent_units,
-                        check_terminals=check_terminals,
-                        include_pingroups=include_pingroups,
-                        preserve_components_with_model=preserve_components_with_model,
-                        include_partial=include_partial_instances,
-                        simple_pad_check=simple_pad_check,
-                        keep_lines_as_path=keep_lines_as_path,
-                        inlcude_voids_in_extents=include_voids_in_extents,
-                    )
-                    if self.are_port_reference_terminals_connected():
-                        if output_aedb_path:
-                            self.save_edb_as(output_aedb_path)
-                        else:
-                            self.save_edb_as(legacy_path)
-                        working_cutout = True
-                        break
-                    self.close_edb()
-                    self.edbpath = legacy_path
-                    self.open()
-                    i += 1
-                    expansion = expansion_size * i
-                if working_cutout:
-                    msg = f"Cutout completed in {i} iterations with expansion size of {expansion * 1e3}mm"
-                    self.logger.info_timer(msg, start)
-                else:
-                    msg = f"Cutout failed after {i} iterations and expansion size of {expansion * 1e3}mm"
-                    self.logger.info_timer(msg, start)
-                    return False
-            else:
-                result = self._create_cutout_multithread(
-                    signal_list=signal_list,
-                    reference_list=reference_list,
-                    extent_type=extent_type,
-                    expansion_size=expansion_size,
-                    use_round_corner=use_round_corner,
-                    number_of_threads=number_of_threads,
-                    custom_extent=custom_extent,
-                    output_aedb_path=output_aedb_path,
-                    remove_single_pin_components=remove_single_pin_components,
-                    use_pyaedt_extent_computing=use_pyaedt_extent_computing,
-                    extent_defeature=extent_defeature,
-                    custom_extent_units=custom_extent_units,
-                    check_terminals=check_terminals,
-                    include_pingroups=include_pingroups,
-                    preserve_components_with_model=preserve_components_with_model,
-                    include_partial=include_partial_instances,
-                    simple_pad_check=simple_pad_check,
-                    keep_lines_as_path=keep_lines_as_path,
-                    inlcude_voids_in_extents=include_voids_in_extents,
-                )
-            if result and not open_cutout_at_end and self.edbpath != legacy_path:
-                self.save_edb()
-                self.close_edb()
-                self.edbpath = legacy_path
-                self.open_edb()
-        return result
-
-    def _create_cutout_legacy(
-        self,
-        signal_list=[],
-        reference_list=["GND"],
-        extent_type="Conforming",
-        expansion_size=0.002,
-        use_round_corner=False,
-        output_aedb_path=None,
-        open_cutout_at_end=True,
-        use_pyaedt_extent_computing=False,
-        remove_single_pin_components=False,
-        check_terminals=False,
-        include_pingroups=True,
-        inlcude_voids_in_extents=False,
-    ):
-        expansion_size = Value(expansion_size)
-
-        # validate nets in layout
-        net_signals = [net for net in self.layout.nets if net.name in signal_list]
-
-        # validate references in layout
-        _netsClip = [net for net in self.layout.nets if net.name in reference_list]
-
-        _poly = self._create_extent(
-            net_signals,
-            extent_type,
-            expansion_size,
-            use_round_corner,
-            use_pyaedt_extent_computing,
-            smart_cut=check_terminals,
-            reference_list=reference_list,
-            include_pingroups=include_pingroups,
-            inlcude_voids_in_extents=inlcude_voids_in_extents,
->>>>>>> a7ba70af
         )
 
     @staticmethod
