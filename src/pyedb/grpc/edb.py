--- conflicted
+++ resolved
@@ -129,6 +129,7 @@
     PadstackInstanceTerminal,
 )
 from pyedb.grpc.database.terminal.terminal import Terminal
+from pyedb.grpc.database.utility.constants import get_terminal_supported_boundary_types
 from pyedb.grpc.database.utility.value import Value
 from pyedb.grpc.edb_init import EdbInit
 from pyedb.ipc2581.ipc2581 import Ipc2581
@@ -1450,245 +1451,6 @@
             self.edbpath = temp_inputGDS + ".aedb"
             return self.open()
 
-<<<<<<< HEAD
-=======
-    def _create_extent(
-        self,
-        net_signals,
-        extent_type,
-        expansion_size,
-        use_round_corner,
-        use_pyaedt_extent=False,
-        smart_cut=False,
-        reference_list=[],
-        include_pingroups=True,
-        pins_to_preserve=None,
-        inlcude_voids_in_extents=False,
-    ):
-        from ansys.edb.core.geometry.polygon_data import ExtentType as GrpcExtentType
-
-        if extent_type in [
-            "Conforming",
-            "Conformal",
-            GrpcExtentType.CONFORMING,
-            1,
-        ]:
-            if use_pyaedt_extent:
-                _poly = self._create_conformal(
-                    net_signals,
-                    expansion_size,
-                    1e-12,
-                    use_round_corner,
-                    expansion_size,
-                    smart_cut,
-                    reference_list,
-                    pins_to_preserve,
-                    inlcude_voids_in_extents=inlcude_voids_in_extents,
-                )
-            else:
-                _poly = self.layout.expanded_extent(
-                    net_signals,
-                    GrpcExtentType.CONFORMING,
-                    expansion_size,
-                    False,
-                    use_round_corner,
-                    1,
-                )
-        elif extent_type in [
-            "Bounding",
-            GrpcExtentType.BOUNDING_BOX,
-            0,
-        ]:
-            _poly = self.layout.expanded_extent(
-                net_signals,
-                GrpcExtentType.BOUNDING_BOX,
-                expansion_size,
-                False,
-                use_round_corner,
-                1,
-            )
-        else:
-            if use_pyaedt_extent:
-                _poly = self._create_convex_hull(
-                    net_signals,
-                    expansion_size,
-                    1e-12,
-                    use_round_corner,
-                    expansion_size,
-                    smart_cut,
-                    reference_list,
-                    pins_to_preserve,
-                )
-            else:
-                _poly = self.layout.expanded_extent(
-                    net_signals,
-                    GrpcExtentType.CONFORMING,
-                    expansion_size,
-                    False,
-                    use_round_corner,
-                    1,
-                )
-                if not isinstance(_poly, list):
-                    _poly = [_poly]
-                _poly = GrpcPolygonData.convex_hull(_poly)
-        return _poly
-
-    def _create_conformal(
-        self,
-        net_signals,
-        expansion_size,
-        tolerance,
-        round_corner,
-        round_extension,
-        smart_cutout=False,
-        reference_list=[],
-        pins_to_preserve=None,
-        inlcude_voids_in_extents=False,
-    ):
-        names = []
-        _polys = []
-        for net in net_signals:
-            names.append(net.name)
-        if pins_to_preserve:
-            insts = self.padstacks.instances
-            for i in pins_to_preserve:
-                p = insts[i].position
-                pos_1 = [i - expansion_size for i in p]
-                pos_2 = [i + expansion_size for i in p]
-                plane = self.modeler.Shape("rectangle", pointA=pos_1, pointB=pos_2)
-                rectangle_data = self.modeler.shape_to_polygon_data(plane)
-                _polys.append(rectangle_data)
-
-        for prim in self.modeler.primitives:
-            if prim is not None and prim.net_name in names:
-                _polys.append(prim)
-        if smart_cutout:
-            objs_data = self._smart_cut(reference_list, expansion_size)
-            _polys.extend(objs_data)
-        k = 0
-        delta = expansion_size / 5
-        while k < 10:
-            unite_polys = []
-            for i in _polys:
-                if "PolygonData" not in str(i):
-                    obj_data = i.polygon_data.expand(
-                        expansion_size,
-                        round_corner,
-                        round_extension,
-                        tolerance,
-                    )
-                else:
-                    obj_data = i.expand(
-                        expansion_size,
-                        round_corner,
-                        round_extension,
-                        tolerance,
-                    )
-                if inlcude_voids_in_extents and "PolygonData" not in str(i) and i.has_voids and obj_data:
-                    for void in i.voids:
-                        void_data = void.polygon_data.expand(
-                            -1 * expansion_size,
-                            round_corner,
-                            round_extension,
-                            tolerance,
-                        )
-                        if void_data:
-                            for v in list(void_data):
-                                obj_data[0].holes.append(v)
-                if obj_data:
-                    if not inlcude_voids_in_extents:
-                        unite_polys.extend(list(obj_data))
-                    else:
-                        voids_poly = []
-                        try:
-                            if i.has_voids:
-                                area = i.area()
-                                for void in i.voids:
-                                    void_polydata = void.polygon_data
-                                    if void_polydata.area() >= 0.05 * area:
-                                        voids_poly.append(void_polydata)
-                                if voids_poly:
-                                    obj_data = obj_data[0].subtract(list(obj_data), voids_poly)
-                        except Exception as e:
-                            self.logger.error(
-                                f"A(n) {type(e).__name__} error occurred in method _create_conformal of "
-                                f"class Edb at iteration {k} for data {i}: {str(e)}"
-                            )
-                        finally:
-                            unite_polys.extend(list(obj_data))
-            _poly_unite = GrpcPolygonData.unite(unite_polys)
-            if len(_poly_unite) == 1:
-                self.logger.info("Correctly computed Extension at first iteration.")
-                return _poly_unite[0]
-            k += 1
-            expansion_size += delta
-        if len(_poly_unite) == 1:
-            self.logger.info(f"Correctly computed Extension in {k} iterations.")
-            return _poly_unite[0]
-        else:
-            self.logger.info("Failed to Correctly computed Extension.")
-            areas = [i.area() for i in _poly_unite]
-            return _poly_unite[areas.index(max(areas))]
-
-    def _smart_cut(self, reference_list=[], expansion_size=1e-12):
-        from ansys.edb.core.geometry.point_data import PointData as GrpcPointData
-
-        _polys = []
-        boundary_types = [
-            "port",
-        ]
-        terms = [term for term in self.layout.terminals if term.boundary_type in [0, 3, 4, 7, 8]]
-        locations = []
-        for term in terms:
-            if term.type == "PointTerminal" and term.net.name in reference_list:
-                pd = term.get_parameters()[1]
-                locations.append([Value(pd.x), Value(pd.y)])
-        for point in locations:
-            pointA = GrpcPointData([point[0] - expansion_size, point[1] - expansion_size])
-            pointB = GrpcPointData([point[0] + expansion_size, point[1] + expansion_size])
-            points = [pointA, GrpcPointData([pointB.x, pointA.y]), pointB, GrpcPointData([pointA.x, pointB.y])]
-            _polys.append(GrpcPolygonData(points=points))
-        return _polys
-
-    def _create_convex_hull(
-        self,
-        net_signals,
-        expansion_size,
-        tolerance,
-        round_corner,
-        round_extension,
-        smart_cut=False,
-        reference_list=[],
-        pins_to_preserve=None,
-    ):
-        names = []
-        _polys = []
-        for net in net_signals:
-            names.append(net.name)
-        if pins_to_preserve:
-            insts = self.padstacks.instances
-            for i in pins_to_preserve:
-                p = insts[i].position
-                pos_1 = [i - 1e-12 for i in p]
-                pos_2 = [i + 1e-12 for i in p]
-                pos_3 = [pos_2[0], pos_1[1]]
-                pos_4 = pos_1[0], pos_2[1]
-                rectangle_data = GrpcPolygonData(points=[pos_1, pos_3, pos_2, pos_4])
-                _polys.append(rectangle_data)
-        for prim in self.modeler.primitives:
-            if not prim.is_null and not prim.net.is_null:
-                if prim.net.name in names:
-                    _polys.append(prim.polygon_data)
-        if smart_cut:
-            objs_data = self._smart_cut(reference_list, expansion_size)
-            _polys.extend(objs_data)
-        _poly = GrpcPolygonData.convex_hull(_polys)
-        _poly = _poly.expand(
-            offset=expansion_size, round_corner=round_corner, max_corner_ext=round_extension, tol=tolerance
-        )[0]
-        return _poly
-
->>>>>>> 7c194491
     def cutout(
         self,
         signal_nets=None,
@@ -1805,7 +1567,6 @@
 
         Examples
         --------
-<<<<<<< HEAD
         >>> from pyedb import Edb
         >>> edb = Edb(r"C:\\test.aedb", version="2022.2")
         >>> edb.logger.info_timer("Edb Opening")
@@ -1853,699 +1614,6 @@
         cutout.keep_lines_as_path = keep_lines_as_path
         cutout.include_voids_in_extents = include_voids_in_extents
         return cutout.run()
-=======
-        >>> # Create a basic cutout:
-        >>> edb.cutout(signal_list=["Net1"], reference_list=["GND"])
-        >>> # Create cutout with custom polygon:
-        >>> custom_poly = [[0, 0], [10e-3, 0], [10e-3, 10e-3], [0, 10e-3]]
-        >>> edb.cutout(custom_extent=custom_poly)
-        """
-        if expansion_factor > 0:
-            expansion_size = self.calculate_initial_extent(expansion_factor)
-        if signal_list is None:
-            signal_list = []
-        if isinstance(reference_list, str):
-            reference_list = [reference_list]
-        elif reference_list is None:
-            reference_list = []
-        if not use_pyaedt_cutout and custom_extent:
-            return self._create_cutout_on_point_list(
-                custom_extent,
-                units=custom_extent_units,
-                output_aedb_path=output_aedb_path,
-                open_cutout_at_end=open_cutout_at_end,
-                nets_to_include=signal_list + reference_list,
-                include_partial_instances=include_partial_instances,
-                keep_voids=keep_voids,
-            )
-        elif not use_pyaedt_cutout:
-            return self._create_cutout_legacy(
-                signal_list=signal_list,
-                reference_list=reference_list,
-                extent_type=extent_type,
-                expansion_size=expansion_size,
-                use_round_corner=use_round_corner,
-                output_aedb_path=output_aedb_path,
-                open_cutout_at_end=open_cutout_at_end,
-                use_pyaedt_extent_computing=use_pyaedt_extent_computing,
-                check_terminals=check_terminals,
-                include_pingroups=include_pingroups,
-                inlcude_voids_in_extents=include_voids_in_extents,
-            )
-        else:
-            legacy_path = self.edbpath
-            if expansion_factor > 0 and not custom_extent:
-                start = time.time()
-                self.save_edb()
-                dummy_path = self.edbpath.replace(".aedb", "_smart_cutout_temp.aedb")
-                working_cutout = False
-                i = 1
-                expansion = expansion_size
-                while i <= maximum_iterations:
-                    self.logger.info("-----------------------------------------")
-                    self.logger.info(f"Trying cutout with {expansion * 1e3}mm expansion size")
-                    self.logger.info("-----------------------------------------")
-                    result = self._create_cutout_multithread(
-                        signal_list=signal_list,
-                        reference_list=reference_list,
-                        extent_type=extent_type,
-                        expansion_size=expansion,
-                        use_round_corner=use_round_corner,
-                        number_of_threads=number_of_threads,
-                        custom_extent=custom_extent,
-                        output_aedb_path=dummy_path,
-                        remove_single_pin_components=remove_single_pin_components,
-                        use_pyaedt_extent_computing=use_pyaedt_extent_computing,
-                        extent_defeature=extent_defeature,
-                        custom_extent_units=custom_extent_units,
-                        check_terminals=check_terminals,
-                        include_pingroups=include_pingroups,
-                        preserve_components_with_model=preserve_components_with_model,
-                        include_partial=include_partial_instances,
-                        simple_pad_check=simple_pad_check,
-                        keep_lines_as_path=keep_lines_as_path,
-                        inlcude_voids_in_extents=include_voids_in_extents,
-                    )
-                    if self.are_port_reference_terminals_connected():
-                        if output_aedb_path:
-                            self.save_edb_as(output_aedb_path)
-                        else:
-                            self.save_edb_as(legacy_path)
-                        working_cutout = True
-                        break
-                    self.close_edb()
-                    self.edbpath = legacy_path
-                    self.open()
-                    i += 1
-                    expansion = expansion_size * i
-                if working_cutout:
-                    msg = f"Cutout completed in {i} iterations with expansion size of {expansion * 1e3}mm"
-                    self.logger.info_timer(msg, start)
-                else:
-                    msg = f"Cutout failed after {i} iterations and expansion size of {expansion * 1e3}mm"
-                    self.logger.info_timer(msg, start)
-                    return False
-            else:
-                result = self._create_cutout_multithread(
-                    signal_list=signal_list,
-                    reference_list=reference_list,
-                    extent_type=extent_type,
-                    expansion_size=expansion_size,
-                    use_round_corner=use_round_corner,
-                    number_of_threads=number_of_threads,
-                    custom_extent=custom_extent,
-                    output_aedb_path=output_aedb_path,
-                    remove_single_pin_components=remove_single_pin_components,
-                    use_pyaedt_extent_computing=use_pyaedt_extent_computing,
-                    extent_defeature=extent_defeature,
-                    custom_extent_units=custom_extent_units,
-                    check_terminals=check_terminals,
-                    include_pingroups=include_pingroups,
-                    preserve_components_with_model=preserve_components_with_model,
-                    include_partial=include_partial_instances,
-                    simple_pad_check=simple_pad_check,
-                    keep_lines_as_path=keep_lines_as_path,
-                    inlcude_voids_in_extents=include_voids_in_extents,
-                )
-            if result and not open_cutout_at_end and self.edbpath != legacy_path:
-                self.save_edb()
-                self.close_edb()
-                self.edbpath = legacy_path
-                self.open_edb()
-        return result
-
-    def _create_cutout_legacy(
-        self,
-        signal_list=[],
-        reference_list=["GND"],
-        extent_type="Conforming",
-        expansion_size=0.002,
-        use_round_corner=False,
-        output_aedb_path=None,
-        open_cutout_at_end=True,
-        use_pyaedt_extent_computing=False,
-        remove_single_pin_components=False,
-        check_terminals=False,
-        include_pingroups=True,
-        inlcude_voids_in_extents=False,
-    ):
-        expansion_size = Value(expansion_size)
-
-        # validate nets in layout
-        net_signals = [net for net in self.layout.nets if net.name in signal_list]
-
-        # validate references in layout
-        _netsClip = [net for net in self.layout.nets if net.name in reference_list]
-
-        _poly = self._create_extent(
-            net_signals,
-            extent_type,
-            expansion_size,
-            use_round_corner,
-            use_pyaedt_extent_computing,
-            smart_cut=check_terminals,
-            reference_list=reference_list,
-            include_pingroups=include_pingroups,
-            inlcude_voids_in_extents=inlcude_voids_in_extents,
-        )
-        _poly1 = GrpcPolygonData(arcs=_poly.arc_data, closed=True)
-        if inlcude_voids_in_extents:
-            for hole in _poly.holes:
-                if hole.area() >= 0.05 * _poly1.area():
-                    _poly1.holes.append(hole)
-        _poly = _poly1
-        # Create new cutout cell/design
-        included_nets_list = signal_list + reference_list
-        included_nets = [net for net in self.layout.nets if net.name in included_nets_list]
-        _cutout = self.active_cell.cutout(included_nets, _netsClip, _poly, True)
-        # _cutout.simulation_setups = self.active_cell.simulation_setups see bug #433 status.
-        _dbCells = [_cutout]
-        if output_aedb_path:
-            from ansys.edb.core.database import Database as GrpcDatabase
-
-            db2 = GrpcDatabase.create(output_aedb_path)
-            db2.copy_cells(_dbCells)  # Copies cutout cell/design to db2 project
-            if len(list(db2.top_circuit_cells)) > 0:
-                for net in db2.top_circuit_cells[0].layout.nets:
-                    if not net.name in included_nets_list:
-                        net.delete()
-                db2.save()
-            for c in self.active_db.top_circuit_cells:
-                if c.name == _cutout.name:
-                    c.delete()
-            if open_cutout_at_end:  # pragma: no cover
-                self._db = db2
-                self.edbpath = output_aedb_path
-                self._active_cell = self.top_circuit_cells[0]
-                self.edbpath = self.directory
-                self._init_objects()
-                if remove_single_pin_components:
-                    self.components.delete_single_pin_rlc()
-                    self.logger.info_timer("Single Pins components deleted")
-                    self.components.refresh_components()
-            else:
-                if remove_single_pin_components:
-                    try:
-                        from ansys.edb.core.hierarchy.component_group import (
-                            ComponentGroup as GrpcComponentGroup,
-                        )
-
-                        layout = db2.circuit_cells[0].layout
-                        _cmps = [l for l in layout.groups if isinstance(l, GrpcComponentGroup) and l.num_pins < 2]
-                        for _cmp in _cmps:
-                            _cmp.delete()
-                    except:
-                        self.logger.error("Failed to remove single pin components.")
-                db2.close()
-                source = os.path.join(output_aedb_path, "edb.def.tmp")
-                target = os.path.join(output_aedb_path, "edb.def")
-                self._wait_for_file_release(file_to_release=output_aedb_path)
-                if os.path.exists(source) and not os.path.exists(target):
-                    try:
-                        shutil.copy(source, target)
-                    except Exception as e:
-                        self.logger.error(f"Failed to copy {source} to {target} - {type(e).__name__}: {str(e)}")
-        elif open_cutout_at_end:
-            self._active_cell = _cutout
-            self._init_objects()
-            if remove_single_pin_components:
-                self.components.delete_single_pin_rlc()
-                self.logger.info_timer("Single Pins components deleted")
-                self.components.refresh_components()
-        return [[Value(pt.x), Value(pt.y)] for pt in _poly.without_arcs().points]
-
-    def _create_cutout_multithread(
-        self,
-        signal_list=[],
-        reference_list=["GND"],
-        extent_type="Conforming",
-        expansion_size=0.002,
-        use_round_corner=False,
-        number_of_threads=4,
-        custom_extent=None,
-        output_aedb_path=None,
-        remove_single_pin_components=False,
-        use_pyaedt_extent_computing=False,
-        extent_defeature=0.0,
-        custom_extent_units="mm",
-        check_terminals=False,
-        include_pingroups=True,
-        preserve_components_with_model=False,
-        include_partial=False,
-        simple_pad_check=True,
-        keep_lines_as_path=False,
-        inlcude_voids_in_extents=False,
-    ):
-        from concurrent.futures import ThreadPoolExecutor
-
-        if output_aedb_path:
-            self.save_edb_as(output_aedb_path)
-        self.logger.info("Cutout Multithread started.")
-        expansion_size = Value(expansion_size)
-
-        timer_start = self.logger.reset_timer()
-        if custom_extent:
-            if not reference_list and not signal_list:
-                reference_list = self.nets.netlist[::]
-                all_list = reference_list
-            else:
-                reference_list = reference_list + signal_list
-                all_list = reference_list
-        else:
-            all_list = signal_list + reference_list
-        pins_to_preserve = []
-        nets_to_preserve = []
-        if preserve_components_with_model:
-            for el in self.components.instances.values():
-                if el.model_type in [
-                    "SPICEModel",
-                    "SParameterModel",
-                    "NetlistModel",
-                ] and list(set(el.nets[:]) & set(signal_list[:])):
-                    pins_to_preserve.extend([i.edb_uid for i in el.pins.values()])
-                    nets_to_preserve.extend(el.nets)
-        if include_pingroups:
-            for pingroup in self.layout.pin_groups:
-                for pin_name, pin in pingroup.pins.items():
-                    if pin_name in reference_list:
-                        pins_to_preserve.append(pin.edb_uid)
-        if check_terminals:
-            terms = [
-                term for term in self.layout.terminals if term.boundary_type in get_terminal_supported_boundary_types()
-            ]
-            for term in terms:
-                if isinstance(term, PadstackInstanceTerminal):
-                    if term.net.name in reference_list:
-                        pins_to_preserve.append(term.edb_uid)
-        delete_list = []
-
-        for i in self.nets.nets.values():
-            name = i.name
-            if name not in all_list and name not in nets_to_preserve:
-                delete_list.append(i)
-                # i.delete()
-        for i in delete_list:
-            i.delete()
-        reference_pinsts = []
-        reference_prims = []
-        reference_paths = []
-        delete_list = []
-        for i in self.padstacks.instances.values():
-            net_name = i.net_name
-            id = i.id
-            if net_name not in all_list and id not in pins_to_preserve:
-                delete_list.append(i)
-                # i.delete()
-            elif net_name in reference_list and id not in pins_to_preserve:
-                reference_pinsts.append(i)
-        for i in self.modeler.primitives:
-            if not i.is_null and not i.net.is_null:
-                if i.net.name not in all_list:
-                    # i.delete()
-                    delete_list.append(i)
-                elif i.net.name in reference_list and not i.is_void:
-                    if keep_lines_as_path and isinstance(i, Path):
-                        reference_paths.append(i)
-                    else:
-                        reference_prims.append(i)
-        self.logger.info_timer("Net clean up")
-        self.logger.reset_timer()
-        for i in delete_list:
-            i.delete()
-        if custom_extent and isinstance(custom_extent, list):
-            if custom_extent[0] != custom_extent[-1]:
-                custom_extent.append(custom_extent[0])
-            custom_extent = [
-                [
-                    self.number_with_units(i[0], custom_extent_units),
-                    self.number_with_units(i[1], custom_extent_units),
-                ]
-                for i in custom_extent
-            ]
-            _poly = GrpcPolygonData(points=custom_extent)
-        elif custom_extent:
-            _poly = custom_extent
-        else:
-            net_signals = [net for net in self.layout.nets if net.name in signal_list]
-            _poly = self._create_extent(
-                net_signals,
-                extent_type,
-                expansion_size,
-                use_round_corner,
-                use_pyaedt_extent_computing,
-                smart_cut=check_terminals,
-                reference_list=reference_list,
-                include_pingroups=include_pingroups,
-                pins_to_preserve=pins_to_preserve,
-                inlcude_voids_in_extents=inlcude_voids_in_extents,
-            )
-            from ansys.edb.core.geometry.polygon_data import (
-                ExtentType as GrpcExtentType,
-            )
-
-            if extent_type in ["Conformal", "Conforming", GrpcExtentType.CONFORMING, 1]:
-                if extent_defeature > 0:
-                    _poly = _poly.defeature(extent_defeature)
-                _poly1 = GrpcPolygonData(arcs=_poly.arc_data, closed=True)
-                if inlcude_voids_in_extents:
-                    for hole in list(_poly.holes):
-                        if hole.area() >= 0.05 * _poly1.area():
-                            _poly1.holes.append(hole)
-                    self.logger.info(f"Number of voids included:{len(list(_poly1.holes))}")
-                _poly = _poly1
-        if not _poly.points:
-            self._logger.error("Failed to create Extent.")
-            return []
-        self.logger.info_timer("Expanded Net Polygon Creation")
-        self.logger.reset_timer()
-        _poly_list = [_poly]
-        prims_to_delete = []
-        poly_to_create = []
-        pins_to_delete = []
-
-        def intersect(poly1, poly2):
-            if not isinstance(poly2, list):
-                poly2 = [poly2]
-            return poly1.intersect(poly1, poly2)
-
-        def subtract(poly, voids):
-            return poly.subtract(poly, voids)
-
-        def clip_path(path):
-            pdata = path.polygon_data
-            int_data = _poly.intersection_type(pdata)
-            if int_data == 0:
-                prims_to_delete.append(path)
-                return
-            result = path.set_clip_info(_poly, True)
-            if not result:
-                self.logger.info(f"Failed to clip path {path.id}. Clipping as polygon.")
-                reference_prims.append(path)
-
-        def clean_prim(prim_1):  # pragma: no cover
-            pdata = prim_1.polygon_data
-            int_data = _poly.intersection_type(pdata)
-            if int_data == 2:
-                if not inlcude_voids_in_extents:
-                    return
-                skip = False
-                for hole in list(_poly.Holes):
-                    if hole.intersection_type(pdata) == 0:
-                        prims_to_delete.append(prim_1)
-                        return
-                    elif hole.intersection_type(pdata) == 1:
-                        skip = True
-                if skip:
-                    return
-            elif int_data == 0:
-                prims_to_delete.append(prim_1)
-                return
-            list_poly = intersect(_poly, pdata)
-            if list_poly:
-                net = prim_1.net.name
-                voids = prim_1.voids
-                for p in list_poly:
-                    if not p.points:
-                        continue
-                    list_void = []
-                    if voids:
-                        voids_data = [void.polygon_data for void in voids]
-                        list_prims = subtract(p, voids_data)
-                        for prim in list_prims:
-                            if prim.points:
-                                poly_to_create.append([prim, prim_1.layer.name, net, list_void])
-                    else:
-                        poly_to_create.append([p, prim_1.layer.name, net, list_void])
-
-            prims_to_delete.append(prim_1)
-
-        def pins_clean(pinst):
-            if not pinst.in_polygon(_poly, include_partial=include_partial, simple_check=simple_pad_check):
-                pins_to_delete.append(pinst)
-
-        if not simple_pad_check:
-            pad_cores = 1
-        else:
-            pad_cores = number_of_threads
-        with ThreadPoolExecutor(pad_cores) as pool:
-            pool.map(lambda item: pins_clean(item), reference_pinsts)
-
-        for pin in pins_to_delete:
-            pin.delete()
-
-        self.logger.info_timer(f"Padstack Instances removal completed. {len(pins_to_delete)} instances removed.")
-        self.logger.reset_timer()
-
-        for item in reference_paths:
-            clip_path(item)
-        for prim in reference_prims:  # removing multithreading as failing with new layer from primitive
-            clean_prim(prim)
-
-        for el in poly_to_create:
-            self.modeler.create_polygon(el[0], el[1], net_name=el[2], voids=el[3])
-
-        for prim in prims_to_delete:
-            prim.delete()
-
-        self.logger.info_timer(f"Primitives cleanup completed. {len(prims_to_delete)} primitives deleted.")
-        self.logger.reset_timer()
-
-        i = 0
-        for _, val in self.components.instances.items():
-            if val.numpins == 0:
-                val.delete()
-                i += 1
-                i += 1
-        self.logger.info(f"Deleted {i} additional components")
-        if remove_single_pin_components:
-            self.components.delete_single_pin_rlc()
-            self.logger.info_timer("Single Pins components deleted")
-
-        self.components.refresh_components()
-        if output_aedb_path:
-            self.save_edb()
-        self.logger.info_timer("Cutout completed.", timer_start)
-        self.logger.reset_timer()
-        return [[Value(pt.x), Value(pt.y)] for pt in _poly.without_arcs().points]
-
-    def get_conformal_polygon_from_netlist(self, netlist=None) -> Union[bool, Polygon]:
-        """Returns conformal polygon data based on a netlist.
-
-        Parameters
-        ----------
-        netlist : List of net names.
-            list[str]
-
-        Returns
-        -------
-        :class:`PolygonData <ansys.edb.core.geometry.polygon_data.PolygonData>`
-        """
-        from ansys.edb.core.geometry.polygon_data import ExtentType as GrpcExtentType
-
-        temp_edb_path = self.edbpath[:-5] + "_temp_aedb.aedb"
-        shutil.copytree(self.edbpath, temp_edb_path)
-        temp_edb = Edb(temp_edb_path)
-        for via in list(temp_edb.padstacks.instances.values()):
-            via.pin.delete()
-        if netlist:
-            nets = [net for net in temp_edb.layout.nets if net.name in netlist]
-            _poly = temp_edb.layout.expanded_extent(nets, GrpcExtentType.CONFORMING, 0.0, True, True, 1)
-        else:
-            nets = [net for net in temp_edb.layout.nets if "gnd" in net.name.lower()]
-            _poly = temp_edb.layout.expanded_extent(nets, GrpcExtentType.CONFORMING, 0.0, True, True, 1)
-            temp_edb.close()
-        if _poly:
-            return _poly
-        else:
-            return False
-
-    def number_with_units(self, value, units=None) -> str:
-        """Convert a number to a string with units. If value is a string, it's returned as is.
-
-        Parameters
-        ----------
-        value : float, int, str
-            Input number or string.
-        units : optional
-            Units for formatting. The default is ``None``, which uses ``"meter"``.
-
-        Returns
-        -------
-        str
-           String concatenating the value and unit.
-
-        """
-        if units is None:
-            units = "meter"
-        if isinstance(value, str):
-            return value
-        else:
-            return f"{value}{units}"
-
-    def _create_cutout_on_point_list(
-        self,
-        point_list,
-        units="mm",
-        output_aedb_path=None,
-        open_cutout_at_end=True,
-        nets_to_include=None,
-        include_partial_instances=False,
-        keep_voids=True,
-    ):
-        from ansys.edb.core.geometry.point_data import PointData as GrpcPointData
-
-        if point_list[0] != point_list[-1]:
-            point_list.append(point_list[0])
-        point_list = [[self.number_with_units(i[0], units), self.number_with_units(i[1], units)] for i in point_list]
-        polygon_data = GrpcPolygonData(points=[GrpcPointData(pt) for pt in point_list])
-        _ref_nets = []
-        if nets_to_include:
-            self.logger.info(f"Creating cutout on {len(nets_to_include)} nets.")
-        else:
-            self.logger.info("Creating cutout on all nets.")  # pragma: no cover
-
-        # Check Padstack Instances overlapping the cutout
-        pinstance_to_add = []
-        if include_partial_instances:
-            if nets_to_include:
-                pinst = [i for i in list(self.padstacks.instances.values()) if i.net_name in nets_to_include]
-            else:
-                pinst = [i for i in list(self.padstacks.instances.values())]
-            for p in pinst:
-                pin_position = p.position  # check bug #434 status
-                if polygon_data.is_inside(p.position):  # check bug #434 status
-                    pinstance_to_add.append(p)
-        # validate references in layout
-        for _ref in self.nets.nets:
-            if nets_to_include:
-                if _ref in nets_to_include:
-                    _ref_nets.append(self.nets.nets[_ref])
-            else:
-                _ref_nets.append(self.nets.nets[_ref])  # pragma: no cover
-        if keep_voids:
-            voids = [p for p in self.modeler.circles if p.is_void]
-            voids2 = [p for p in self.modeler.polygons if p.is_void]
-            voids.extend(voids2)
-        else:
-            voids = []
-        voids_to_add = []
-        for circle in voids:
-            if polygon_data.get_intersection_type(circle.polygon_data) >= 3:
-                voids_to_add.append(circle)
-
-        _netsClip = _ref_nets
-        # Create new cutout cell/design
-        _cutout = self.active_cell.cutout(_netsClip, _netsClip, polygon_data)
-        layout = _cutout.layout
-        cutout_obj_coll = layout.padstack_instances
-        ids = []
-        for lobj in cutout_obj_coll:
-            ids.append(lobj.id)
-        if include_partial_instances:
-            from ansys.edb.core.geometry.point_data import PointData as GrpcPointData
-            from ansys.edb.core.primitive.padstack_instance import (
-                PadstackInstance as GrpcPadstackInstance,
-            )
-
-            p_missing = [i for i in pinstance_to_add if i.id not in ids]
-            self.logger.info(f"Added {len(p_missing)} padstack instances after cutout")
-            for p in p_missing:
-                position = GrpcPointData(p.position)
-                net = self.nets.find_or_create_net(p.net_name)
-                rotation = Value(p.rotation)
-                sign_layers = list(self.stackup.signal_layers.keys())
-                if not p.start_layer:  # pragma: no cover
-                    fromlayer = self.stackup.signal_layers[sign_layers[0]]
-                else:
-                    fromlayer = self.stackup.signal_layers[p.start_layer]
-
-                if not p.stop_layer:  # pragma: no cover
-                    tolayer = self.stackup.signal_layers[sign_layers[-1]]
-                else:
-                    tolayer = self.stackup.signal_layers[p.stop_layer]
-                for pad in list(self.padstacks.definitions.keys()):
-                    if pad == p.padstack_definition:
-                        padstack = self.padstacks.definitions[pad]
-                        padstack_instance = GrpcPadstackInstance.create(
-                            layout=_cutout.layout,
-                            net=net,
-                            name=p.name,
-                            padstack_def=padstack,
-                            position_x=position.x,
-                            position_y=position.y,
-                            rotation=rotation,
-                            top_layer=fromlayer,
-                            bottom_layer=tolayer,
-                            layer_map=None,
-                            solder_ball_layer=None,
-                        )
-                        padstack_instance.is_layout_pin = p.is_pin
-                        break
-
-        for void_circle in voids_to_add:
-            if isinstance(void_circle, Circle):
-                res = void_circle.get_parameters()
-                cloned_circle = Circle.create(
-                    layout=layout,
-                    layer=void_circle.layer.name,
-                    net=void_circle.net,
-                    center_x=res[0].x,
-                    center_y=res[0].y,
-                    radius=res[1],
-                )
-                cloned_circle.is_negative = True
-            elif isinstance(void_circle, Polygon):
-                cloned_polygon = Polygon.create(
-                    layout,
-                    void_circle.layer.name,
-                    void_circle.net,
-                    void_circle.polygon_data,
-                )
-                cloned_polygon.is_negative = True
-        layers = [i for i in list(self.stackup.signal_layers.keys())]
-        for layer in layers:
-            layer_primitves = self.modeler.get_primitives(layer_name=layer)
-            if len(layer_primitves) == 0:
-                self.modeler.create_polygon(point_list, layer, net_name="DUMMY")
-        self.logger.info(f"Cutout {_cutout.name} created correctly")
-        for _setup in self.active_cell.simulation_setups:
-            # Add the create Simulation setup to cutout cell
-            # might need to add a clone setup method.
-            pass
-
-        _dbCells = [_cutout]
-        if output_aedb_path:
-            from ansys.edb.core.database import Database as GrpcDatabase
-
-            db2 = GrpcDatabase.create(output_aedb_path)
-            db2.save()
-            cell_copied = db2.copy_cells(_dbCells)  # Copies cutout cell/design to db2 project
-            cell = cell_copied[0]
-            cell.name = os.path.basename(output_aedb_path[:-5])
-            db2.save()
-            for c in list(self.active_db.top_circuit_cells):
-                if c.name == _cutout.name:
-                    c.delete()
-            if open_cutout_at_end:  # pragma: no cover
-                db2.save()
-                self._db = db2
-                self.edbpath = output_aedb_path
-                self._active_cell = cell
-                self.edbpath = self.directory
-                self._init_objects()
-            else:
-                db2.close()
-                source = os.path.join(output_aedb_path, "edb.def.tmp")
-                target = os.path.join(output_aedb_path, "edb.def")
-                self._wait_for_file_release(file_to_release=output_aedb_path)
-                if os.path.exists(source) and not os.path.exists(target):
-                    try:
-                        shutil.copy(source, target)
-                        self.logger.warning("aedb def file manually created.")
-                    except Exception as e:
-                        self.logger.error(f"Failed to copy {source} to {target} - {type(e).__name__}: {str(e)}")
-        return [[Value(pt.x), Value(pt.y)] for pt in polygon_data.without_arcs().points]
->>>>>>> 7c194491
 
     @staticmethod
     def write_export3d_option_config_file(path_to_output, config_dictionaries=None):
