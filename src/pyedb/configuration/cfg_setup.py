# Copyright (C) 2023 - 2024 ANSYS, Inc. and/or its affiliates.
# SPDX-License-Identifier: MIT
#
#
# Permission is hereby granted, free of charge, to any person obtaining a copy
# of this software and associated documentation files (the "Software"), to deal
# in the Software without restriction, including without limitation the rights
# to use, copy, modify, merge, publish, distribute, sublicense, and/or sell
# copies of the Software, and to permit persons to whom the Software is
# furnished to do so, subject to the following conditions:
#
# The above copyright notice and this permission notice shall be included in all
# copies or substantial portions of the Software.
#
# THE SOFTWARE IS PROVIDED "AS IS", WITHOUT WARRANTY OF ANY KIND, EXPRESS OR
# IMPLIED, INCLUDING BUT NOT LIMITED TO THE WARRANTIES OF MERCHANTABILITY,
# FITNESS FOR A PARTICULAR PURPOSE AND NONINFRINGEMENT. IN NO EVENT SHALL THE
# AUTHORS OR COPYRIGHT HOLDERS BE LIABLE FOR ANY CLAIM, DAMAGES OR OTHER
# LIABILITY, WHETHER IN AN ACTION OF CONTRACT, TORT OR OTHERWISE, ARISING FROM,
# OUT OF OR IN CONNECTION WITH THE SOFTWARE OR THE USE OR OTHER DEALINGS IN THE
# SOFTWARE.

from pyedb.configuration.cfg_common import CfgBase


class CfgFrequencies(CfgBase):
    def __init__(self, **kwargs):
        self.distribution = kwargs.get("distribution").replace(" ", "_") if kwargs.get("distribution") else None
        self.start = kwargs.get("start")
        self.stop = kwargs.get("stop")
        self.increment = kwargs.get("increment", kwargs.get("points", kwargs.get("samples", kwargs.get("step"))))


class CfgSweepData(CfgBase):
    def __init__(self, **kwargs):
        self.name = kwargs.get("name")
        self.type = kwargs.get("type").lower() if kwargs.get("type") else None
        self.frequencies = []
        for kw in kwargs.get("frequencies", []):
            self.frequencies.append(CfgFrequencies(**kw))


class CfgSetup(CfgBase):
    def __init__(self, pedb, **kwargs):
        self._pedb = pedb
        self.name = kwargs.get("name")
        self.type = kwargs.get("type").lower() if kwargs.get("type") else None

        self.freq_sweep = []
        for i in kwargs.get("freq_sweep", []):
            self.freq_sweep.append(CfgSweepData(**i))

    def _apply_freq_sweep(self, edb_setup):
        for i in self.freq_sweep:
            f_set = []
<<<<<<< HEAD
            kw = {}
            for attr in i.get_attributes(exclude="name"):
                if attr == "frequencies":
                    for f in i.frequencies:
                        f_set.append([f.distribution, f.start, f.stop, f.increment])
                else:
                    kw[attr] = getattr(i, attr)
            if self._pedb.grpc:
                edb_setup.add_sweep(name=i.name)
            else:
                edb_setup.add_sweep(i.name, frequency_set=f_set, **kw)
=======
            for f in i.frequencies:
                f_set.append([f.distribution, f.start, f.stop, f.increment])
            edb_setup.add_sweep(i.name, frequency_set=f_set, sweep_type=i.type)
>>>>>>> a523d44c


class CfgSIwaveACSetup(CfgSetup):
    def __init__(self, pedb, **kwargs):
        super().__init__(pedb, **kwargs)
        self.si_slider_position = kwargs.get("si_slider_position")
        self.pi_slider_position = kwargs.get("pi_slider_position")

    def apply(self):
        if self.name in self._pedb.setups:
            raise "Setup {} already existing. Editing it.".format(self.name)

        kwargs = (
            {"si_slider_position": self.si_slider_position}
            if self.si_slider_position is not None
            else {"pi_slider_position": self.pi_slider_position}
        )

        edb_setup = self._pedb.create_siwave_syz_setup(name=self.name, **kwargs)
        self._apply_freq_sweep(edb_setup)


class CfgSIwaveDCSetup(CfgSetup):
    def __init__(self, pedb, **kwargs):
        super().__init__(pedb, **kwargs)
        self.dc_slider_position = kwargs.get("dc_slider_position")
        self.dc_ir_settings = CfgDcIrSettings(**kwargs.get("dc_ir_settings", {}))
        self.freq_sweep = None

    def apply(self):
        edb_setup = self._pedb.create_siwave_dc_setup(name=self.name, dc_slider_position=self.dc_slider_position)
        for k, v in self.dc_ir_settings.get_attributes().items():
            if k == "dc_slider_postion":
                edb_setup.dc_settings.dc_slider_position = v
            else:
                setattr(edb_setup.dc_ir_settings, k, v)


class CfgHFSSSetup(CfgSetup):
    def __init__(self, pedb, **kwargs):
        super().__init__(pedb, **kwargs)

        self.f_adapt = kwargs.get("f_adapt")
        self.max_num_passes = kwargs.get("max_num_passes")
        self.max_mag_delta_s = kwargs.get("max_mag_delta_s")

        self.mesh_operations = []
        for i in kwargs.get("mesh_operations", []):
            self.mesh_operations.append(CfgLengthMeshOperation(**i))

    def apply(self):
        if self.name in self._pedb.setups:
            raise "Setup {} already existing. Editing it.".format(self.name)

        edb_setup = self._pedb.create_hfss_setup(self.name)
        edb_setup.set_solution_single_frequency(self.f_adapt, self.max_num_passes, self.max_mag_delta_s)

        self._apply_freq_sweep(edb_setup)

        for i in self.mesh_operations:
            edb_setup.add_length_mesh_operation(
                net_layer_list=i.nets_layers_list,
                name=i.name,
                # max_elements=i.max_elements,
                max_length=i.max_length,
                # restrict_elements=i.restrict_max_elements,
                restrict_length=i.restrict_length,
                refine_inside=i.refine_inside,
                # mesh_region=i.mesh_region
            )


class CfgDcIrSettings(CfgBase):
    def __init__(self, **kwargs):
        self.export_dc_thermal_data = kwargs.get("export_dc_thermal_data")


class CfgMeshOperation(CfgBase):
    def __init__(self, **kwargs):
        self.name = kwargs.get("name")
        self.type = kwargs.get("type")
        # self.mesh_region = kwargs.get("mesh_region")
        self.nets_layers_list = kwargs.get("nets_layers_list", {})
        self.refine_inside = kwargs.get("refine_inside", False)


class CfgLengthMeshOperation(CfgMeshOperation):
    def __init__(self, **kwargs):
        super().__init__(**kwargs)

        # waiting bug review
        # self.restrict_max_elements = kwargs.get("restrict_max_elements", True)
        # self.max_elements = kwargs.get("max_elements", 1000)
        self.restrict_length = kwargs.get("restrict_length", True)
        self.max_length = kwargs.get("max_length", "1mm")


class CfgSetups:
    def __init__(self, pedb, setups_data):
        self._pedb = pedb
        self.setups = []
        for stp in setups_data:
            if stp.get("type").lower() == "hfss":
                self.setups.append(CfgHFSSSetup(self._pedb, **stp))
            elif stp.get("type").lower() in ["siwave_ac", "siwave_syz"]:
                self.setups.append(CfgSIwaveACSetup(self._pedb, **stp))
            elif stp.get("type").lower() == "siwave_dc":
                self.setups.append(CfgSIwaveDCSetup(self._pedb, **stp))

    def apply(self):
        for s in self.setups:
            s.apply()

    def get_data_from_db(self):
        setups = []
        for _, s in self._pedb.setups.items():
            if float(self._pedb.edbversion) < 2025.1:
                if not s.type == "hfss":
                    self._pedb.logger.warning("Only HFSS setups are exported in 2024 R2 and earlier version.")
                    continue

            stp = {}
            if self._pedb.grpc:
                from ansys.edb.core.simulation_setup.mesh_operation import (
                    LengthMeshOperation as GrpcLengthMeshOperation,
                )

                s_type = s.type.name.lower()
                if s_type == "hfss":
                    for p_name in CfgHFSSSetup(self._pedb).__dict__:
                        if p_name.startswith("_"):
                            continue
                        elif p_name == "type":
                            stp[p_name] = s.type.name.lower()
                        elif p_name == "f_adapt":
                            stp[p_name] = s.settings.general.single_frequency_adaptive_solution.adaptive_frequency
                        elif p_name == "max_num_passes":
                            stp[p_name] = s.settings.general.single_frequency_adaptive_solution.max_passes
                        elif p_name == "max_mag_delta_s":
                            stp[p_name] = s.settings.general.single_frequency_adaptive_solution.max_delta
                        elif p_name == "freq_sweep":
                            f_sweep = []
                            for sw in s.sweep_data:
                                sweep_data = {}
                                for sw_p_name in CfgSweepData().__dict__:
                                    if sw_p_name == "frequencies":
                                        pass  # Frequencies cannot be read from EDB
                                    else:
                                        sweep_data[sw_p_name] = getattr(sw, sw_p_name)
                                f_sweep.append(sweep_data)
                            stp["freq_sweep"] = f_sweep
                        elif p_name == "mesh_operations":
                            mops = []
                            for i in s.mesh_operations:
                                mop = {}
                                for mop_p_name in CfgLengthMeshOperation().__dict__:
                                    if mop_p_name == "type":
                                        if isinstance(i, GrpcLengthMeshOperation):
                                            mop[mop_p_name] = "length"
                                    elif mop_p_name == "nets_layers_list":
                                        mop[mop_p_name] = i.__dict__["_net_layer_info"]
                                    elif mop_p_name == "restrict_length":
                                        mop[mop_p_name] = i.__dict__["_restrict_max_length"]
                                    else:
                                        mop[mop_p_name] = i.__dict__[f"_{mop_p_name}"]
                                mops.append(mop)
                            stp["mesh_operations"] = mops
                        else:
                            stp[p_name] = getattr(s, p_name)

                elif s_type == "siwave_ac":
                    for p_name in CfgSIwaveACSetup(self._pedb).__dict__:
                        if p_name.startswith("_"):
                            continue
                        elif p_name == "freq_sweep":
                            pass  # Bug in EDB API
                        else:
                            stp[p_name] = getattr(s, p_name)
                elif s_type == "siwave_dc":
                    for p_name in CfgSIwaveDCSetup(self._pedb).__dict__:
                        if p_name.startswith("_"):
                            continue
                        elif p_name == "freq_sweep":
                            pass
                        elif p_name == "dc_ir_settings":
                            dc_ir_s = {}
                            for dcir_p_name in CfgDcIrSettings().__dict__:
                                dc_ir_s[dcir_p_name] = getattr(s.dc_ir_settings, dcir_p_name)
                            stp["dc_ir_settings"] = dc_ir_s
                        elif p_name == "dc_slider_position":
                            stp[p_name] = getattr(s.dc_settings, p_name)
                        else:
                            stp[p_name] = getattr(s, p_name)
            else:
                for _, s in self._pedb.setups.items():
                    if float(self._pedb.edbversion) < 2025.1:
                        if not s.type == "hfss":
                            self._pedb.logger.warning("Only HFSS setups are exported in 2024 R2 and earlier version.")
                            continue
                    if s.type == "hfss":
                        for p_name in CfgHFSSSetup(self._pedb).__dict__:
                            if p_name.startswith("_"):
                                continue
                            elif p_name == "type":
                                stp[p_name] = s.type
                            elif p_name == "f_adapt":
                                stp[p_name] = list(s.adaptive_settings.adaptive_frequency_data_list)[
                                    0
                                ].adaptive_frequency
                            elif p_name == "max_num_passes":
                                stp[p_name] = list(s.adaptive_settings.adaptive_frequency_data_list)[0].max_passes
                            elif p_name == "max_mag_delta_s":
                                stp[p_name] = list(s.adaptive_settings.adaptive_frequency_data_list)[0].max_delta
                            elif p_name == "freq_sweep":
                                f_sweep = []
                                for sw in s.sweeps.items():
                                    sweep_data = {}
                                    for sw_p_name in CfgSweepData().__dict__:
                                        if sw_p_name == "frequencies":
                                            pass  # Frequencies cannot be read from EDB
                                        else:
                                            sweep_data[sw_p_name] = getattr(sw[1], sw_p_name)
                                    f_sweep.append(sweep_data)
                                stp["freq_sweep"] = f_sweep
                            elif p_name == "mesh_operations":
                                mops = []
                                for _, i in s.mesh_operations.items():
                                    mop = {}
                                    for mop_p_name in CfgLengthMeshOperation().__dict__:
                                        mop[mop_p_name] = getattr(i, mop_p_name)
                                    mops.append(mop)
                                stp["mesh_operations"] = mops
                            else:
                                stp[p_name] = getattr(s, p_name)

                    elif s.type == "siwave_ac":
                        for p_name in CfgSIwaveACSetup(self._pedb).__dict__:
                            if p_name.startswith("_"):
                                continue
                            elif p_name == "freq_sweep":
                                pass  # Bug in EDB API
                            else:
                                stp[p_name] = getattr(s, p_name)
                    elif s.type == "siwave_dc":
                        for p_name in CfgSIwaveDCSetup(self._pedb).__dict__:
                            if p_name.startswith("_"):
                                continue
                            elif p_name == "freq_sweep":
                                pass
                            elif p_name == "dc_ir_settings":
                                dc_ir_s = {}
                                for dcir_p_name in CfgDcIrSettings().__dict__:
                                    dc_ir_s[dcir_p_name] = getattr(s.dc_ir_settings, dcir_p_name)
                                stp["dc_ir_settings"] = dc_ir_s
                            elif p_name == "dc_slider_position":
                                stp[p_name] = getattr(s.dc_settings, p_name)
                            else:
                                stp[p_name] = getattr(s, p_name)
            setups.append(stp)
        return setups<|MERGE_RESOLUTION|>--- conflicted
+++ resolved
@@ -53,23 +53,9 @@
     def _apply_freq_sweep(self, edb_setup):
         for i in self.freq_sweep:
             f_set = []
-<<<<<<< HEAD
-            kw = {}
-            for attr in i.get_attributes(exclude="name"):
-                if attr == "frequencies":
-                    for f in i.frequencies:
-                        f_set.append([f.distribution, f.start, f.stop, f.increment])
-                else:
-                    kw[attr] = getattr(i, attr)
-            if self._pedb.grpc:
-                edb_setup.add_sweep(name=i.name)
-            else:
-                edb_setup.add_sweep(i.name, frequency_set=f_set, **kw)
-=======
             for f in i.frequencies:
                 f_set.append([f.distribution, f.start, f.stop, f.increment])
             edb_setup.add_sweep(i.name, frequency_set=f_set, sweep_type=i.type)
->>>>>>> a523d44c
 
 
 class CfgSIwaveACSetup(CfgSetup):
