--- conflicted
+++ resolved
@@ -142,8 +142,8 @@
             setup.apply()
 
         # Configure stackup
-        if self.cfg_data.stackup:
-            self.cfg_data.stackup.apply()
+        if "stackup" in self.data:
+            self._load_stackup()
 
         # Configure S-parameter
         for s_parameter_model in self.cfg_data.s_parameters:
@@ -164,8 +164,6 @@
         return True
 
     @pyedb_function_handler
-<<<<<<< HEAD
-=======
     def _load_stackup(self):
         """Imports stackup information from json."""
         data = self.data["stackup"]
@@ -223,7 +221,6 @@
                     prev_layer_clone = self._pedb.stackup.layers[l["name"]]
 
     @pyedb_function_handler
->>>>>>> 70ad2bf9
     def _load_operations(self):
         """Imports operation information from JSON."""
         operations = self.data["operations"]
