# Copyright (C) 2023 - 2024 ANSYS, Inc. and/or its affiliates.
# SPDX-License-Identifier: MIT
#
#
# Permission is hereby granted, free of charge, to any person obtaining a copy
# of this software and associated documentation files (the "Software"), to deal
# in the Software without restriction, including without limitation the rights
# to use, copy, modify, merge, publish, distribute, sublicense, and/or sell
# copies of the Software, and to permit persons to whom the Software is
# furnished to do so, subject to the following conditions:
#
# The above copyright notice and this permission notice shall be included in all
# copies or substantial portions of the Software.
#
# THE SOFTWARE IS PROVIDED "AS IS", WITHOUT WARRANTY OF ANY KIND, EXPRESS OR
# IMPLIED, INCLUDING BUT NOT LIMITED TO THE WARRANTIES OF MERCHANTABILITY,
# FITNESS FOR A PARTICULAR PURPOSE AND NONINFRINGEMENT. IN NO EVENT SHALL THE
# AUTHORS OR COPYRIGHT HOLDERS BE LIABLE FOR ANY CLAIM, DAMAGES OR OTHER
# LIABILITY, WHETHER IN AN ACTION OF CONTRACT, TORT OR OTHERWISE, ARISING FROM,
# OUT OF OR IN CONNECTION WITH THE SOFTWARE OR THE USE OR OTHER DEALINGS IN THE
# SOFTWARE.
import os

from pyedb.configuration.cfg_common import CfgBase
from pyedb.dotnet.database.general import pascal_to_snake, snake_to_pascal


class CfgComponent(CfgBase):
    class Common:
        @property
        def pyedb_obj(self):
            return self.parent.pyedb_obj

        def __init__(self, parent):
            self.parent = parent
            self.pedb = parent.pedb

        def retrieve_model_properties_from_edb(self):
            if self.pedb.grpc:
                from ansys.edb.core.hierarchy.netlist_model import (
                    NetlistModel as GrpcNetlistModel,
                )
                from ansys.edb.core.hierarchy.pin_pair_model import (
                    PinPairModel as GrpcPinPairModel,
                )
                from ansys.edb.core.hierarchy.sparameter_model import (
                    SParameterModel as GrpcSParameterModel,
                )
                from ansys.edb.core.hierarchy.spice_model import (
                    SPICEModel as GrpcSPICEModel,
                )

                c_p = self.pyedb_obj.component_property
                model = c_p.model
                if isinstance(model, GrpcNetlistModel):
                    self.parent.netlist_model["netlist"] = model.netlist
                elif isinstance(model, GrpcPinPairModel):
                    temp = {}
                    for i in model.pin_pairs():
                        temp["first_pin"] = i[0]
                        temp["second_pin"] = i[1]
                        rlc = model.rlc(i)
                        temp["is_parallel"] = rlc.is_parallel
                        temp["resistance"] = rlc.r.value
                        temp["resistance_enabled"] = rlc.r_enabled
                        temp["inductance"] = rlc.l.value
                        temp["inductance_enabled"] = rlc.l_enabled
                        temp["capacitance"] = rlc.c.value
                        temp["capacitance_enabled"] = rlc.c_enabled
                        self.parent.pin_pair_model.append(temp)
                elif isinstance(model, GrpcSParameterModel):
                    self.parent.s_parameter_model["reference_net"] = model.reference_net
                    self.parent.s_parameter_model["model_name"] = model.component_model
                elif isinstance(model, GrpcSPICEModel):
                    self.parent.spice_model["model_name"] = model.model_name
                    self.parent.spice_model["model_path"] = model.model_path
                    self.parent.spice_model["sub_circuit"] = model.sub_circuit
                    # check bug #525 status
                    self.parent.spice_model["terminal_pairs"] = [[i, j] for i, j in dict(model.terminals.items())]
            else:
                c_p = self.pyedb_obj.component_property
                model = c_p.GetModel().Clone()

                if model.GetModelType().ToString() == "NetlistModel":
                    self.parent.netlist_model["netlist"] = model.GetNetlist()
                elif model.GetModelType().ToString() == "PinPairModel":
                    temp = {}
                    for i in model.PinPairs:
                        temp["first_pin"] = i.FirstPin
                        temp["second_pin"] = i.SecondPin
                        rlc = model.GetPinPairRlc(i)
                        temp["is_parallel"] = rlc.IsParallel
                        temp["resistance"] = rlc.R.ToString()
                        temp["resistance_enabled"] = rlc.REnabled
                        temp["inductance"] = rlc.L.ToString()
                        temp["inductance_enabled"] = rlc.LEnabled
                        temp["capacitance"] = rlc.C.ToString()
                        temp["capacitance_enabled"] = rlc.CEnabled
                        self.parent.pin_pair_model.append(temp)
                elif model.GetModelType().ToString() == "SParameterModel":
                    self.parent.s_parameter_model["reference_net"] = model.GetReferenceNet()
                    self.parent.s_parameter_model["model_name"] = model.GetComponentModelName()
                elif model.GetModelType().ToString() == "SPICEModel":
                    self.parent.spice_model["model_name"] = model.GetModelName()
                    self.parent.spice_model["model_path"] = model.GetModelPath()
                    self.parent.spice_model["sub_circuit"] = model.GetSubCkt()
                    self.parent.spice_model["terminal_pairs"] = [
                        [i, j] for i, j in dict(model.GetTerminalPinPairs()).items()
                    ]

        def _set_model_properties_to_edb(self):
            c_p = self.pyedb_obj.component_property
            if self.parent.netlist_model:
                m = self.pedb._edb.Cell.Hierarchy.SParameterModel()
                m.SetNetlist(self.parent.netlist_model["netlist"])
                c_p.SetModel(m)
                self.component_property = c_p
            elif self.parent.pin_pair_model:
                if self.pedb.grpc:
                    from ansys.edb.core.hierarchy.pin_pair_model import (
                        PinPairModel as GrpcPinPairModel,
                    )
                    from ansys.edb.core.utility.rlc import Rlc as GrpcRlc
                    from ansys.edb.core.utility.value import Value as GrpcValue

                    m = GrpcPinPairModel.create()
                    for i in self.parent.pin_pair_model:
                        p = (str(i["first_pin"]), str(i["second_pin"]))
                        rlc = GrpcRlc(
                            r_enabled=i["resistance_enabled"],
                            r=GrpcValue(i["resistance"]),
                            l_enabled=i["inductance_enabled"],
                            l=GrpcValue(i["inductance"]),
                            c_enabled=i["capacitance_enabled"],
                            c=GrpcValue(i["capacitance"]),
<<<<<<< HEAD
                            is_parallel=i["is_parallel"],
=======
>>>>>>> 580f5422
                        )
                        m.set_rlc(pin_pair=p, rlc=rlc)
                    c_p.model = m
                else:
                    m = self.pedb._edb.Cell.Hierarchy.PinPairModel()
                    for i in self.parent.pin_pair_model:
                        p = self.pedb._edb.Utility.PinPair(str(i["first_pin"]), str(i["second_pin"]))
                        rlc = self.pedb._edb.Utility.Rlc(
                            self.pedb.edb_value(i["resistance"]),
                            i["resistance_enabled"],
                            self.pedb.edb_value(i["inductance"]),
                            i["inductance_enabled"],
                            self.pedb.edb_value(i["capacitance"]),
                            i["capacitance_enabled"],
                            i["is_parallel"],
                        )
                        m.SetPinPairRlc(p, rlc)
                    c_p.SetModel(m)
                self.pyedb_obj.component_property = c_p
            elif self.parent.s_parameter_model:
                m = self.pedb._edb.Cell.Hierarchy.SParameterModel()
                m.SetComponentModelName(self.parent.s_parameter_model["model_name"])
                m.SetReferenceNet(self.parent.s_parameter_model["reference_net"])
                c_p.SetModel(m)
                self.component_property = c_p
            elif self.parent.spice_model:
                self.pyedb_obj.assign_spice_model(
                    self.parent.spice_model["model_path"],
                    self.parent.spice_model["model_name"],
                    self.parent.spice_model["sub_circuit"],
                    self.parent.spice_model["terminal_pairs"],
                )

        def _retrieve_ic_die_properties_from_edb(self):
            temp = dict()
            cp = self.pyedb_obj.component_property
            if self.pedb.grpc:
                ic_die_prop = cp.die_property
                die_type = pascal_to_snake(ic_die_prop.die_type.name)
                temp["type"] = die_type
                if not die_type == "no_die":
                    temp["orientation"] = pascal_to_snake(ic_die_prop.die_orientation.name)
                    if die_type == "wire_bond":
                        temp["height"] = ic_die_prop.height.value
            else:
                ic_die_prop = cp.GetDieProperty().Clone()
                die_type = pascal_to_snake(ic_die_prop.GetType().ToString())
                temp["type"] = die_type
                if not die_type == "no_die":
                    temp["orientation"] = pascal_to_snake(ic_die_prop.GetOrientation().ToString())
                    if die_type == "wire_bond":
                        temp["height"] = ic_die_prop.GetHeightValue().ToString()
            self.parent.ic_die_properties = temp

        def _set_ic_die_properties_to_edb(self):
            cp = self.pyedb_obj.component_property
            ic_die_prop = cp.GetDieProperty().Clone()
            die_type = self.parent.ic_die_properties.get("type")
            ic_die_prop.SetType(getattr(self.pedb._edb.Definition.DieType, snake_to_pascal(die_type)))
            if not die_type == "no_die":
                orientation = self.parent.ic_die_properties.get("orientation")
                if orientation:
                    ic_die_prop.SetOrientation(
                        getattr(self.pedb._edb.Definition.DieOrientation, snake_to_pascal(orientation))
                    )
                if die_type == "wire_bond":
                    height = self.parent.ic_die_properties.get("height")
                    if height:
                        ic_die_prop.SetHeight(self.pedb.edb_value(height))
            cp.SetDieProperty(ic_die_prop)
            self.pyedb_obj.component_property = cp

        def _retrieve_solder_ball_properties_from_edb(self):
            temp = dict()
            cp = self.pyedb_obj.component_property
            if self.pedb.grpc:
<<<<<<< HEAD
                try:
                    solder_ball_prop = cp.solder_ball_property
                    diam, mid_diam = solder_ball_prop.get_diameter()
                    height = solder_ball_prop.height
                    shape = solder_ball_prop.shape.name
                    material = solder_ball_prop.material_name
                    uses_solder_ball = solder_ball_prop.uses_solderball

                    temp["uses_solder_ball"] = uses_solder_ball
                    temp["shape"] = pascal_to_snake(shape)
                    temp["diameter"] = diam
                    temp["mid_diameter"] = mid_diam
                    temp["height"] = height
                    temp["material"] = material
                except:
                    self.pedb.logger.info("No solder ball property")
=======
                solder_ball_prop = cp.solder_ball_property
                diam, mid_diam = solder_ball_prop.get_diameter()
                height = solder_ball_prop.height
                shape = solder_ball_prop.shape.name
                material = solder_ball_prop.material_name
                uses_solder_ball = solder_ball_prop.uses_solderball

                temp["uses_solder_ball"] = uses_solder_ball
                temp["shape"] = pascal_to_snake(shape)
                temp["diameter"] = diam
                temp["mid_diameter"] = mid_diam
                temp["height"] = height
                temp["material"] = material
>>>>>>> 580f5422

            else:
                solder_ball_prop = cp.GetSolderBallProperty().Clone()
                _, diam, mid_diam = solder_ball_prop.GetDiameterValue()
                height = solder_ball_prop.GetHeightValue().ToString()
                shape = solder_ball_prop.GetShape().ToString()
                material = solder_ball_prop.GetMaterialName()
                uses_solder_ball = solder_ball_prop.UsesSolderball()

                temp["uses_solder_ball"] = uses_solder_ball
                temp["shape"] = pascal_to_snake(shape)
                temp["diameter"] = diam.ToString()
                temp["mid_diameter"] = mid_diam.ToString()
                temp["height"] = height
                temp["material"] = material
            self.parent.solder_ball_properties = temp

        def _set_solder_ball_properties_to_edb(self):
            cp = self.pyedb_obj.component_property
            solder_ball_prop = cp.GetSolderBallProperty().Clone()
            shape = self.parent.solder_ball_properties.get("shape")
            if shape:
                solder_ball_prop.SetShape(getattr(self.pedb._edb.Definition.SolderballShape, snake_to_pascal(shape)))
            else:
                return

            if shape == "cylinder":
                diameter = self.parent.solder_ball_properties["diameter"]
                solder_ball_prop.SetDiameter(self.pedb.edb_value(diameter), self.pedb.edb_value(diameter))
            elif shape == "spheroid":
                diameter = self.parent.solder_ball_properties["diameter"]
                mid_diameter = self.parent.solder_ball_properties["mid_diameter"]
                solder_ball_prop.SetDiameter(self.pedb.edb_value(diameter), self.pedb.edb_value(mid_diameter))
            else:
                raise ValueError("Solderball shape must be either cylinder or spheroid")
            solder_ball_prop.SetHeight(self.pedb.edb_value(self.parent.solder_ball_properties["height"]))
            solder_ball_prop.SetMaterialName(self.parent.solder_ball_properties.get("material", "solder"))
            cp.SetSolderBallProperty(solder_ball_prop)
            self.pyedb_obj.component_property = cp

        def _retrieve_port_properties_from_edb(self):
            temp = dict()
            cp = self.pyedb_obj.component_property
            c_type = self.parent.type.lower()
            if c_type not in ["ic", "io", "other"]:
                return
            else:
                if self.pedb.grpc:
<<<<<<< HEAD
                    try:
                        port_prop = cp.port_property
                        reference_height = port_prop.reference_height.value
                        reference_size_auto = port_prop.reference_size_auto
                        reference_size_x, reference_size_y = port_prop.get_reference_size()
                        temp["reference_height"] = reference_height
                        temp["reference_size_auto"] = reference_size_auto
                        temp["reference_size_x"] = reference_size_x.value
                        temp["reference_size_y"] = reference_size_y.value
                    except:
                        pass
=======
                    port_prop = cp.port_property
                    reference_height = port_prop.reference_height.value
                    reference_size_auto = port_prop.reference_size_auto
                    reference_size_x, reference_size_y = port_prop.get_reference_size()
                    temp["reference_height"] = reference_height
                    temp["reference_size_auto"] = reference_size_auto
                    temp["reference_size_x"] = reference_size_x.value
                    temp["reference_size_y"] = reference_size_y.value
>>>>>>> 580f5422

                else:
                    port_prop = cp.GetPortProperty().Clone()
                    reference_height = port_prop.GetReferenceHeightValue().ToString()
                    reference_size_auto = port_prop.GetReferenceSizeAuto()
                    _, reference_size_x, reference_size_y = port_prop.GetReferenceSize()
                    temp["reference_height"] = reference_height
                    temp["reference_size_auto"] = reference_size_auto
                    temp["reference_size_x"] = str(reference_size_x)
                    temp["reference_size_y"] = str(reference_size_y)
                self.parent.port_properties = temp

        def _set_port_properties_to_edb(self):
            cp = self.pyedb_obj.component_property
            port_prop = cp.GetPortProperty().Clone()
            height = self.parent.port_properties.get("reference_height")
            if height:
                port_prop.SetReferenceHeight(self.pedb.edb_value(height))
            reference_size_auto = self.parent.port_properties.get("reference_size_auto")
            if reference_size_auto is not None:
                port_prop.SetReferenceSizeAuto(reference_size_auto)
            reference_size_x = self.parent.port_properties.get("reference_size_x", 0)
            reference_size_y = self.parent.port_properties.get("reference_size_y", 0)
            port_prop.SetReferenceSize(self.pedb.edb_value(reference_size_x), self.pedb.edb_value(reference_size_y))
            cp.SetPortProperty(port_prop)
            self.pyedb_obj.component_property = cp

        def set_parameters_to_edb(self):
            if self.parent.type:
                self.pyedb_obj.type = self.parent.type
            if self.parent.enabled:
                self.pyedb_obj.enabled = self.parent.enabled

            self._set_model_properties_to_edb()
            if self.pyedb_obj.type.lower() == "ic":
                self._set_ic_die_properties_to_edb()
                self._set_port_properties_to_edb()
                self._set_solder_ball_properties_to_edb()
            elif self.pyedb_obj.type.lower() in ["io", "other"]:
                self._set_solder_ball_properties_to_edb()
                self._set_port_properties_to_edb()

        def retrieve_parameters_from_edb(self):
            self.parent.type = self.pyedb_obj.type
            self.parent.definition = self.pyedb_obj.part_name
            self.parent.reference_designator = self.pyedb_obj.name
            self.retrieve_model_properties_from_edb()
            if self.pyedb_obj.type.lower() == "ic":
                self._retrieve_ic_die_properties_from_edb()
                self._retrieve_port_properties_from_edb()
                self._retrieve_solder_ball_properties_from_edb()
            elif self.pyedb_obj.type.lower() in ["io", "other"]:
                self._retrieve_solder_ball_properties_from_edb()
                self._retrieve_port_properties_from_edb()

    class Grpc(Common):
        def __init__(self, parent):
            super().__init__(parent)

    class DotNet(Grpc):
        def __init__(self, parent):
            super().__init__(parent)

    def __init__(self, pedb, pedb_object, **kwargs):
        self.pedb = pedb
        self.pyedb_obj = pedb_object
        if os.environ["PYEDB_USE_DOTNET"] == "0":
            self.api = self.Grpc(self)
        else:
            self.api = self.DotNet(self)

        self.enabled = kwargs.get("enabled", None)
        self.reference_designator = kwargs.get("reference_designator", None)
        self.definition = kwargs.get("definition", None)
        self.type = kwargs["part_type"].lower() if kwargs.get("part_type") else None
        self.placement_layer = kwargs.get("placement_layer", None)
        self.pins = kwargs.get("pins", [])

        self.port_properties = kwargs.get("port_properties", {})
        self.solder_ball_properties = kwargs.get("solder_ball_properties", {})
        self.ic_die_properties = kwargs.get("ic_die_properties", {})
        self.pin_pair_model = kwargs.get("pin_pair_model", [])
        self.spice_model = kwargs.get("spice_model", {})
        self.s_parameter_model = kwargs.get("s_parameter_model", {})
        self.netlist_model = kwargs.get("netlist_model", {})


class CfgComponents:
    def __init__(self, pedb, components_data):
        self.pedb = pedb
        self.components = []

        if components_data:
            for comp in components_data:
                obj = self.pedb.components.instances[comp["reference_designator"]]
                self.components.append(CfgComponent(self.pedb, obj, **comp))

    def clean(self):
        self.components = []

    def apply(self):
        for comp in self.components:
            comp.api.set_parameters_to_edb()

    def retrieve_parameters_from_edb(self):
        self.clean()
        comps_in_db = self.pedb.components
        for _, comp in comps_in_db.instances.items():
            cfg_comp = CfgComponent(self.pedb, comp)
            cfg_comp.api.retrieve_parameters_from_edb()
            self.components.append(cfg_comp)<|MERGE_RESOLUTION|>--- conflicted
+++ resolved
@@ -133,10 +133,42 @@
                             l=GrpcValue(i["inductance"]),
                             c_enabled=i["capacitance_enabled"],
                             c=GrpcValue(i["capacitance"]),
-<<<<<<< HEAD
                             is_parallel=i["is_parallel"],
-=======
->>>>>>> 580f5422
+                        )
+                        m.set_rlc(pin_pair=p, rlc=rlc)
+                    c_p.model = m
+                else:
+                    m = self.pedb._edb.Cell.Hierarchy.PinPairModel()
+                    for i in self.parent.pin_pair_model:
+                        p = self.pedb._edb.Utility.PinPair(str(i["first_pin"]), str(i["second_pin"]))
+                        rlc = self.pedb._edb.Utility.Rlc(
+                            self.pedb.edb_value(i["resistance"]),
+                            i["resistance_enabled"],
+                            self.pedb.edb_value(i["inductance"]),
+                            i["inductance_enabled"],
+                            self.pedb.edb_value(i["capacitance"]),
+                            i["capacitance_enabled"],
+                            i["is_parallel"],
+                        )
+                        m.SetPinPairRlc(p, rlc)
+                    c_p.SetModel(m)
+                if self.pedb.grpc:
+                    from ansys.edb.core.hierarchy.pin_pair_model import (
+                        PinPairModel as GrpcPinPairModel,
+                    )
+                    from ansys.edb.core.utility.rlc import Rlc as GrpcRlc
+                    from ansys.edb.core.utility.value import Value as GrpcValue
+
+                    m = GrpcPinPairModel.create()
+                    for i in self.parent.pin_pair_model:
+                        p = (str(i["first_pin"]), str(i["second_pin"]))
+                        rlc = GrpcRlc(
+                            r_enabled=i["resistance_enabled"],
+                            r=GrpcValue(i["resistance"]),
+                            l_enabled=i["inductance_enabled"],
+                            l=GrpcValue(i["inductance"]),
+                            c_enabled=i["capacitance_enabled"],
+                            c=GrpcValue(i["capacitance"]),
                         )
                         m.set_rlc(pin_pair=p, rlc=rlc)
                     c_p.model = m
@@ -213,7 +245,6 @@
             temp = dict()
             cp = self.pyedb_obj.component_property
             if self.pedb.grpc:
-<<<<<<< HEAD
                 try:
                     solder_ball_prop = cp.solder_ball_property
                     diam, mid_diam = solder_ball_prop.get_diameter()
@@ -230,7 +261,15 @@
                     temp["material"] = material
                 except:
                     self.pedb.logger.info("No solder ball property")
-=======
+
+            else:
+                solder_ball_prop = cp.GetSolderBallProperty().Clone()
+                _, diam, mid_diam = solder_ball_prop.GetDiameterValue()
+                height = solder_ball_prop.GetHeightValue().ToString()
+                shape = solder_ball_prop.GetShape().ToString()
+                material = solder_ball_prop.GetMaterialName()
+                uses_solder_ball = solder_ball_prop.UsesSolderball()
+            if self.pedb.grpc:
                 solder_ball_prop = cp.solder_ball_property
                 diam, mid_diam = solder_ball_prop.get_diameter()
                 height = solder_ball_prop.height
@@ -244,7 +283,6 @@
                 temp["mid_diameter"] = mid_diam
                 temp["height"] = height
                 temp["material"] = material
->>>>>>> 580f5422
 
             else:
                 solder_ball_prop = cp.GetSolderBallProperty().Clone()
@@ -293,7 +331,6 @@
                 return
             else:
                 if self.pedb.grpc:
-<<<<<<< HEAD
                     try:
                         port_prop = cp.port_property
                         reference_height = port_prop.reference_height.value
@@ -305,7 +342,17 @@
                         temp["reference_size_y"] = reference_size_y.value
                     except:
                         pass
-=======
+
+                else:
+                    port_prop = cp.GetPortProperty().Clone()
+                    reference_height = port_prop.GetReferenceHeightValue().ToString()
+                    reference_size_auto = port_prop.GetReferenceSizeAuto()
+                    _, reference_size_x, reference_size_y = port_prop.GetReferenceSize()
+                    temp["reference_height"] = reference_height
+                    temp["reference_size_auto"] = reference_size_auto
+                    temp["reference_size_x"] = str(reference_size_x)
+                    temp["reference_size_y"] = str(reference_size_y)
+                if self.pedb.grpc:
                     port_prop = cp.port_property
                     reference_height = port_prop.reference_height.value
                     reference_size_auto = port_prop.reference_size_auto
@@ -314,7 +361,6 @@
                     temp["reference_size_auto"] = reference_size_auto
                     temp["reference_size_x"] = reference_size_x.value
                     temp["reference_size_y"] = reference_size_y.value
->>>>>>> 580f5422
 
                 else:
                     port_prop = cp.GetPortProperty().Clone()
