--- conflicted
+++ resolved
@@ -107,102 +107,6 @@
                     i["capacitance_enabled"],
                     i["is_parallel"],
                 )
-<<<<<<< HEAD
-
-        def _retrieve_ic_die_properties_from_edb(self):
-            temp = dict()
-            cp = self.pyedb_obj.component_property
-
-            ic_die_prop = cp.die_property
-            die_type = pascal_to_snake(ic_die_prop.die_type.name)
-            temp["type"] = die_type
-            if not die_type == "no_die":
-                temp["orientation"] = ic_die_prop.die_orientation.name.lower()
-                if die_type == "wire_bond":
-                    temp["height"] = str(ic_die_prop.height.value)
-
-            self.parent.ic_die_properties = temp
-
-        def _set_ic_die_properties_to_edb(self):
-            from ansys.edb.core.definition.die_property import (
-                DieOrientation as GrpcDieOrientation,
-                DieType as GrpcDieType,
-            )
-            from ansys.edb.core.utility.value import Value as GrpcValue
-
-            cp = self.pyedb_obj.component_property
-            ic_die_prop = cp.die_property
-            die_type = self.parent.ic_die_properties.get("type")
-            die_type = snake_to_pascal(die_type)
-            if die_type == "wirebond":
-                ic_die_prop.die_type = GrpcDieType.WIREBOND
-            elif die_type == "flipchip":
-                ic_die_prop.die_type = GrpcDieType.FLIPCHIP
-            elif not die_type == "no_die":
-                orientation = self.parent.ic_die_properties.get("orientation")
-                if orientation == "chip_up":
-                    ic_die_prop.die_orientation = GrpcDieOrientation.CHIP_UP
-                else:
-                    ic_die_prop.die_orientation = GrpcDieOrientation.CHIP_DOWN
-                if die_type == "wire_bond":
-                    height = self.parent.ic_die_properties.get("height")
-                    if height:
-                        ic_die_prop.height = GrpcValue(height)
-            cp.die_property = ic_die_prop
-            self.pyedb_obj.component_property = cp
-
-        def _retrieve_solder_ball_properties_from_edb(self):
-            temp = dict()
-            cp = self.pyedb_obj.component_property
-            solder_ball_prop = None
-            try:
-                solder_ball_prop = cp.solder_ball_property
-                diam, mid_diam = solder_ball_prop.get_diameter()
-                height = solder_ball_prop.height
-                shape = solder_ball_prop.shape.name
-                material = solder_ball_prop.material_name
-                uses_solder_ball = solder_ball_prop.uses_solderball
-
-                temp["uses_solder_ball"] = uses_solder_ball
-                temp["shape"] = shape.lower()
-                temp["diameter"] = str(diam)
-                temp["mid_diameter"] = str(mid_diam)
-                temp["height"] = str(height)
-                temp["material"] = material
-
-                self.parent.solder_ball_properties = temp
-            except:
-                if not solder_ball_prop:
-                    self.pedb.logger.warning(
-                        f"Failed retrieving solder balls property on component {self.pyedb_obj.name}"
-                    )
-
-        def _set_solder_ball_properties_to_edb(self):
-            from ansys.edb.core.definition.solder_ball_property import (
-                SolderballShape as GrpcSolderballShape,
-            )
-            from ansys.edb.core.utility.value import Value as GrpcValue
-
-            cp = self.pyedb_obj.component_property
-            solder_ball_prop = cp.solder_ball_property
-            shape = self.parent.solder_ball_properties.get("shape")
-            if shape == "cylinder":
-                solder_ball_prop.shape = GrpcSolderballShape.SOLDERBALL_CYLINDER
-                diameter = self.parent.solder_ball_properties["diameter"]
-                solder_ball_prop.set_diameter(GrpcValue(diameter), GrpcValue(diameter))
-            elif shape == "spheroid":
-                solder_ball_prop.shape = GrpcSolderballShape.SOLDERBALL_SPHEROID
-                diameter = self.parent.solder_ball_properties["diameter"]
-                mid_diameter = self.parent.solder_ball_properties["mid_diameter"]
-                solder_ball_prop.set_diameter(GrpcValue(diameter), GrpcValue(mid_diameter))
-            else:
-                raise ValueError("Solderball shape must be either cylinder or spheroid")
-
-            solder_ball_prop.height = GrpcValue(self.parent.solder_ball_properties["height"])
-            solder_ball_prop.material_name = self.parent.solder_ball_properties.get("material", "solder")
-            cp.solder_ball_property = solder_ball_prop
-            self.pyedb_obj.component_property = cp
-=======
                 m.SetPinPairRlc(p, rlc)
             c_p.SetModel(m)
             self.pyedb_obj.component_property = c_p
@@ -219,7 +123,6 @@
                 self.spice_model["sub_circuit"],
                 self.spice_model["terminal_pairs"],
             )
->>>>>>> cb863542
 
     def _set_solder_ball_properties_to_edb(self):
         cp = self.pyedb_obj.component_property
