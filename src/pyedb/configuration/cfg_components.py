--- conflicted
+++ resolved
@@ -133,8 +133,6 @@
                             l=GrpcValue(i["inductance"]),
                             c_enabled=i["capacitance_enabled"],
                             c=GrpcValue(i["capacitance"]),
-<<<<<<< HEAD
-=======
                             is_parallel=i["is_parallel"],
                         )
                         m.set_rlc(pin_pair=p, rlc=rlc)
@@ -171,7 +169,6 @@
                             l=GrpcValue(i["inductance"]),
                             c_enabled=i["capacitance_enabled"],
                             c=GrpcValue(i["capacitance"]),
->>>>>>> cd224b0b
                         )
                         m.set_rlc(pin_pair=p, rlc=rlc)
                     c_p.model = m
@@ -248,8 +245,6 @@
             temp = dict()
             cp = self.pyedb_obj.component_property
             if self.pedb.grpc:
-<<<<<<< HEAD
-=======
                 try:
                     solder_ball_prop = cp.solder_ball_property
                     diam, mid_diam = solder_ball_prop.get_diameter()
@@ -275,7 +270,6 @@
                 material = solder_ball_prop.GetMaterialName()
                 uses_solder_ball = solder_ball_prop.UsesSolderball()
             if self.pedb.grpc:
->>>>>>> cd224b0b
                 solder_ball_prop = cp.solder_ball_property
                 diam, mid_diam = solder_ball_prop.get_diameter()
                 height = solder_ball_prop.height
@@ -337,8 +331,6 @@
                 return
             else:
                 if self.pedb.grpc:
-<<<<<<< HEAD
-=======
                     try:
                         port_prop = cp.port_property
                         reference_height = port_prop.reference_height.value
@@ -361,7 +353,6 @@
                     temp["reference_size_x"] = str(reference_size_x)
                     temp["reference_size_y"] = str(reference_size_y)
                 if self.pedb.grpc:
->>>>>>> cd224b0b
                     port_prop = cp.port_property
                     reference_height = port_prop.reference_height.value
                     reference_size_auto = port_prop.reference_size_auto
