--- conflicted
+++ resolved
@@ -101,51 +101,6 @@
             "below_padstack": definition.SolderballPlacement.BelowPadstack,
         }
 
-<<<<<<< HEAD
-        @property
-        def pyedb_obj(self):
-            return self.parent.pyedb_obj
-
-        class Grpc:
-            def __init__(self, parent):
-                self.parent = parent
-                self._pedb = parent._pedb
-
-            def get_solder_ball_definition(self):
-                from ansys.edb.core.definition.solder_ball_property import (
-                    SolderballPlacement as GrpcSolderballPlacement,
-                    SolderballShape as GrpcSolderballShape,
-                )
-
-                self.parent._solder_shape_type = {
-                    "no_solder_ball": GrpcSolderballShape.NO_SOLDERBALL,
-                    "cylinder": GrpcSolderballShape.SOLDERBALL_CYLINDER,
-                    "spheroid": GrpcSolderballShape.SOLDERBALL_SPHEROID,
-                }
-                self.parent._solder_placement = {
-                    "above_padstack": GrpcSolderballPlacement.ABOVE_PADSTACK,
-                    "below_padstack": GrpcSolderballPlacement.BELOW_PADSTACK,
-                }
-
-            def set_hole_parameters_to_edb(self, params):
-                from ansys.edb.core.definition.padstack_def_data import (
-                    PadGeometryType as GrpcPadGeometryType,
-                )
-                from ansys.edb.core.utility.value import Value as GrpcValue
-
-                pad_geometry_type = {
-                    "circle": GrpcPadGeometryType.PADGEOMTYPE_CIRCLE,
-                    "polygon": GrpcPadGeometryType.PADGEOMTYPE_POLYGON,
-                    "rectangle": GrpcPadGeometryType.PADGEOMTYPE_RECTANGLE,
-                    "oval": GrpcPadGeometryType.PADGEOMTYPE_OVAL,
-                    "square": GrpcPadGeometryType.PADGEOMTYPE_SQUARE,
-                    "no_geometry": GrpcPadGeometryType.PADGEOMTYPE_NO_GEOMETRY,
-                }
-
-                original_params = self.parent.parent.hole_parameters
-                pdef_data = self.parent.pyedb_obj.data
-
-=======
     def set_hole_parameters_to_edb(self, params):
         original_params = self.hole_parameters
         pdef_data = self.pyedb_obj._padstack_def_data
@@ -272,220 +227,8 @@
             for idx, layer_data in enumerate(rpp):
                 # Get geometry type from kwargs
                 p = layer_data.get("shape")
->>>>>>> cb863542
                 temp_param = []
 
-<<<<<<< HEAD
-                if material:
-                    pdef_data.solder_ball_material = material
-                self.parent.pyedb_obj.data = pdef_data
-
-            def get_solder_parameters_from_edb(self):
-                from ansys.edb.core.definition.solder_ball_property import (
-                    SolderballPlacement as GrpcSolderballPlacement,
-                )
-                from ansys.edb.core.utility.value import Value as GrpcValue
-
-                pdef_data = self.parent.pyedb_obj.data
-                shape = pdef_data.solder_ball_shape
-                diameter, mid_diameter = pdef_data.solder_ball_param
-                try:
-                    placement = pdef_data.solder_ball_placement.name.lower()
-                except:
-                    placement = GrpcSolderballPlacement.ABOVE_PADSTACK.name.lower()
-                material = pdef_data.solder_ball_material.value
-
-                parameters = {
-                    "shape": [i for i, j in self.parent._solder_shape_type.items() if j == shape][0],
-                    "diameter": str(GrpcValue(diameter)),
-                    "mid_diameter": str(GrpcValue(mid_diameter)),
-                    "placement": placement,
-                    "material": material,
-                }
-                return parameters
-
-            def get_pad_parameters_from_edb(self):
-                """Pad parameters.
-
-                Returns
-                -------
-                dict
-                    params = {
-                    'regular_pad': [
-                        {'layer_name': '1_Top', 'shape': 'circle', 'offset_x': '0.1mm', 'offset_y': '0',
-                        'rotation': '0', 'diameter': '0.5mm'}
-                    ],
-                    'anti_pad': [
-                        {'layer_name': '1_Top', 'shape': 'circle', 'offset_x': '0', 'offset_y': '0', 'rotation': '0',
-                        'diameter': '1mm'}
-                    ],
-                    'thermal_pad': [
-                        {'layer_name': '1_Top', 'shape': 'round90', 'offset_x': '0', 'offset_y': '0', 'rotation': '0',
-                        'inner': '1mm', 'channel_width': '0.2mm', 'isolation_gap': '0.3mm'},
-                    ],
-                    'hole': [
-                        {'layer_name': '1_Top', 'shape': 'circle', 'offset_x': '0', 'offset_y': '0', 'rotation': '0',
-                         'diameter': '0.1499997mm'},
-                    ]
-                }
-                """
-                from ansys.edb.core.definition.padstack_def_data import (
-                    PadType as GrpcPadType,
-                )
-
-                pdef_data = self.parent.pyedb_obj.data
-                pad_type_list = [GrpcPadType.REGULAR_PAD, GrpcPadType.ANTI_PAD, GrpcPadType.THERMAL_PAD]
-                data = {}
-                for pad_type in pad_type_list:
-                    pad_type_name = pad_type.name.lower()
-                    temp_list = []
-                    for lyr_name in pdef_data.layer_names:
-                        try:
-                            result = pdef_data.get_pad_parameters(lyr_name, pad_type)
-                            if len(result) == 4:
-                                # polygon based pad
-                                pass
-                            elif len(result) == 5:
-                                pad_shape, params, offset_x, offset_y, rotation = result
-                                pad_shape = pad_shape.name.lower().split("_")[-1]
-                                pad_params = {
-                                    "layer_name": lyr_name,
-                                    "shape": pad_shape,
-                                    "offset_x": str(offset_x),
-                                    "offset_y": str(offset_y),
-                                    "rotation": str(rotation),
-                                }
-                                for idx, i in enumerate(self.parent.PAD_SHAPE_PARAMETERS[pad_shape]):
-                                    pad_params[i] = str(params[idx])
-                                temp_list.append(pad_params)
-                        except:
-                            pass
-                    data[pad_type_name] = temp_list
-                return data
-
-            def set_pad_parameters_to_edb(self, param):
-                from ansys.edb.core.definition.padstack_def_data import (
-                    PadGeometryType as GrpcPadGeometryType,
-                    PadType as GrpcPadType,
-                )
-                from ansys.edb.core.utility.value import Value as GrpcValue
-
-                pdef_data = self.parent.pyedb_obj.data
-
-                pad_type_list = [GrpcPadType.REGULAR_PAD, GrpcPadType.ANTI_PAD, GrpcPadType.THERMAL_PAD]
-                for pad_type in pad_type_list:
-                    pad_type_name = pad_type.name.lower()
-                    rpp = param.get(pad_type_name, [])
-                    for idx, layer_data in enumerate(rpp):
-                        # Get geometry type from kwargs
-                        p = layer_data.get("shape")
-                        temp_param = []
-                        pad_shape = None
-                        # Handle Circle geometry type
-                        if p == "circle":
-                            temp_param.append(layer_data["diameter"])
-                            pad_shape = GrpcPadGeometryType.PADGEOMTYPE_CIRCLE
-
-                        # Handle Square geometry type
-                        elif p == "square":
-                            temp_param.append(layer_data["size"])
-                            pad_shape = GrpcPadGeometryType.PADGEOMTYPE_SQUARE
-
-                        elif p == "rectangle":
-                            temp_param.append(layer_data["x_size"])
-                            temp_param.append(layer_data["y_size"])
-                            pad_shape = GrpcPadGeometryType.PADGEOMTYPE_RECTANGLE
-
-                        # Handle Oval geometry type
-                        elif p == "oval":
-                            temp_param.append(layer_data["x_size"])
-                            temp_param.append(layer_data["y_size"])
-                            temp_param.append(layer_data["corner_radius"])
-                            pad_shape = GrpcPadGeometryType.PADGEOMTYPE_OVAL
-
-                        # Handle Bullet geometry type
-                        elif p == "bullet":
-                            temp_param.append(layer_data["x_size"])
-                            temp_param.append(layer_data["y_size"])
-                            temp_param.append(layer_data["corner_radius"])
-                            pad_shape = GrpcPadGeometryType.PADGEOMTYPE_BULLET
-
-                        # Handle Round45 geometry type
-                        elif p == "round45":
-                            temp_param.append(layer_data["inner"])
-                            temp_param.append(layer_data["channel_width"])
-                            temp_param.append(layer_data["isolation_gap"])
-                            pad_shape = GrpcPadGeometryType.PADGEOMTYPE_ROUND45
-
-                        # Handle Round90 geometry type
-                        elif p == "round90":
-                            temp_param.append(layer_data["inner"])
-                            temp_param.append(layer_data["channel_width"])
-                            temp_param.append(layer_data["isolation_gap"])
-                            pad_shape = GrpcPadGeometryType.PADGEOMTYPE_ROUND90
-                        elif p == "no_geometry":
-                            continue
-
-                        # Set pad parameters for the current layer
-                        if pad_shape:
-                            pdef_data.set_pad_parameters(
-                                layer=layer_data["layer_name"],
-                                pad_type=pad_type,
-                                offset_x=GrpcValue(layer_data.get("offset_x", 0)),
-                                offset_y=GrpcValue(layer_data.get("offset_y", 0)),
-                                rotation=GrpcValue(layer_data.get("rotation", 0)),
-                                type_geom=pad_shape,
-                                sizes=[GrpcValue(i) for i in temp_param],
-                            )
-                self.parent.pyedb_obj.data = pdef_data
-
-            def get_hole_parameters_from_edb(self):
-                pdef_data = self.parent.pyedb_obj.data
-                try:
-                    hole_shape, params, offset_x, offset_y, rotation = pdef_data.get_hole_parameters()
-                    hole_shape = hole_shape.name.lower().split("_")[-1]
-
-                    hole_params = {"shape": hole_shape}
-                    for idx, i in enumerate(self.parent.PAD_SHAPE_PARAMETERS[hole_shape]):
-                        hole_params[i] = str(params[idx])
-                    hole_params["offset_x"] = str(offset_x)
-                    hole_params["offset_y"] = str(offset_y)
-                    hole_params["rotation"] = str(rotation)
-                    return hole_params
-                except:
-                    return None
-
-        class DotNet(Grpc):
-            def __init__(self, parent):
-                super().__init__(parent)
-
-            def get_solder_ball_definition(self):
-                definition = self._pedb._edb.Definition
-                self.parent._solder_shape_type = {
-                    "no_solder_ball": definition.SolderballShape.NoSolderball,
-                    "cylinder": definition.SolderballShape.Cylinder,
-                    "spheroid": definition.SolderballShape.Spheroid,
-                }
-                self.parent._solder_placement = {
-                    "above_padstack": definition.SolderballPlacement.AbovePadstack,
-                    "below_padstack": definition.SolderballPlacement.BelowPadstack,
-                }
-
-            def set_hole_parameters_to_edb(self, params):
-                original_params = self.parent.parent.hole_parameters
-                pdef_data = self.parent.pyedb_obj._padstack_def_data
-
-                temp_param = []
-                shape = params["shape"]
-                if shape == "no_geometry":
-                    return  # .net api doesn't tell how to set no_geometry shape.
-                for idx, i in enumerate(self.parent.PAD_SHAPE_PARAMETERS[shape]):
-                    temp_param.append(params[i])
-                    pedb_shape = getattr(self._pedb._edb.Definition.PadGeometryType, snake_to_pascal(shape))
-
-                pdef_data.SetHoleParameters(
-                    pedb_shape,
-=======
                 # Handle Circle geometry type
                 if p == pascal_to_snake(self._pedb._edb.Definition.PadGeometryType.Circle.ToString()):
                     temp_param.append(layer_data["diameter"])
@@ -536,7 +279,6 @@
                     layer_data["layer_name"],
                     pad_type,
                     pad_shape,
->>>>>>> cb863542
                     convert_py_list_to_net_list([self._pedb.edb_value(i) for i in temp_param]),
                     self._pedb.edb_value(layer_data.get("offset_x", 0)),
                     self._pedb.edb_value(layer_data.get("offset_y", 0)),
