--- conflicted
+++ resolved
@@ -58,55 +58,6 @@
                 pdef.set_parameters_to_edb()
         if self.instances:
             for inst in self.instances:
-<<<<<<< HEAD
-                inst_layout = instances_layout[inst.name]
-                data = dict()
-                data["backdrill_parameters"] = inst.backdrill_parameters
-                data["hole_override_enabled"] = inst.hole_override_enabled
-                data["hole_override_diameter"] = inst.hole_override_diameter
-                data["is_pin"] = inst.is_pin
-                inst_layout.properties = data
-
-    def get_data_from_db(self):
-        self.definitions = []
-        for pdef_name, pdef in self._pedb.padstacks.definitions.items():
-            self.definitions.append(
-                Definition(
-                    name=pdef_name,
-                    hole_plating_thickness=pdef.hole_plating_thickness,
-                    hole_material=pdef.material,
-                    hole_range=pdef.hole_range,
-                    pad_parameters=pdef.pad_parameters,
-                    hole_parameters=pdef.hole_parameters,
-                )
-            )
-        data = {}
-        definitions = []
-        for i in self.definitions:
-            definitions.append(i.get_attributes())
-        data["definitions"] = definitions
-
-        for obj in self._pedb.layout.padstack_instances:
-            temp = obj.properties
-            self.instances.append(
-                Instance(
-                    name=temp["name"],
-                    definition=temp["definition"],
-                    backdrill_parameters=temp["backdrill_parameters"],
-                    id=temp["id"],
-                    position=temp["position"],
-                    rotation=temp["rotation"],
-                    hole_override_enabled=temp["hole_override_enabled"],
-                    hole_override_diameter=temp["hole_override_diameter"],
-                    is_pin=temp["is_pin"],
-                )
-            )
-        instances = []
-        for i in self.instances:
-            instances.append(i.get_attributes("id"))
-        data["instances"] = instances
-        return data
-=======
                 inst.set_parameters_to_edb()
 
     def retrieve_parameters_from_edb(self):
@@ -120,7 +71,6 @@
             inst = Instance(self._pedb, obj)
             inst.retrieve_parameters_from_edb()
             self.instances.append(inst)
->>>>>>> 5bb3565f
 
 
 class Definition(CfgBase):
@@ -346,9 +296,6 @@
         self.rotation = kwargs.get("rotation", None)
         self.hole_override_enabled = kwargs.get("hole_override_enabled", None)
         self.hole_override_diameter = kwargs.get("hole_override_diameter", None)
-<<<<<<< HEAD
-        self.is_pin = kwargs.get("is_pin", None)
-=======
 
     def set_parameters_to_edb(self):
         if self.name is not None:
@@ -370,5 +317,4 @@
         self.rotation = rotation.ToString()
         self._id = self._pyedb_obj.id
         self.hole_override_enabled, hole_override_diameter = self._pyedb_obj._edb_object.GetHoleOverrideValue()
-        self.hole_override_diameter = hole_override_diameter.ToString()
->>>>>>> 5bb3565f
+        self.hole_override_diameter = hole_override_diameter.ToString()