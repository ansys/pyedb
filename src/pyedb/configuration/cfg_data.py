# Copyright (C) 2023 - 2024 ANSYS, Inc. and/or its affiliates.
# SPDX-License-Identifier: MIT
#
#
# Permission is hereby granted, free of charge, to any person obtaining a copy
# of this software and associated documentation files (the "Software"), to deal
# in the Software without restriction, including without limitation the rights
# to use, copy, modify, merge, publish, distribute, sublicense, and/or sell
# copies of the Software, and to permit persons to whom the Software is
# furnished to do so, subject to the following conditions:
#
# The above copyright notice and this permission notice shall be included in all
# copies or substantial portions of the Software.
#
# THE SOFTWARE IS PROVIDED "AS IS", WITHOUT WARRANTY OF ANY KIND, EXPRESS OR
# IMPLIED, INCLUDING BUT NOT LIMITED TO THE WARRANTIES OF MERCHANTABILITY,
# FITNESS FOR A PARTICULAR PURPOSE AND NONINFRINGEMENT. IN NO EVENT SHALL THE
# AUTHORS OR COPYRIGHT HOLDERS BE LIABLE FOR ANY CLAIM, DAMAGES OR OTHER
# LIABILITY, WHETHER IN AN ACTION OF CONTRACT, TORT OR OTHERWISE, ARISING FROM,
# OUT OF OR IN CONNECTION WITH THE SOFTWARE OR THE USE OR OTHER DEALINGS IN THE
# SOFTWARE.

from pyedb.configuration.cfg_boundaries import CfgBoundaries
from pyedb.configuration.cfg_components import CfgComponent
from pyedb.configuration.cfg_general import CfgGeneral
from pyedb.configuration.cfg_nets import CfgNets
from pyedb.configuration.cfg_padstacks import CfgPadstacks
from pyedb.configuration.cfg_pin_groups import CfgPinGroup
from pyedb.configuration.cfg_ports_sources import CfgPort, CfgSources
from pyedb.configuration.cfg_s_parameter_models import CfgSParameterModel
from pyedb.configuration.cfg_setup import CfgSetup
from pyedb.configuration.cfg_spice_models import CfgSpiceModel
from pyedb.configuration.cfg_stackup import CfgLayerStackup


class CfgData(object):
    """Manages configure data."""

    def __init__(self, pedb, **kwargs):
        self.pedb = pedb
        self.edb_comps = self.pedb.components.components
        self.general = CfgGeneral(self, kwargs.get("general", None))

        self.boundaries = {}
        if kwargs.get("boundaries", None):
            self.boundaries = CfgBoundaries(self, kwargs.get("boundaries", None))

        self.nets = None
        if kwargs.get("nets"):
            self.nets = CfgNets(
                self, kwargs.get("nets", {}).get("signal_nets", []), kwargs.get("nets", {}).get("power_ground_nets", [])
            )

        self.components = [CfgComponent(self, **component) for component in kwargs.get("components", [])]

        self.padstacks = CfgPadstacks(self, kwargs.get("padstacks", None))

        self.pin_groups = [CfgPinGroup(self, pin_group) for pin_group in kwargs.get("pin_groups", [])]

        self.ports = [CfgPort(self, **port) for port in kwargs.get("ports", [])]

        self.sources = [CfgSources(self, **source) for source in kwargs.get("sources", [])]

        self.setups = []
        if kwargs.get("setups", None):
            self.setups = [CfgSetup(self, setup) for setup in kwargs.get("setups", [])]
<<<<<<< HEAD
        self.stackup = CfgLayerStackup(
            self, kwargs.get("stackup", {}).get("materials", {}), kwargs.get("stackup", {}).get("layers", {})
        )
=======

        self.stackup = None

>>>>>>> 70ad2bf9
        self.s_parameters = [
            CfgSParameterModel(self, self.general.s_parameter_library, sparam_model)
            for sparam_model in kwargs.get("s_parameters", [])
        ]

        self.spice_models = [
            CfgSpiceModel(self, self.general.spice_model_library, spice_model)
            for spice_model in kwargs.get("spice_models", [])
        ]

        self.package_definition = None
        self.operations = None<|MERGE_RESOLUTION|>--- conflicted
+++ resolved
@@ -64,15 +64,9 @@
         self.setups = []
         if kwargs.get("setups", None):
             self.setups = [CfgSetup(self, setup) for setup in kwargs.get("setups", [])]
-<<<<<<< HEAD
         self.stackup = CfgLayerStackup(
             self, kwargs.get("stackup", {}).get("materials", {}), kwargs.get("stackup", {}).get("layers", {})
         )
-=======
-
-        self.stackup = None
-
->>>>>>> 70ad2bf9
         self.s_parameters = [
             CfgSParameterModel(self, self.general.s_parameter_library, sparam_model)
             for sparam_model in kwargs.get("s_parameters", [])
