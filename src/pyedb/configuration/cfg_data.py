--- conflicted
+++ resolved
@@ -80,15 +80,5 @@
             for spice_model in kwargs.get("spice_models", [])
         ]
 
-<<<<<<< HEAD
-        self.package_definition = None
-        self.operations = None
-=======
         self.package_definition = [CfgPackage(self, package) for package in kwargs.get("package_definitions", [])]
-        self.operations = None
-
-    @pyedb_function_handler
-    def apply(self):
-        """Apply configuration settings to the current design"""
-        self.stackup.apply()
->>>>>>> 89bd227e
+        self.operations = None