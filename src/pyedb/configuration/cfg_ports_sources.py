# Copyright (C) 2023 - 2024 ANSYS, Inc. and/or its affiliates.
# SPDX-License-Identifier: MIT
#
#
# Permission is hereby granted, free of charge, to any person obtaining a copy
# of this software and associated documentation files (the "Software"), to deal
# in the Software without restriction, including without limitation the rights
# to use, copy, modify, merge, publish, distribute, sublicense, and/or sell
# copies of the Software, and to permit persons to whom the Software is
# furnished to do so, subject to the following conditions:
#
# The above copyright notice and this permission notice shall be included in all
# copies or substantial portions of the Software.
#
# THE SOFTWARE IS PROVIDED "AS IS", WITHOUT WARRANTY OF ANY KIND, EXPRESS OR
# IMPLIED, INCLUDING BUT NOT LIMITED TO THE WARRANTIES OF MERCHANTABILITY,
# FITNESS FOR A PARTICULAR PURPOSE AND NONINFRINGEMENT. IN NO EVENT SHALL THE
# AUTHORS OR COPYRIGHT HOLDERS BE LIABLE FOR ANY CLAIM, DAMAGES OR OTHER
# LIABILITY, WHETHER IN AN ACTION OF CONTRACT, TORT OR OTHERWISE, ARISING FROM,
# OUT OF OR IN CONNECTION WITH THE SOFTWARE OR THE USE OR OTHER DEALINGS IN THE
# SOFTWARE.
import os

import numpy as np

from pyedb.configuration.cfg_common import CfgBase
from pyedb.dotnet.database.cell.primitive.primitive import Primitive
from pyedb.dotnet.database.edb_data.ports import WavePort
from pyedb.dotnet.database.general import convert_py_list_to_net_list
from pyedb.dotnet.database.geometry.point_data import PointData


class CfgTerminalInfo(CfgBase):
    CFG_TERMINAL_TYPES = ["pin", "net", "pin_group", "nearest_pin", "coordinates"]

    class Grpc:
        def __init__(self, parent):
            self.parent = parent
            self._pedb = parent._pedb

        def update_contact_radius(self, radius):
            from ansys.edb.core.utility.value import Value as GrpcValue

            self.parent.contact_radius = GrpcValue(radius).value

    class DotNet(Grpc):
        def __init__(self, parent):
            super().__init__(parent)

        def update_contact_radius(self, radius):
            self.parent.contact_radius = self._pedb.edb_value(radius).ToDouble()

    def __init__(self, pedb, **kwargs):
        self._pedb = pedb
<<<<<<< HEAD
        if self._pedb.grpc:
            self.api = self.Grpc(self)
        else:
            self.api = self.DotNet(self)
        if "pin" in kwargs:
=======
        if kwargs.get("padstack"):
            self.type = "padstack"
        elif "pin" in kwargs:
>>>>>>> ef31f01c
            self.type = "pin"
        elif "net" in kwargs:
            self.type = "net"
        elif "pin_group" in kwargs:
            self.type = "pin_group"
        elif "nearest_pin" in kwargs:
            self.type = "nearest_pin"
        elif "coordinates" in kwargs:
            self.type = "coordinates"
        else:  # pragma no cover
            raise RuntimeError
        self.value = kwargs[self.type]
        self.reference_designator = kwargs.get("reference_designator")

        self.contact_type = kwargs.get("contact_type", "default")  # options are full, center, quad, inline
        contact_radius = "0.1mm" if kwargs.get("contact_radius") is None else kwargs.get("contact_radius")
        self.api.update_contact_radius(contact_radius)
        self.num_of_contact = kwargs.get("num_of_contact", 4)
        self.contact_expansion = kwargs.get("contact_expansion", 1)

    def export_properties(self):
        return {self.type: self.value}


class CfgCoordinateTerminalInfo(CfgTerminalInfo):
    def __init__(self, pedb, **kwargs):
        super().__init__(pedb, **kwargs)

        self.layer = self.value["layer"]
        self.point_x = self.value["point"][0]
        self.point_y = self.value["point"][1]
        self.net = self.value["net"]

    def export_properties(self):
        return {"coordinates": {"layer": self.layer, "point": [self.point_x, self.point_y], "net": self.net}}


class CfgNearestPinTerminalInfo(CfgTerminalInfo):
    def __init__(self, pedb, **kwargs):
        super().__init__(pedb, **kwargs)
        self.reference_net = self.value["reference_net"]
        self.search_radius = self.value["search_radius"]

    def export_properties(self):
        return {"reference_net": self.reference_net, "search_radius": self.search_radius}


class CfgSources:
    def __init__(self, pedb, sources_data):
        self._pedb = pedb
        self.sources = [CfgSource(self._pedb, **src) for src in sources_data]

    def apply(self):
        for src in self.sources:
            src.set_parameters_to_edb()

    def get_data_from_db(self):
        self.sources = []
        sources = {name: t for name, t in self._pedb.terminals.items() if not t.is_reference_terminal}
        sources = {name: t for name, t in sources.items() if t.is_current_source or t.is_voltage_source}

        for _, src in sources.items():
            src_type = "voltage" if "voltage" in src.boundary_type.lower() else "current"
            name = src.name
            magnitude = src.magnitude

            if src.terminal_type == "PinGroupTerminal":
                refdes = ""
                pg = self._pedb.siwave.pin_groups[src._edb_object.GetPinGroup().GetName()]
                pos_term_info = {"pin_group": pg.name}
            elif src.terminal_type == "PadstackInstanceTerminal":
                refdes = src.component.refdes if src.component else ""
                pos_term_info = {"padstack": src.padstack_instance.aedt_name}

            neg_term = self._pedb.terminals[src.ref_terminal.name]
            if neg_term.terminal_type == "PinGroupTerminal":
                pg = self._pedb.siwave.pin_groups[neg_term._edb_object.GetPinGroup().GetName()]
                neg_term_info = {"pin_group": pg.name}
            elif neg_term.terminal_type == "PadstackInstanceTerminal":
                neg_term_info = {"padstack": neg_term.padstack_instance.aedt_name}

            cfg_src = CfgSource(
                self._pedb,
                name=name,
                type=src_type,
                magnitude=magnitude,
                reference_designator=refdes,
                positive_terminal=pos_term_info,
                negative_terminal=neg_term_info,
            )
            self.sources.append(cfg_src)
        return self.export_properties()

    def export_properties(self):
        sources = []
        for src in self.sources:
            sources.append(src.export_properties())
        return sources


class CfgPorts:
    class Grpc:
        def __init__(self, parent):
            self.parent = parent
            self._pedb = parent._pedb

        def get_pin_group(self, port):
            return self._pedb.siwave.pin_groups[port._edb_object.pin_group.name]

        def get_edge_info(self, port):
            return port._edb_object.GetEdges()[0].GetParameters()

    class DotNet(Grpc):
        def __init__(self, parent):
            super().__init__(parent)

        def get_pin_group(self, port):
            return self._pedb.siwave.pin_groups[port._edb_object.GetPinGroup().GetName()]

    def __init__(self, pedb, ports_data):
        self._pedb = pedb
        if self._pedb.grpc:
            self.api = self.Grpc(self)
        else:
            self.api = self.DotNet(self)
        self.ports = []
        for p in ports_data:
            if p["type"] == "wave_port":
                self.ports.append(CfgEdgePort(self._pedb, **p))
            elif p["type"] == "diff_wave_port":
                self.ports.append(CfgDiffWavePort(self._pedb, **p))
            elif p["type"] in ["coax", "circuit"]:
                self.ports.append(CfgPort(self._pedb, **p))
            else:
                raise ValueError("Unknown port type")

    def apply(self):
        edb_primitives = {}
        for i in self._pedb.layout.primitives:
            if i.aedt_name:
                edb_primitives[i.aedt_name] = i
        for i in self._pedb.layout.padstack_instances:
            if i.aedt_name:
                edb_primitives[i.aedt_name] = i
        for p in self.ports:
            if p.type in ["wave_port", "diff_wave_port"]:
                p.set_parameters_to_edb(edb_primitives)
            else:
                p.set_parameters_to_edb()

    def get_data_from_db(self):
        self.ports = []
        ports = {name: t for name, t in self._pedb.terminals.items() if not t.is_reference_terminal}
        ports = {name: t for name, t in ports.items() if t.is_port}

        for _, p in ports.items():
            if not p.ref_terminal:
                if p.terminal_type == "PadstackInstanceTerminal":
                    port_type = "coax"
                elif p.terminal_type == "PinGroupTerminal":
                    port_type = "circuit"
                elif p.hfss_type == "Wave":
                    port_type = "wave_port"
                else:
                    port_type = "gap_port"
            else:
                port_type = "circuit"

            if p.terminal_type == "PinGroupTerminal":
                refdes = ""
                pg = self.api.get_pin_group(p)
                pos_term_info = {"pin_group": pg.name}
            elif p.terminal_type == "PadstackInstanceTerminal":
                refdes = p.component.refdes if p.component else ""
                pos_term_info = {"padstack": p.padstack_instance.aedt_name}
            elif p.terminal_type == "PointTerminal":
                refdes = ""
                pos_term_info = {"coordinates": {"layer": p.layer.name, "point": p.location, "net": p.net.name}}

            if port_type == "circuit":
                neg_term = self._pedb.terminals[p.ref_terminal.name]
                if neg_term.terminal_type == "PinGroupTerminal":
                    pg = self.api.get_pin_group(neg_term)
                    # pg = self._pedb.siwave.pin_groups[neg_term._edb_object.GetPinGroup().GetName()]
                    neg_term_info = {"pin_group": pg.name}
                elif neg_term.terminal_type == "PadstackInstanceTerminal":
                    neg_term_info = {"padstack": neg_term.padstack_instance.aedt_name}
                elif neg_term.terminal_type == "PointTerminal":
                    neg_term_info = {
                        "coordinates": {
                            "layer": neg_term.layer.name,
                            "point": neg_term.location,
                            "net": neg_term.net.name,
                        }
                    }

                cfg_port = CfgPort(
                    self._pedb,
                    name=p.name,
                    type=port_type,
                    reference_designator=refdes,
                    positive_terminal=pos_term_info,
                    negative_terminal=neg_term_info,
                )
            elif port_type == "coax":
                cfg_port = CfgPort(
                    self._pedb,
                    name=p.name,
                    type=port_type,
                    reference_designator=refdes,
                    positive_terminal=pos_term_info,
                )
            else:
                _, primitive, point = self.api.get_edge_info(p)

                primitive = Primitive(self._pedb, primitive)
                point = PointData(self._pedb, point)

                cfg_port = CfgEdgePort(
                    self._pedb,
                    name=p.name,
                    type=port_type,
                    primitive_name=primitive.aedt_name,
                    point_on_edge=[point._edb_object.X.ToString(), point._edb_object.Y.ToString()],
                    horizontal_extent_factor=p.horizontal_extent_factor,
                    vertical_extent_factor=p.vertical_extent_factor,
                    pec_launch_width=p.pec_launch_width,
                )

            self.ports.append(cfg_port)
        return self.export_properties()

    def export_properties(self):
        ports = []
        for p in self.ports:
            ports.append(p.export_properties())
        return ports


class CfgProbes:
    def __init__(self, pedb, data):
        self._pedb = pedb
        self.probes = [CfgProbe(self._pedb, **probe) for probe in data]

    def apply(self):
        for probe in self.probes:
            probe.api.set_parameters_to_edb()


class CfgCircuitElement(CfgBase):
    def __init__(self, pedb, **kwargs):
        self._pedb = pedb
        self.name = kwargs["name"]
        self.type = kwargs["type"]
        self.reference_designator = kwargs.get("reference_designator", None)
        self.distributed = kwargs.get("distributed", False)
        self._elem_num = 1

        pos = kwargs["positive_terminal"]  # {"pin" : "A1"}
        if list(pos.keys())[0] == "coordinates":
            self.positive_terminal_info = CfgCoordinateTerminalInfo(self._pedb, **pos)
        else:
            self.positive_terminal_info = CfgTerminalInfo(self._pedb, **pos)
            if not self.positive_terminal_info.reference_designator:
                self.positive_terminal_info.reference_designator = self.reference_designator

        neg = kwargs.get("negative_terminal", {})
        if len(neg) == 0:
            self.negative_terminal_info = None
        elif list(neg.keys())[0] == "coordinates":
            self.negative_terminal_info = CfgCoordinateTerminalInfo(self._pedb, **neg)
        elif list(neg.keys())[0] == "nearest_pin":
            self.negative_terminal_info = CfgNearestPinTerminalInfo(self._pedb, **neg)
        else:
            self.negative_terminal_info = CfgTerminalInfo(self._pedb, **neg)
            if not self.negative_terminal_info.reference_designator:
                self.negative_terminal_info.reference_designator = self.positive_terminal_info.reference_designator

    def create_terminals(self):
        """Create step 1. Collect positive and negative terminals."""

        # Collect all positive terminals
        pos_type, pos_value = self.positive_terminal_info.type, self.positive_terminal_info.value
        pos_objs = dict()
        pos_coor_terminal = dict()
        if self.type == "coax":
            pins = self._get_pins(pos_type, pos_value, self.positive_terminal_info.reference_designator)
            pins = {f"{self.name}_{self.positive_terminal_info.reference_designator}": i for _, i in pins.items()}
            pos_objs.update(pins)
        elif pos_type == "coordinates":
            layer = self.positive_terminal_info.layer
            point = [self.positive_terminal_info.point_x, self.positive_terminal_info.point_y]
            net_name = self.positive_terminal_info.net
            if net_name not in self._pedb.nets:
                self._pedb.nets.find_or_create_net(net_name)
            pos_coor_terminal[self.name] = self._pedb.get_point_terminal(self.name, net_name, point, layer)

        elif pos_type == "padstack":
            for pds in self._pedb.layout.padstack_instances:
                if pds.aedt_name == pos_value:
                    pos_objs.update({pos_value: pds})
                    break
        elif pos_type == "pin":
            pins = {
                pos_value: self._pedb.components.instances[self.positive_terminal_info.reference_designator].pins[
                    pos_value
                ]
            }
            if self.positive_terminal_info.contact_type in ["quad", "inline"]:
                for _, pin in pins.items():
                    contact_type = self.positive_terminal_info.contact_type
                    radius = self.positive_terminal_info.contact_radius
                    num_of_contact = self.positive_terminal_info.num_of_contact
                    contact_expansion = self.positive_terminal_info.contact_expansion

                    virtual_pins = self._create_virtual_pins_on_pin(
                        pin, contact_type, radius, num_of_contact, contact_expansion
                    )
                    pos_objs.update(virtual_pins)
                    self._elem_num = len(pos_objs)
            else:
                pos_objs.update(pins)
        elif pos_type == "pin_group":
            pins = self._get_pins(pos_type, pos_value, self.positive_terminal_info.reference_designator)
            if self.distributed:
                pos_objs.update(pins)
                self._elem_num = len(pos_objs)
            elif self.positive_terminal_info.contact_type in ["quad", "inline"]:
                for _, pin in pins.items():
                    contact_type = self.positive_terminal_info.contact_type
                    radius = self.positive_terminal_info.contact_radius
                    num_of_contact = self.positive_terminal_info.num_of_contact
                    contact_expansion = self.positive_terminal_info.contact_expansion

                    virtual_pins = self._create_virtual_pins_on_pin(
                        pin, contact_type, radius, num_of_contact, contact_expansion
                    )
                    pos_objs.update(virtual_pins)
                    self._elem_num = len(pos_objs)
            else:
                pos_objs[pos_value] = self._pedb.siwave.pin_groups[pos_value]
        elif pos_type == "net":
            pins = self._get_pins(pos_type, pos_value, self.positive_terminal_info.reference_designator)
            if self.distributed:
                pos_objs.update(pins)
                self._elem_num = len(pos_objs)
            elif self.positive_terminal_info.contact_type in ["quad", "inline"]:
                for _, pin in pins.items():
                    contact_type = self.positive_terminal_info.contact_type
                    radius = self.positive_terminal_info.contact_radius
                    num_of_contact = self.positive_terminal_info.num_of_contact
                    contact_expansion = self.positive_terminal_info.contact_expansion

                    virtual_pins = self._create_virtual_pins_on_pin(
                        pin, contact_type, radius, num_of_contact, contact_expansion
                    )
                    pos_objs.update(virtual_pins)
                    self._elem_num = len(pos_objs)
            else:
                # create pin group
                neg_obj = self._create_pin_group(pins, self.positive_terminal_info.reference_designator)
                pos_objs.update(neg_obj)
        else:
            raise Exception(f"Wrong positive terminal type {pos_type}.")

        self.pos_terminals = {i: j.create_terminal(i) for i, j in pos_objs.items()}
        self.pos_terminals.update(pos_coor_terminal)

        # Collect all negative terminals
        self.neg_terminal = None
        if self.negative_terminal_info:
            neg_type, neg_value = self.negative_terminal_info.type, self.negative_terminal_info.value

            if neg_type == "coordinates":
                layer = self.negative_terminal_info.layer
                point = [self.negative_terminal_info.point_x, self.negative_terminal_info.point_y]
                net_name = self.negative_terminal_info.net
                if net_name not in self._pedb.nets:
                    self._pedb.nets.find_or_create_net(net_name)
                self.neg_terminal = self._pedb.get_point_terminal(self.name + "_ref", net_name, point, layer)
            elif neg_type == "nearest_pin":
                ref_net = neg_value.get("reference_net", "GND")
                search_radius = neg_value.get("search_radius", "5e-3")
                temp = dict()
                for i, j in pos_objs.items():
                    temp[i] = self._pedb.padstacks.get_reference_pins(j, ref_net, search_radius, max_limit=1)[0]
                self.neg_terminal = {
                    i: j.create_terminal(i + "_ref") if not j.terminal else j.terminal for i, j in temp.items()
                }
            else:
                if neg_type == "pin_group":
                    neg_obj = {neg_value: self._pedb.siwave.pin_groups[neg_value]}
                elif neg_type == "net":
                    # Get pins
                    pins = self._get_pins(
                        neg_type, neg_value, self.negative_terminal_info.reference_designator
                    )  # terminal type pin or net
                    # create pin group
                    neg_obj = self._create_pin_group(pins, self.negative_terminal_info.reference_designator, True)
                elif neg_type == "padstack":
                    for pds in self._pedb.layout.padstack_instances:
                        if pds.aedt_name == neg_value:
                            neg_obj = {neg_value: pds}
                            break
                elif neg_type == "pin":
                    terminal_name = f"{self.negative_terminal_info.reference_designator}_{neg_value}"
                    neg_obj = {
                        terminal_name: self._pedb.components.instances[
                            self.negative_terminal_info.reference_designator
                        ].pins[neg_value]
                    }
                else:
                    raise Exception(f"Wrong negative terminal type {neg_type}.")
                neg_term = [j.create_terminal(i) if not j.terminal else j.terminal for i, j in neg_obj.items()][0]
                self.neg_terminal = neg_term

    def _get_pins(self, terminal_type, terminal_value, reference_designator):
        terminal_value = terminal_value if isinstance(terminal_value, list) else [terminal_value]

        def get_pin_obj(pin_name):
            return {pin_name: self._pedb.components.instances[reference_designator].pins[pin_name]}

        pins = dict()
        if terminal_type == "pin":
            for i in terminal_value:
                pins.update(get_pin_obj(i))
        else:
            if terminal_type == "net":
                temp = self._pedb.components.get_pins(reference_designator, terminal_value[0])
            elif terminal_type == "pin_group":
                pin_group = self._pedb.siwave.pin_groups[terminal_value[0]]
                temp = pin_group.pins
            pins.update({f"{reference_designator}_{terminal_value[0]}_{i}": j for i, j in temp.items()})
        return pins

    def _create_virtual_pins_on_pin(self, pin, contact_type, radius, num_of_contact=4, expansion=1):
        component = pin.component
        placement_layer = component.placement_layer
        pos_x, pos_y = pin.position
        comp_rotation = self._pedb.edb_value(component.rotation).ToDouble() % 3.141592653589793

        pad = pin.definition.pad_by_layer[placement_layer]
        if pad.shape.lower() in ["rectangle", "oval"]:
            width, height = pad.parameters_values[0:2]
        elif pad.shape.lower() == "nogeometry":
            polygon_data = pad.polygon_data
            if polygon_data:
                p1, p2 = polygon_data.bounding_box
                width = p2[0] - p1[0]
                height = p2[1] - p1[1]
            else:
                raise AttributeError(f"Unsupported pad shape {pad.shape.lower()}")
        else:  # pragma no cover
            raise AttributeError(f"Unsupported pad shape {pad.shape.lower()}")

        width = width * expansion
        height = height * expansion

        positions = []
        if contact_type.lower() == "inline":
            if width > height:
                offset = (width - radius * 2) / (num_of_contact - 1)
            else:
                offset = (height - radius * 2) / (num_of_contact - 1)

            start_pos = (num_of_contact - 1) / 2
            offset = [offset * i for i in np.arange(start_pos * -1, start_pos + 1)]

            if (width > height and comp_rotation == 0) or (width < height and comp_rotation != 0):
                positions.extend(list(zip(offset, [0] * num_of_contact)))
            else:
                positions.extend(list(zip([0] * num_of_contact, offset)))
        else:  # quad
            x_offset = width / 2 - radius if comp_rotation == 0 else height / 2 - radius
            y_offset = height / 2 - radius if comp_rotation == 0 else width / 2 - radius

            for x, y in [[1, 1], [-1, 1], [1, -1], [-1, -1]]:
                positions.append([x_offset * x, y_offset * y])

        pdef_name = f"{self.name}_{pin.pin_number}"
        self._pedb.padstacks.create(padstackname=pdef_name, has_hole=False, paddiam=radius * 2, antipaddiam=0)
        instances = {}
        for idx, xy in enumerate(positions):
            x = xy[0] + pos_x
            y = xy[1] + pos_y
            pin_name = f"{pdef_name}_{idx}"
            p_inst = self._pedb.padstacks.place(
                position=[x, y],
                definition_name=pdef_name,
                net_name=pin.net_name,
                via_name=pin_name,
                fromlayer=placement_layer,
                tolayer=placement_layer,
                is_pin=True,
            )
            instances[pin_name] = p_inst
        self._pedb.components.create(
            pins=list(instances.values()),
        )
        return instances

    def _create_pin_group(self, pins, reference_designator, is_ref=False):
        if is_ref:
            pg_name = f"pg_{self.name}_{reference_designator}_ref"
        else:
            pg_name = f"pg_{self.name}_{reference_designator}"
        pin_names = [i.component_pin for i in pins.values()]
        name, temp = self._pedb.siwave.create_pin_group(reference_designator, pin_names, pg_name)
        return {name: temp}


class CfgPort(CfgCircuitElement):
    """Manage port."""

    CFG_PORT_TYPE = {"circuit": [str], "coax": [str]}

    def __init__(self, pedb, **kwargs):
        super().__init__(pedb, **kwargs)

    def set_parameters_to_edb(self):
        """Create port."""
        self.create_terminals()
        is_circuit_port = True if self.type == "circuit" else False
        circuit_elements = []
        for name, j in self.pos_terminals.items():
            if isinstance(self.neg_terminal, dict):
                elem = self._pedb.create_port(j, self.neg_terminal[name], is_circuit_port)
            else:
                elem = self._pedb.create_port(j, self.neg_terminal, is_circuit_port)
            if not self.distributed:
                elem.name = self.name
            circuit_elements.append(elem)
        return circuit_elements

    def export_properties(self):
        data = {
            "name": self.name,
            "type": self.type,
            "reference_designator": self.reference_designator,
            "positive_terminal": self.positive_terminal_info.export_properties(),
        }
        if self.negative_terminal_info:
            data.update({"negative_terminal": self.negative_terminal_info.export_properties()})
        return data


class CfgSource(CfgCircuitElement):
    CFG_SOURCE_TYPE = {"current": [int, float], "voltage": [int, float]}

    def __init__(self, pedb, **kwargs):
        super().__init__(pedb, **kwargs)

        self.magnitude = kwargs.get("magnitude", 0.001)

    def set_parameters_to_edb(self):
        """Create sources."""
        self.create_terminals()
        # is_circuit_port = True if self.type == "circuit" else False
        circuit_elements = []
        create_xxx_source = (
            self._pedb.create_current_source if self.type == "current" else self._pedb.create_voltage_source
        )
        for name, j in self.pos_terminals.items():
            if isinstance(self.neg_terminal, dict):
                elem = create_xxx_source(j, self.neg_terminal[name])
            else:
                elem = create_xxx_source(j, self.neg_terminal)
            if self._elem_num == 1:
                elem.name = self.name
                elem.magnitude = self.magnitude
            else:
                elem.name = name
                elem.magnitude = self.magnitude / self._elem_num
            elem = self._pedb.terminals[elem.name]
            circuit_elements.append(elem)

        for terminal in circuit_elements:
            # Get reference terminal
            terms = [terminal, terminal.ref_terminal] if terminal.ref_terminal else [terminal]
            for t in terms:
                if not t.is_reference_terminal:
                    radius = self.positive_terminal_info.contact_radius
                    contact_type = self.positive_terminal_info.contact_type
                else:
                    radius = self.negative_terminal_info.contact_radius
                    contact_type = self.negative_terminal_info.contact_type
                if t.terminal_type == "PointTerminal":
                    temp = [i for i in self._pedb.layout.terminals if i.name == t.name][0]
                    prim = self._pedb.modeler.create_circle(
                        temp.layer.name, temp.location[0], temp.location[1], radius, temp.net_name
                    )
                    prim.dcir_equipotential_region = True
                    continue
                elif contact_type.lower() == "default":
                    continue
                elif t.terminal_type == "PadstackInstanceTerminal":
                    if contact_type.lower() in ["full", "quad", "inline"]:
                        t.padstack_instance._set_equipotential()
                    elif contact_type.lower() == "center":
                        t.padstack_instance._set_equipotential(contact_radius=radius)
                elif t.terminal_type == "PinGroupTerminal":
                    name = t._edb_object.GetPinGroup().GetName()
                    pg = self._pedb.siwave.pin_groups[name]
                    pads = [i for _, i in pg.pins.items()]
                    for i in pads:
                        if contact_type.lower() in ["full", "quad", "inline"]:
                            i._set_equipotential()
                        elif contact_type.lower() == "center":
                            i._set_equipotential(contact_radius=radius)
                        elif t.is_reference_terminal:
                            continue
                else:
                    raise AttributeError("Unsupported terminal type.")

        return circuit_elements

    def export_properties(self):
        return {
            "name": self.name,
            "reference_designator": self.reference_designator,
            "type": self.type,
            "magnitude": self.magnitude,
            "positive_terminal": self.positive_terminal_info.export_properties(),
            "negative_terminal": self.negative_terminal_info.export_properties(),
        }


class CfgProbe(CfgCircuitElement):
    class Common:
        def __init__(self, parent):
            self.parent = parent
            self.pedb = parent._pedb

        def set_parameters_to_edb(self):
            self.parent.create_terminals()
            circuit_elements = []
            for name, j in self.parent.pos_terminals.items():
                if isinstance(self.parent.neg_terminal, dict):
                    elem = self.pedb.create_voltage_probe(j, self.parent.neg_terminal[name])
                else:
                    elem = self.pedb.create_voltage_probe(j, self.parent.neg_terminal)
                elem.name = self.parent.name
                circuit_elements.append(elem)
            return circuit_elements

    class Grpc(Common):
        def __init__(self, parent):
            super().__init__(parent)

    class DotNet(Grpc):
        def __init__(self, parent):
            super().__init__(parent)

    def __init__(self, pedb, **kwargs):
        kwargs["type"] = "probe"
        super().__init__(pedb, **kwargs)
        if os.environ["PYEDB_USE_DOTNET"] == "0":
            self.api = self.Grpc(self)
        else:
            self.api = self.DotNet(self)


class CfgEdgePort:
    def __init__(self, pedb, **kwargs):
        self._pedb = pedb
        self.name = kwargs["name"]
        self.type = kwargs["type"]
        self.primitive_name = kwargs["primitive_name"]
        self.point_on_edge = kwargs["point_on_edge"]
        self.horizontal_extent_factor = kwargs.get("horizontal_extent_factor", 5)
        self.vertical_extent_factor = kwargs.get("vertical_extent_factor", 3)
        self.pec_launch_width = kwargs.get("pec_launch_width", "0.01mm")

    def set_parameters_to_edb(self, edb_primitives):
        point_on_edge = PointData(self._pedb, x=self.point_on_edge[0], y=self.point_on_edge[1])
        primitive = edb_primitives[self.primitive_name]
        pos_edge = self._pedb.edb_api.cell.terminal.PrimitiveEdge.Create(
            primitive._edb_object, point_on_edge._edb_object
        )
        pos_edge = convert_py_list_to_net_list(pos_edge, self._pedb.edb_api.cell.terminal.Edge)
        edge_term = self._pedb.edb_api.cell.terminal.EdgeTerminal.Create(
            primitive._edb_object.GetLayout(), primitive._edb_object.GetNet(), self.name, pos_edge, isRef=False
        )
        edge_term.SetImpedance(self._pedb.edb_value(50))
        wave_port = WavePort(self._pedb, edge_term)
        wave_port.horizontal_extent_factor = self.horizontal_extent_factor
        wave_port.vertical_extent_factor = self.vertical_extent_factor
        wave_port.pec_launch_width = self.pec_launch_width
        if self.type == "wave_port":
            wave_port.hfss_type = "Wave"
        else:
            wave_port.hfss_type = "Gap"
        wave_port.do_renormalize = True
        return wave_port

    def export_properties(self):
        return {
            "name": self.name,
            "type": self.type,
            "primitive_name": self.primitive_name,
            "point_on_edge": self.point_on_edge,
            "horizontal_extent_factor": self.horizontal_extent_factor,
            "vertical_extent_factor": self.vertical_extent_factor,
            "pec_launch_width": self.pec_launch_width,
        }


class CfgDiffWavePort:
    def __init__(self, pedb, **kwargs):
        self._pedb = pedb
        self.name = kwargs["name"]
        self.type = kwargs["type"]
        self.horizontal_extent_factor = kwargs.get("horizontal_extent_factor", 5)
        self.vertical_extent_factor = kwargs.get("vertical_extent_factor", 3)
        self.pec_launch_width = kwargs.get("pec_launch_width", "0.01mm")

        kwargs["positive_terminal"]["type"] = "wave_port"
        kwargs["positive_terminal"]["name"] = self.name + ":T1"
        self.positive_port = CfgEdgePort(
            self._pedb,
            horizontal_extent_factor=self.horizontal_extent_factor,
            vertical_extent_factor=self.vertical_extent_factor,
            pec_launch_width=self.pec_launch_width,
            **kwargs["positive_terminal"],
        )
        kwargs["negative_terminal"]["type"] = "wave_port"
        kwargs["negative_terminal"]["name"] = self.name + ":T2"
        self.negative_port = CfgEdgePort(
            self._pedb,
            horizontal_extent_factor=self.horizontal_extent_factor,
            vertical_extent_factor=self.vertical_extent_factor,
            pec_launch_width=self.pec_launch_width,
            **kwargs["negative_terminal"],
        )

    def set_parameters_to_edb(self, edb_primitives):
        pos_term = self.positive_port.set_parameters_to_edb(edb_primitives)
        neg_term = self.negative_port.set_parameters_to_edb(edb_primitives)
        edb_list = convert_py_list_to_net_list(
            [pos_term._edb_object, neg_term._edb_object], self._pedb.edb_api.cell.terminal.Terminal
        )
        _edb_boundle_terminal = self._pedb.edb_api.cell.terminal.BundleTerminal.Create(edb_list)
        _edb_boundle_terminal.SetName(self.name)
        pos, neg = list(_edb_boundle_terminal.GetTerminals())
        pos.SetName(self.name + ":T1")
        neg.SetName(self.name + ":T2")<|MERGE_RESOLUTION|>--- conflicted
+++ resolved
@@ -52,17 +52,14 @@
 
     def __init__(self, pedb, **kwargs):
         self._pedb = pedb
-<<<<<<< HEAD
         if self._pedb.grpc:
             self.api = self.Grpc(self)
         else:
             self.api = self.DotNet(self)
-        if "pin" in kwargs:
-=======
+
         if kwargs.get("padstack"):
             self.type = "padstack"
         elif "pin" in kwargs:
->>>>>>> ef31f01c
             self.type = "pin"
         elif "net" in kwargs:
             self.type = "net"
@@ -164,30 +161,9 @@
 
 
 class CfgPorts:
-    class Grpc:
-        def __init__(self, parent):
-            self.parent = parent
-            self._pedb = parent._pedb
-
-        def get_pin_group(self, port):
-            return self._pedb.siwave.pin_groups[port._edb_object.pin_group.name]
-
-        def get_edge_info(self, port):
-            return port._edb_object.GetEdges()[0].GetParameters()
-
-    class DotNet(Grpc):
-        def __init__(self, parent):
-            super().__init__(parent)
-
-        def get_pin_group(self, port):
-            return self._pedb.siwave.pin_groups[port._edb_object.GetPinGroup().GetName()]
-
     def __init__(self, pedb, ports_data):
         self._pedb = pedb
-        if self._pedb.grpc:
-            self.api = self.Grpc(self)
-        else:
-            self.api = self.DotNet(self)
+
         self.ports = []
         for p in ports_data:
             if p["type"] == "wave_port":
@@ -276,7 +252,7 @@
                     positive_terminal=pos_term_info,
                 )
             else:
-                _, primitive, point = self.api.get_edge_info(p)
+                _, primitive, point = p._edb_object.GetEdges()[0].GetParameters()
 
                 primitive = Primitive(self._pedb, primitive)
                 point = PointData(self._pedb, point)
@@ -323,7 +299,7 @@
 
         pos = kwargs["positive_terminal"]  # {"pin" : "A1"}
         if list(pos.keys())[0] == "coordinates":
-            self.positive_terminal_info = CfgCoordinateTerminalInfo(self._pedb, **pos)
+            self.positive_terminal_info = CfgCoordianteTerminalInfo(self._pedb, **pos)
         else:
             self.positive_terminal_info = CfgTerminalInfo(self._pedb, **pos)
             if not self.positive_terminal_info.reference_designator:
@@ -333,7 +309,7 @@
         if len(neg) == 0:
             self.negative_terminal_info = None
         elif list(neg.keys())[0] == "coordinates":
-            self.negative_terminal_info = CfgCoordinateTerminalInfo(self._pedb, **neg)
+            self.negative_terminal_info = CfgCoordianteTerminalInfo(self._pedb, **neg)
         elif list(neg.keys())[0] == "nearest_pin":
             self.negative_terminal_info = CfgNearestPinTerminalInfo(self._pedb, **neg)
         else:
