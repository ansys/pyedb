# Copyright (C) 2023 - 2024 ANSYS, Inc. and/or its affiliates.
# SPDX-License-Identifier: MIT
#
#
# Permission is hereby granted, free of charge, to any person obtaining a copy
# of this software and associated documentation files (the "Software"), to deal
# in the Software without restriction, including without limitation the rights
# to use, copy, modify, merge, publish, distribute, sublicense, and/or sell
# copies of the Software, and to permit persons to whom the Software is
# furnished to do so, subject to the following conditions:
#
# The above copyright notice and this permission notice shall be included in all
# copies or substantial portions of the Software.
#
# THE SOFTWARE IS PROVIDED "AS IS", WITHOUT WARRANTY OF ANY KIND, EXPRESS OR
# IMPLIED, INCLUDING BUT NOT LIMITED TO THE WARRANTIES OF MERCHANTABILITY,
# FITNESS FOR A PARTICULAR PURPOSE AND NONINFRINGEMENT. IN NO EVENT SHALL THE
# AUTHORS OR COPYRIGHT HOLDERS BE LIABLE FOR ANY CLAIM, DAMAGES OR OTHER
# LIABILITY, WHETHER IN AN ACTION OF CONTRACT, TORT OR OTHERWISE, ARISING FROM,
# OUT OF OR IN CONNECTION WITH THE SOFTWARE OR THE USE OR OTHER DEALINGS IN THE
# SOFTWARE.

# -*- coding: utf-8 -*-
from __future__ import absolute_import

import ast
import codecs
from collections import OrderedDict
import csv
import datetime
import difflib
import fnmatch
import inspect
import itertools
import logging
import math
import os
import re
import secrets
import string
import sys
import tempfile
import time
import traceback

from pyedb.generic.constants import CSS4_COLORS
from pyedb.generic.settings import settings

is_linux = os.name == "posix"
is_windows = not is_linux
_pythonver = sys.version_info[0]

import xml.etree.cElementTree as ET

<<<<<<< HEAD
try:
    import xml.etree.cElementTree as ET  # nosec B405

    ET.VERSION
except ImportError:
    ET = None
=======
ET.VERSION
>>>>>>> 9f546b49


class GrpcApiError(Exception):
    """ """

    pass


class MethodNotSupportedError(Exception):
    """ """

    pass


def _exception(ex_info, func, args, kwargs, message="Type Error"):
    """Write the trace stack to the desktop when a Python error occurs.

    Parameters
    ----------
    ex_info :

    func :

    args :

    kwargs :

    message :
         (Default value = "Type Error")

    Returns
    -------

    """

    tb_data = ex_info[2]
    tb_trace = traceback.format_tb(tb_data)
    _write_mes("{} on {}".format(message.upper(), func.__name__))
    try:
        _write_mes(ex_info[1].args[0])
    except (IndexError, AttributeError):
        pass
    for trace in traceback.format_stack():
        if func.__name__ in trace:
            for el in trace.split("\n"):
                _write_mes(el)
    for trace in tb_trace:
        tblist = trace.split("\n")
        for el in tblist:
            if func.__name__ in el:
                _write_mes(el)

    message_to_print = ""
    messages = ""
    if "error" in messages:
        message_to_print = messages[messages.index("[error]") :]
    # _write_mes("{} - {} -  {}.".format(ex_info[1], func.__name__, message.upper()))

    if message_to_print:
        _write_mes("Last Electronics Desktop Message - " + message_to_print)

    try:
        args_dict = _get_args_dicts(func, args, kwargs)
        first_time_log = True

        for el in args_dict:
            if el != "self" and args_dict[el]:
                if first_time_log:
                    _write_mes("Method arguments: ")
                    first_time_log = False
                _write_mes("    {} = {} ".format(el, args_dict[el]))
    except Exception:
        settings.logger.error(f"An error occurred while parsing and logging an error with method {func.__name__}.")

    if not func.__name__.startswith("_"):
        _write_mes(
            "Check Online documentation on: https://edb.docs.pyansys.com/version/stable/search.html?q={}".format(
                func.__name__
            )
        )


def get_filename_without_extension(path):
    """Get the filename without its extension.

    Parameters
    ----------
    path : str
        Path for the file.


    Returns
    -------
    str
       Name for the file, excluding its extension.

    """
    return os.path.splitext(os.path.split(path)[1])[0]


def _write_mes(mes_text):
    mes_text = str(mes_text)
    parts = [mes_text[i : i + 250] for i in range(0, len(mes_text), 250)]
    for el in parts:
        settings.logger.error(el)


def _get_args_dicts(func, args, kwargs):
    if int(sys.version[0]) > 2:
        args_name = list(OrderedDict.fromkeys(inspect.getfullargspec(func)[0] + list(kwargs.keys())))
        args_dict = OrderedDict(list(itertools.zip_longest(args_name, args)) + list(kwargs.items()))
    else:
        args_name = list(OrderedDict.fromkeys(inspect.getargspec(func)[0] + list(kwargs.keys())))
        args_dict = OrderedDict(list(itertools.izip(args_name, args)) + list(kwargs.iteritems()))
    return args_dict


def env_path(input_version):
    """Get the path of the version environment variable for an AEDT version.

    Parameters
    ----------
    input_version : str
        AEDT version.

    Returns
    -------
    str
        Path for the version environment variable.

    Examples
    --------
    >>> env_path_student("2021.2")
    "C:/Program Files/ANSYSEM/ANSYSEM2021.2/Win64"
    """
    return os.getenv(
        "ANSYSEM_ROOT{0}{1}".format(
            get_version_and_release(input_version)[0], get_version_and_release(input_version)[1]
        ),
        "",
    )


def get_version_and_release(input_version):
    version = int(input_version[2:4])
    release = int(input_version[5])
    if version < 20:
        if release < 3:
            version -= 1
        else:
            release -= 2
    return (version, release)


def env_value(input_version):
    """Get the name of the version environment variable for an AEDT version.

    Parameters
    ----------
    input_version : str
        AEDT version.

    Returns
    -------
    str
        Name for the version environment variable.

    Examples
    --------
    >>> env_value("2021.2")
    "ANSYSEM_ROOT211"
    """
    return "ANSYSEM_ROOT{0}{1}".format(
        get_version_and_release(input_version)[0], get_version_and_release(input_version)[1]
    )


def generate_unique_name(rootname, suffix="", n=6):
    """Generate a new name given a root name and optional suffix.

    Parameters
    ----------
    rootname :
        Root name to add random characters to.
    suffix : string
        Suffix to add. The default is ``''``.
    n : int
        Number of random characters to add to the name. The default value is ``6``.

    Returns
    -------
    str
        Newly generated name.

    """
    char_set = string.ascii_uppercase + string.digits
    uName = "".join(secrets.choice(char_set) for _ in range(n))
    unique_name = rootname + "_" + uName
    if suffix:
        unique_name += "_" + suffix
    return unique_name


def normalize_path(path_in, sep=None):
    """Normalize path separators.

    Parameters
    ----------
    path_in : str
        Path to normalize.
    sep : str, optional
        Separator.

    Returns
    -------
    str
        Path normalized to new separator.
    """
    if sep is None:
        sep = os.sep
    return path_in.replace("\\", sep).replace("/", sep)


def check_numeric_equivalence(a, b, relative_tolerance=1e-7):
    """Check if two numeric values are equivalent to within a relative tolerance.

    Paraemters
    ----------
    a : int, float
        Reference value to compare to.
    b : int, float
        Secondary value for the comparison.
    relative_tolerance : float, optional
        Relative tolerance for the equivalence test. The difference is relative to the first value.
        The default is ``1E-7``.

    Returns
    -------
    bool
        ``True`` if the two passed values are equivalent.
    """
    if abs(a) > 0.0:
        reldiff = abs(a - b) / a
    else:
        reldiff = abs(b)
    return True if reldiff < relative_tolerance else False


def check_and_download_file(local_path, remote_path, overwrite=True):
    """Check if a file is remote and either download it or return the path.

    Parameters
    ----------
    local_path : str
        Local path to save the file to.
    remote_path : str
        Path to the remote file.
    overwrite : bool
        Whether to overwrite the file if it already exits locally.
        The default is ``True``.

    Returns
    -------
    str
    """
    if settings.remote_rpc_session:
        remote_path = remote_path.replace("\\", "/") if remote_path[0] != "\\" else remote_path
        settings.remote_rpc_session.filemanager.download_file(remote_path, local_path, overwrite=overwrite)
        return local_path
    return remote_path


def check_if_path_exists(path):
    """Check whether a path exists or not local or remote machine (for remote sessions only).

    Parameters
    ----------
    path : str
        Local or remote path to check.

    Returns
    -------
    bool
    """
    if settings.remote_rpc_session:
        return settings.remote_rpc_session.filemanager.pathexists(path)
    return os.path.exists(path)


def check_and_download_folder(local_path, remote_path, overwrite=True):
    """Check if a folder is remote and either download it or return the path.

    Parameters
    ----------
    local_path : str
        Local path to save the folder to.
    remote_path : str
        Path to the remote folder.
    overwrite : bool
        Whether to overwrite the folder if it already exits locally.
        The default is ``True``.

    Returns
    -------
    str
    """
    if settings.remote_rpc_session:
        remote_path = remote_path.replace("\\", "/") if remote_path[0] != "\\" else remote_path
        settings.remote_rpc_session.filemanager.download_folder(remote_path, local_path, overwrite=overwrite)
        return local_path
    return remote_path


def open_file(file_path, file_options="r"):  # pragma: no cover
    """Open a file and return the object.

    Parameters
    ----------
    file_path : str
        Full absolute path to the file (either local or remote).
    file_options : str, optional
        Options for opening the file.

    Returns
    -------
    object
        Opened file.
    """
    file_path = file_path.replace("\\", "/") if file_path[0] != "\\" else file_path
    dir_name = os.path.dirname(file_path)
    if "r" in file_options:
        if os.path.exists(file_path):
            return open(file_path, file_options)
        elif settings.remote_rpc_session and settings.remote_rpc_session.filemanager.pathexists(
            file_path
        ):  # pragma: no cover
            local_file = os.path.join(tempfile.gettempdir(), os.path.split(file_path)[-1])
            settings.remote_rpc_session.filemanager.download_file(file_path, local_file)
            return open(local_file, file_options)
    elif os.path.exists(dir_name):
        return open(file_path, file_options)
    else:
        settings.logger.error("The file or folder %s does not exist", dir_name)


def get_string_version(input_version):
    output_version = input_version
    if isinstance(input_version, float):
        output_version = str(input_version)
        if len(output_version) == 4:
            output_version = "20" + output_version
    elif isinstance(input_version, int):
        output_version = str(input_version)
        output_version = "20{}.{}".format(output_version[:2], output_version[-1])
    elif isinstance(input_version, str):
        if len(input_version) == 3:
            output_version = "20{}.{}".format(input_version[:2], input_version[-1])
        elif len(input_version) == 4:
            output_version = "20" + input_version
    return output_version


def env_path_student(input_version):
    """Get the path of the version environment variable for an AEDT student version.

    Parameters
    ----------
    input_version : str
       AEDT student version.

    Returns
    -------
    str
        Path for the student version environment variable.

    Examples
    --------
    >>> env_path_student("2021.2")
    "C:/Program Files/ANSYSEM/ANSYSEM2021.2/Win64"
    """
    return os.getenv(
        "ANSYSEMSV_ROOT{0}{1}".format(
            get_version_and_release(input_version)[0], get_version_and_release(input_version)[1]
        ),
        "",
    )


def env_value_student(input_version):
    """Get the name of the version environment variable for an AEDT student version.

    Parameters
    ----------
    input_version : str
        AEDT student version.

    Returns
    -------
    str
         Name for the student version environment variable.

    Examples
    --------
    >>> env_value_student("2021.2")
    "ANSYSEMSV_ROOT211"
    """
    return "ANSYSEMSV_ROOT{0}{1}".format(
        get_version_and_release(input_version)[0], get_version_and_release(input_version)[1]
    )


def generate_unique_folder_name(rootname=None, folder_name=None):  # pragma: no cover
    """Generate a new AEDT folder name given a rootname.

    Parameters
    ----------
    rootname : str, optional
        Root name for the new folder. The default is ``None``.
    folder_name : str, optional
        Name for the new AEDT folder if one must be created.

    Returns
    -------
    str
    """
    if not rootname:
        if settings.remote_rpc_session:
            rootname = settings.remote_rpc_session_temp_folder
        else:
            rootname = tempfile.gettempdir()
    if folder_name is None:
        folder_name = generate_unique_name("pyedb_prj", n=3)
    temp_folder = os.path.join(rootname, folder_name)
    if settings.remote_rpc_session and not settings.remote_rpc_session.filemanager.pathexists(temp_folder):
        settings.remote_rpc_session.filemanager.makedirs(temp_folder)
    elif not os.path.exists(temp_folder):
        os.makedirs(temp_folder)

    return temp_folder


def generate_unique_project_name(rootname=None, folder_name=None, project_name=None, project_format="aedt"):
    """Generate a new AEDT project name given a rootname.

    Parameters
    ----------
    rootname : str, optional
        Root name where the new project is to be created.
    folder_name : str, optional
        Name of the folder to create. The default is ``None``, in which case a random folder
        is created. Use ``""`` if you do not want to create a subfolder.
    project_name : str, optional
        Name for the project. The default is ``None``, in which case a random project is
        created. If a project with this name already exists, a new suffix is added.
    project_format : str, optional
        Project format. The default is ``"aedt"``. Options are ``"aedt"`` and ``"aedb"``.

    Returns
    -------
    str
    """
    if not project_name:
        project_name = generate_unique_name("Project", n=3)
    name_with_ext = project_name + "." + project_format
    folder_path = generate_unique_folder_name(rootname, folder_name=folder_name)
    prj = os.path.join(folder_path, name_with_ext)
    if check_if_path_exists(prj):
        name_with_ext = generate_unique_name(project_name, n=3) + "." + project_format
        prj = os.path.join(folder_path, name_with_ext)
    return prj


def _retry_ntimes(n, function, *args, **kwargs):
    """

    Parameters
    ----------
    n :

    function :

    *args :

    **kwargs :


    Returns
    -------

    """
    func_name = None
    if function.__name__ == "InvokeAedtObjMethod":
        func_name = args[1]
    retry = 0
    ret_val = None
    inclusion_list = [
        "CreateVia",
        "PasteDesign",
        "Paste",
        "PushExcitations",
        "Rename",
        "RestoreProjectArchive",
        "ImportGerber",
    ]
    # if func_name and func_name not in inclusion_list and not func_name.startswith("Get"):
    if func_name and func_name not in inclusion_list:
        n = 1
    while retry < n:
        try:
            ret_val = function(*args, **kwargs)
        except:
            retry += 1
            time.sleep(settings.retry_n_times_time_interval)
        else:
            return ret_val
    if retry == n:
        if "__name__" in dir(function):
            raise AttributeError("Error in Executing Method {}.".format(function.__name__))
        else:
            raise AttributeError("Error in Executing Method.")


def time_fn(fn, *args, **kwargs):  # pragma: no cover
    start = datetime.datetime.now()
    results = fn(*args, **kwargs)
    end = datetime.datetime.now()
    fn_name = fn.__module__ + "." + fn.__name__
    delta = (end - start).microseconds * 1e-6
    print(fn_name + ": " + str(delta) + "s")
    return results


def isclose(a, b, rel_tol=1e-9, abs_tol=0.0):
    return abs(a - b) <= max(rel_tol * max(abs(a), abs(b)), abs_tol)


def is_number(a):
    if isinstance(a, float) or isinstance(a, int):
        return True
    elif isinstance(a, str):
        try:
            float(a)
            return True
        except ValueError:
            return False
    else:
        return False


def is_array(a):  # pragma: no cover
    try:
        v = list(ast.literal_eval(a))
    except (ValueError, TypeError, NameError, SyntaxError):
        return False
    else:
        if type(v) is list:
            return True
        else:
            return False


def is_project_locked(project_path):
    """Check if an AEDT project lock file exists.

    Parameters
    ----------
    project_path : str
        Path for the AEDT project.

    Returns
    -------
    bool
        ``True`` when successful, ``False`` when failed.
    """
    return check_if_path_exists(project_path + ".lock")


def remove_project_lock(project_path):  # pragma: no cover
    """Check if an AEDT project exists and try to remove the lock file.

    .. note::
       This operation is risky because the file could be opened in another AEDT instance.

    Parameters
    ----------
    project_path : str
        Path for the AEDT project.

    Returns
    -------
    bool
        ``True`` when successful, ``False`` when failed.
    """
    if os.path.exists(project_path + ".lock"):
        os.remove(project_path + ".lock")
    return True


def read_csv(filename, encoding="utf-8"):  # pragma: no cover
    """Read information from a CSV file and return a list.

    Parameters
    ----------
    filename : str
            Full path and name for the CSV file.
    encoding : str, optional
            File encoding for the CSV file. The default is ``"utf-8"``.

    Returns
    -------
    list

    """

    lines = []
    with codecs.open(filename, "rb", encoding) as csvfile:
        reader = csv.reader(csvfile, delimiter=",")
        for row in reader:
            lines.append(row)
    return lines


def read_csv_pandas(filename, encoding="utf-8"):  # pragma: no cover
    """Read information from a CSV file and return a list.

    Parameters
    ----------
    filename : str
            Full path and name for the CSV file.
    encoding : str, optional
            File encoding for the CSV file. The default is ``"utf-8"``.

    Returns
    -------
    :class:`pandas.DataFrame`

    """
    import pandas as pd

    return pd.read_csv(filename, encoding=encoding, header=0, na_values=".")


def read_tab(filename):  # pragma: no cover
    """Read information from a TAB file and return a list.

    Parameters
    ----------
    filename : str
            Full path and name for the TAB file.

    Returns
    -------
    list

    """
    with open(filename) as my_file:
        lines = my_file.readlines()
    return lines


def read_xlsx(filename):  # pragma: no cover
    """Read information from an XLSX file and return a list.

    Parameters
    ----------
    filename : str
            Full path and name for the XLSX file.

    Returns
    -------
    list

    """
    import pandas as pd

    lines = pd.read_excel(filename)
    return lines


def write_csv(output, list_data, delimiter=",", quotechar="|", quoting=csv.QUOTE_MINIMAL):  # pragma: no cover
    f = open(output, "w", newline="")
    writer = csv.writer(f, delimiter=delimiter, quotechar=quotechar, quoting=quoting)
    for data in list_data:
        writer.writerow(data)
    f.close()
    return True


def filter_tuple(value, search_key1, search_key2):  # pragma: no cover
    """Filter a tuple of two elements with two search keywords."""
    ignore_case = True

    def _create_pattern(k1, k2):
        k1a = re.sub(r"\?", r".", k1)
        k1b = re.sub(r"\*", r".*?", k1a)
        k2a = re.sub(r"\?", r".", k2)
        k2b = re.sub(r"\*", r".*?", k2a)
        pattern = r".*\({},{}\)".format(k1b, k2b)
        return pattern

    if ignore_case:
        compiled_re = re.compile(_create_pattern(search_key1, search_key2), re.IGNORECASE)
    else:
        compiled_re = re.compile(_create_pattern(search_key1, search_key2))

    m = compiled_re.search(value)
    if m:
        return True
    return False


def filter_string(value, search_key1):  # pragma: no cover
    """Filter a string"""
    ignore_case = True

    def _create_pattern(k1):
        k1a = re.sub(r"\?", r".", k1.replace("\\", "\\\\"))
        k1b = re.sub(r"\*", r".*?", k1a)
        pattern = r"^{}$".format(k1b)
        return pattern

    if ignore_case:
        compiled_re = re.compile(_create_pattern(search_key1), re.IGNORECASE)
    else:
        compiled_re = re.compile(_create_pattern(search_key1))  # pragma: no cover

    m = compiled_re.search(value)
    if m:
        return True
    return False


def recursive_glob(startpath, filepattern):  # pragma: no cover
    """Get a list of files matching a pattern, searching recursively from a start path.

    Keyword Arguments:
    startpath -- starting path (directory)
    filepattern -- fnmatch-style filename pattern
    """
    if settings.remote_rpc_session:
        files = []
        for i in settings.remote_rpc_session.filemanager.listdir(startpath):
            if settings.remote_rpc_session.filemanager.isdir(os.path.join(startpath, i)):
                files.extend(recursive_glob(os.path.join(startpath, i), filepattern))
            elif fnmatch.fnmatch(i, filepattern):
                files.append(os.path.join(startpath, i))
        return files
    else:
        return [
            os.path.join(dirpath, filename)
            for dirpath, _, filenames in os.walk(startpath)
            for filename in filenames
            if fnmatch.fnmatch(filename, filepattern)
        ]


def number_aware_string_key(s):  # pragma: no cover
    """Get a key for sorting strings that treats embedded digit sequences as integers.

    Parameters
    ----------
    s : str
        String to calculate the key from.

    Returns
    -------
    tuple
        Tuple of key entries.
    """

    def is_digit(c):
        return "0" <= c and c <= "9"

    result = []
    i = 0
    while i < len(s):
        if is_digit(s[i]):
            j = i + 1
            while j < len(s) and is_digit(s[j]):
                j += 1
            key = int(s[i:j])
            result.append(key)
            i = j
        else:
            j = i + 1
            while j < len(s) and not is_digit(s[j]):
                j += 1
            key = s[i:j]
            result.append(key)
            i = j
    return tuple(result)


def compute_fft(time_vals, value):  # pragma: no cover
    """Compute FFT of input transient data.

    Parameters
    ----------
    time_vals : `pandas.Series`
    value : `pandas.Series`

    Returns
    -------
    tuple
        Frequency and Values.
    """
    import numpy as np

    deltaT = time_vals[-1] - time_vals[0]
    num_points = len(time_vals)
    valueFFT = np.fft.fft(value, num_points)
    Npoints = int(len(valueFFT) / 2)
    valueFFT = valueFFT[1 : Npoints + 1]
    valueFFT = valueFFT / len(valueFFT)
    n = np.arange(num_points)
    freq = n / deltaT
    return freq, valueFFT


def parse_excitation_file(
    file_name,
    is_time_domain=True,
    x_scale=1,
    y_scale=1,
    impedance=50,
    data_format="Power",
    encoding="utf-8",
    out_mag="Voltage",
):  # pragma: no cover
    """Parse a csv file and convert data in list that can be applied to Hfss and Hfss3dLayout sources.

    Parameters
    ----------
    file_name : str
        Full name of the input file.
    is_time_domain : bool, optional
        Either if the input data is Time based or Frequency Based. Frequency based data are Mag/Phase (deg).
    x_scale : float, optional
        Scaling factor for x axis.
    y_scale : float, optional
        Scaling factor for y axis.
    data_format : str, optional
        Either `"Power"`, `"Current"` or `"Voltage"`.
    impedance : float, optional
        Excitation impedance. Default is `50`.
    encoding : str, optional
        Csv file encoding.
    out_mag : str, optional
        Output magnitude format. It can be `"Voltage"` or `"Power"` depending on Hfss solution.

    Returns
    -------
    tuple
        Frequency, magnitude and phase.
    """
    import numpy as np

    df = read_csv_pandas(file_name, encoding=encoding)
    if is_time_domain:
        time = df[df.keys()[0]].values * x_scale
        val = df[df.keys()[1]].values * y_scale
        freq, fval = compute_fft(time, val)

        if data_format.lower() == "current":
            if out_mag == "Voltage":
                fval = fval * impedance
            else:
                fval = fval * fval * impedance
        elif data_format.lower() == "voltage":
            if out_mag == "Power":
                fval = fval * fval / impedance
        else:
            if out_mag == "Voltage":
                fval = np.sqrt(fval * impedance)
        mag = list(np.abs(fval))
        phase = [math.atan2(j, i) * 180 / math.pi for i, j in zip(list(fval.real), list(fval.imag))]

    else:
        freq = list(df[df.keys()[0]].values * x_scale)
        if data_format.lower() == "current":
            mag = df[df.keys()[1]].values * df[df.keys()[1]].values * impedance * y_scale * y_scale
        elif data_format.lower() == "voltage":
            mag = df[df.keys()[1]].values * df[df.keys()[1]].values / impedance * y_scale * y_scale
        else:
            mag = df[df.keys()[1]].values * y_scale
        mag = list(mag)
        phase = list(df[df.keys()[2]].values)
    return freq, mag, phase


def tech_to_control_file(tech_path, unit="nm", control_path=None):  # pragma: no cover
    """Convert a TECH file to an XML file for use in a GDS or DXF import.

    Parameters
    ----------
    tech_path : str
        Full path to the TECH file.
    unit : str, optional
        Tech units. If specified in tech file this parameter will not be used. Default is ``"nm"``.
    control_path : str, optional
        Path for outputting the XML file.

    Returns
    -------
    str
        Out xml file.
    """
    result = []
    with open(tech_path) as f:
        vals = list(CSS4_COLORS.values())
        id_layer = 0
        for line in f:
            line_split = line.split()
            if len(line_split) == 5:
                layerID, layer_name, _, elevation, layer_height = line.split()
                x = '      <Layer Color="{}" GDSIIVia="{}" Name="{}" TargetLayer="{}" Thickness="{}"'.format(
                    vals[id_layer],
                    "true" if layer_name.lower().startswith("v") else "false",
                    layerID,
                    layer_name,
                    layer_height,
                )
                x += ' Type="conductor"/>'
                result.append(x)
                id_layer += 1
            elif len(line_split) > 1 and "UNIT" in line_split[0]:
                unit = line_split[1]
    if not control_path:
        control_path = os.path.splitext(tech_path)[0] + ".xml"
    with open(control_path, "w") as f:
        f.write('<?xml version="1.0" encoding="UTF-8" standalone="no" ?>\n')
        f.write('    <c:Control xmlns:c="http://www.ansys.com/control" schemaVersion="1.0">\n')
        f.write("\n")
        f.write('      <Stackup schemaVersion="1.0">\n')
        f.write('        <Layers LengthUnit="{}">\n'.format(unit))
        for res in result:
            f.write(res + "\n")

        f.write("    </Layers>\n")
        f.write("  </Stackup>\n")
        f.write("\n")
        f.write('  <ImportOptions Flatten="true" GDSIIConvertPolygonToCircles="false" ImportDummyNet="true"/>\n')
        f.write("\n")
        f.write("</c:Control>\n")

    return control_path


class PropsManager(object):
    def __getitem__(self, item):  # pragma: no cover
        """Get the `self.props` key value.

        Parameters
        ----------
        item : str
            Key to search
        """
        item_split = item.split("/")
        if len(item_split) == 1:
            item_split = item_split[0].split("__")
        props = self.props
        found_el = []
        matching_percentage = 1
        while matching_percentage >= 0.4:
            for item_value in item_split:
                found_el = self._recursive_search(props, item_value, matching_percentage)
                # found_el = difflib.get_close_matches(item_value, list(props.keys()), 1, matching_percentage)
                if found_el:
                    props = found_el[1][found_el[2]]
                    # props = props[found_el[0]]
            if found_el:
                return props
            else:
                matching_percentage -= 0.02
        self._app.logger.warning("Key %s not found.Check one of available keys in self.available_properties", item)
        return None

    def __setitem__(self, key, value):  # pragma: no cover
        """Set the `self.props` key value.

        Parameters
        ----------
        key : str
            Key to apply.
        value : int, float, bool, str, dict
            Value to apply.
        """
        item_split = key.split("/")
        if len(item_split) == 1:
            item_split = item_split[0].split("__")
        found_el = []
        props = self.props
        matching_percentage = 1
        key_path = []
        while matching_percentage >= 0.4:
            for item_value in item_split:
                found_el = self._recursive_search(props, item_value, matching_percentage)
                if found_el:
                    props = found_el[1][found_el[2]]
                    key_path.append(found_el[2])
            if found_el:
                if matching_percentage < 1:
                    self._app.logger.info(
                        "Key %s matched internal key '%s' with confidence of %s.",
                        key,
                        "/".join(key_path),
                        round(matching_percentage * 100),
                    )
                matching_percentage = 0

            else:
                matching_percentage -= 0.02
        if found_el:
            found_el[1][found_el[2]] = value
            self.update()
        else:
            props[key] = value
            self.update()
            self._app.logger.warning("Key %s not found. Trying to applying new key ", key)

    def _recursive_search(self, dict_in, key="", matching_percentage=0.8):  # pragma: no cover
        f = difflib.get_close_matches(key, list(dict_in.keys()), 1, matching_percentage)
        if f:
            return True, dict_in, f[0]
        else:
            for v in list(dict_in.values()):
                if isinstance(v, (dict, OrderedDict)):
                    out_val = self._recursive_search(v, key, matching_percentage)
                    if out_val:
                        return out_val
                elif isinstance(v, list) and isinstance(v[0], (dict, OrderedDict)):
                    for val in v:
                        out_val = self._recursive_search(val, key, matching_percentage)
                        if out_val:
                            return out_val
        return False

    def _recursive_list(self, dict_in, prefix=""):  # pragma: no cover
        available_list = []
        for k, v in dict_in.items():
            if prefix:
                name = prefix + "/" + k
            else:
                name = k
            available_list.append(name)
            if isinstance(v, (dict, OrderedDict)):
                available_list.extend(self._recursive_list(v, name))
        return available_list

    @property
    def available_properties(self):  # pragma: no cover
        """Available properties.

        Returns
        -------
        list
        """
        if self.props:
            return self._recursive_list(self.props)
        return []

    def update(self):
        """Update method."""
        pass


clamp = lambda n, minn, maxn: max(min(maxn, n), minn)
rgb_color_codes = {
    "Black": (0, 0, 0),
    "Green": (0, 128, 0),
    "White": (255, 255, 255),
    "Red": (255, 0, 0),
    "Lime": (0, 255, 0),
    "Blue": (0, 0, 255),
    "Yellow": (255, 255, 0),
    "Cyan": (0, 255, 255),
    "Magenta": (255, 0, 255),
    "Silver": (192, 192, 192),
    "Gray": (128, 128, 128),
    "Maroon": (128, 0, 0),
    "Olive": (128, 128, 0),
    "Purple": (128, 0, 128),
    "Teal": (0, 128, 128),
    "Navy": (0, 0, 128),
    "copper": (184, 115, 51),
    "stainless steel": (224, 223, 219),
}


def install_with_pip(package_name, package_path=None, upgrade=False, uninstall=False):  # pragma: no cover
    """Install a new package using pip.
    This method is useful for installing a package from the AEDT Console without launching the Python environment.

    Parameters
    ----------
    package_name : str
        Name of the package to install.
    package_path : str, optional
        Path for the GitHub package to download and install. For example, ``git+https://.....``.
    upgrade : bool, optional
        Whether to upgrade the package. The default is ``False``.
    uninstall : bool, optional
        Whether to install the package or uninstall the package.
    """

    import subprocess

    executable = '"{}"'.format(sys.executable) if is_windows else sys.executable

    commands = []
    if uninstall:
        commands.append([executable, "-m", "pip", "uninstall", "--yes", package_name])
    else:
        if package_path and upgrade:
            commands.append([executable, "-m", "pip", "uninstall", "--yes", package_name])
            command = [executable, "-m", "pip", "install", package_path]
        else:
            command = [executable, "-m", "pip", "install", package_name]
        if upgrade:
            command.append("-U")

        commands.append(command)
    for command in commands:
        if is_linux:
            p = subprocess.Popen(command)
        else:
            p = subprocess.Popen(" ".join(command))
        p.wait()


class Help:  # pragma: no cover
    def __init__(self):
        self._base_path = "https://edb.docs.pyansys.com/version/stable"
        self.browser = "default"

    def _launch_ur(self, url):
        import webbrowser

        if self.browser != "default":
            webbrowser.get(self.browser).open_new_tab(url)
        else:
            webbrowser.open_new_tab(url)

    def search(self, keywords, app_name=None, search_in_examples_only=False):
        """Search for one or more keywords.

        Parameters
        ----------
        keywords : str or list
        app_name : str, optional
            Name of a PyEDB app.
        search_in_examples_only : bool, optional
            Whether to search for the one or more keywords only in the PyEDB examples.
            The default is ``False``.
        """
        if isinstance(keywords, str):
            keywords = [keywords]
        if search_in_examples_only:
            keywords.append("This example")
        if app_name:
            keywords.append(app_name)
        url = self._base_path + "/search.html?q={}".format("+".join(keywords))
        self._launch_ur(url)

    def getting_started(self):
        """Open the PyEDB User guide page."""
        url = self._base_path + "/user_guide/index.html"
        self._launch_ur(url)

    def examples(self):
        """Open the PyEDB Examples page."""
        url = self._base_path + "/examples/index.html"
        self._launch_ur(url)

    def github(self):
        """Open the PyEDB GitHub page."""
        url = "https://github.com/ansys/pyedb"
        self._launch_ur(url)

    def changelog(self, release=None):
        """Open the PyEDB GitHub Changelog for a given release.

        Parameters
        ----------
        release : str, optional
            Release to get the changelog for. For example, ``"0.6.70"``.
        """
        if release is None:
            from pyedb import __version__ as release
        url = "https://github.com/ansys/pyedb/releases/tag/v" + release
        self._launch_ur(url)

    def issues(self):
        """Open the PyEDB GitHub Issues page."""
        url = "https://github.com/ansys/pyedb/issues"
        self._launch_ur(url)

    def ansys_forum(self):
        """Open the PyEDB GitHub Issues page."""
        url = "https://discuss.ansys.com/discussions/tagged/pyedb"
        self._launch_ur(url)

    def developer_forum(self):
        """Open the Discussions page on the Ansys Developer site."""
        url = "https://developer.ansys.com/"
        self._launch_ur(url)


# class Property(property):
#
#
#     def getter(self, fget):
#         """Property getter."""
#         return self.__class__.__base__(fget, self.fset, self.fdel, self.__doc__)
#
#
#     def setter(self, fset):
#         """Property setter."""
#         return self.__class__.__base__(self.fget, fset, self.fdel, self.__doc__)
#
#
#     def deleter(self, fdel):
#         """Property deleter."""
#         return self.__class__.__base__(self.fget, self.fset, fdel, self.__doc__)

# property = Property

online_help = Help()<|MERGE_RESOLUTION|>--- conflicted
+++ resolved
@@ -50,18 +50,9 @@
 is_windows = not is_linux
 _pythonver = sys.version_info[0]
 
-import xml.etree.cElementTree as ET
-
-<<<<<<< HEAD
-try:
-    import xml.etree.cElementTree as ET  # nosec B405
-
-    ET.VERSION
-except ImportError:
-    ET = None
-=======
+import xml.etree.cElementTree as ET  # nosec B405
+
 ET.VERSION
->>>>>>> 9f546b49
 
 
 class GrpcApiError(Exception):
