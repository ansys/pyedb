import math
import os
import time

import shapely

from pyedb.generic.constants import CSS4_COLORS


def is_notebook():
    """Check if pyaedt is running in Jupyter or not.

    Returns
    -------
    bool
    """
    try:
        shell = get_ipython().__class__.__name__
        if shell in ["ZMQInteractiveShell"]:  # pragma: no cover
            return True  # Jupyter notebook or qtconsole
        else:
            return False
    except NameError:
        return False  # Probably standard Python interpreter


def is_ipython():
    """Check if pyaedt is running in Jupyter or not.

    Returns
    -------
    bool
    """
    try:
        shell = get_ipython().__class__.__name__
        if shell in ["TerminalInteractiveShell", "SpyderShell"]:
            return True  # Jupyter notebook or qtconsole
        else:  # pragma: no cover
            return False
    except NameError:
        return False  # Probably standard Python interpreter


class CommonNets:
    def __init__(self, _pedb):
        self._pedb = _pedb

    def plot(
        self,
        nets=None,
        layers=None,
        color_by_net=False,
        show_legend=True,
        save_plot=None,
        outline=None,
        size=(6000, 3000),
        plot_components=True,
        top_view=True,
        show=True,
        annotate_component_names=True,
        plot_vias=False,
        include_outline=True,
        plot_edges=True,
        **kwargs,
    ):
        """Plot a Net to Matplotlib 2D Chart.

        Parameters
        ----------
        nets : str, list, optional
            Name of the net or list of nets to plot. If ``None`` all nets will be plotted.
        layers : str, list, optional
            Name of the layers to include in the plot. If ``None`` all the signal layers will be considered.
        color_by_net : bool, optional
            If ``True``  the plot will be colored by net.
            If ``False`` the plot will be colored by layer. (default)
        show_legend : bool, optional
            If ``True`` the legend is shown in the plot. (default)
            If ``False`` the legend is not shown.
        save_plot : str, optional
            If a path is specified the plot will be saved in this location.
            If ``save_plot`` is provided, the ``show`` parameter is ignored.
        outline : list, optional
            Add a customer outline from a list of points of the outline to plot.
        size : tuple, int, optional
            Image size in pixel (width, height). Default value is ``(6000, 3000)``
        top_view : bool, optional
            Whether if use top view or bottom view. Components will be visible only for the highest layer in the view.
        plot_components : bool, optional
            If ``True``  the components placed on top layer are plotted.
            If ``False`` the components are not plotted. (default).
            This may impact in the plot computation time.
            If nets and/or layers is specified, only the components belonging to the specified nets/layers are plotted.
        annotate_component_names: bool, optional
            Whether to add the component names to the plot or not. Default is ``True``.
        plot_vias : bool, optional
            Whether to plot vias (circular and rectangular) or not. This may impact in the plot computation time.
            Default is ``False``.
        show : bool, optional
            Whether to show the plot or not. Default is `True`.
        include_outline : bool, optional
            Whether to include the internal layout outline or not. Default is `True`.
        plot_edges : bool, optional
            Whether to plot polygon edges or not. Default is `True`.

        Returns
        -------
        (ax, fig)
            Matplotlib ax and figures.
        """

        if "plot_components_on_top" in kwargs and top_view:
            plot_components = kwargs["plot_components_on_top"]
        if "plot_components_on_bottom" in kwargs and not top_view:
            plot_components = kwargs["plot_components_on_bottom"]

        def mirror_poly(poly):
            sign = 1
            if not top_view:
                sign = -1
            return [[sign * i[0], i[1]] for i in poly]

        import matplotlib.pyplot as plt

        dpi = 100.0
        figsize = (size[0] / dpi, size[1] / dpi)

        fig = plt.figure(figsize=figsize)
        ax = fig.add_subplot(1, 1, 1)
        from shapely import affinity
        from shapely.geometry import (
            LinearRing,
            MultiLineString,
            MultiPolygon,
            Point,
            Polygon,
        )
        from shapely.plotting import plot_line, plot_polygon

        start_time = time.time()
        if not nets:
            nets = list(self.nets.keys())
        if isinstance(nets, str):
            nets = [nets]
        if not layers:
            layers = list(self._pedb.stackup.signal_layers.keys())
        if isinstance(layers, str):
            layers = [layers]
        color_index = 0
        label_colors = {}
        edge_colors = {}
        if outline:
            poly = Polygon(outline)
            plot_line(poly.boundary, add_points=False, color=(0.7, 0, 0), linewidth=4)
        elif include_outline:
            prims = self._pedb.modeler.primitives_by_layer.get("Outline", [])
            if prims:
                for prim in prims:
                    if prim.is_void:
                        continue
                    xt, yt = prim.points()
                    p1 = [(i, j) for i, j in zip(xt[::-1], yt[::-1])]
                    p1 = mirror_poly(p1)
                    poly = LinearRing(p1)
                    plot_line(poly, add_points=False, color=(0.7, 0, 0), linewidth=4)
            else:
                bbox = self._pedb.hfss.get_layout_bounding_box()
                if not bbox:
                    return False, False
                x1 = bbox[0]
                x2 = bbox[2]
                y1 = bbox[1]
                y2 = bbox[3]
                p = [(x1, y1), (x1, y2), (x2, y2), (x2, y1), (x1, y1)]
                p = mirror_poly(p)
                poly = LinearRing(p)
                plot_line(poly, add_points=False, color=(0.7, 0, 0), linewidth=4)
        layer_colors = {i: k.color for i, k in self._pedb.stackup.layers.items()}
        top_layer = list(self._pedb.stackup.signal_layers.keys())[0]
        bottom_layer = list(self._pedb.stackup.signal_layers.keys())[-1]
        lines = []
        top_comps = []
        bottom_comps = []
        if plot_components:
            nc = 0

            for comp in self._pedb.components.instances.values():
                if not comp.is_enabled:
                    continue
                net_names = comp.nets
                if nets and not any([i in nets for i in net_names]):
                    continue
                layer_name = comp.placement_layer
                if layer_name not in layers:
                    continue
                if plot_components and top_view and layer_name == top_layer:
                    component_color = (0 / 255, 0 / 255, 0 / 255)  # this is the color used in AEDT
                    label = "Component on top layer"
                    label_colors[label] = component_color
                elif plot_components and not top_view and layer_name == bottom_layer:
                    component_color = (41 / 255, 41 / 255, 41 / 255)  # 41, 171, 135
                    label = "Component on bottom layer"
                    label_colors[label] = component_color
                else:
                    continue
                for pinst in comp.pins.values():
                    pdef = pinst.definition
                    p_b_l = {i: j for i, j in pdef.pad_by_layer.items()}
                    pinst_net_name = pinst.net_name
                    if top_view and top_layer in p_b_l and pinst_net_name in nets:
                        try:
                            shape = p_b_l[top_layer].shape
                            if shape.lower() == "circle":
                                poly = Point(pinst.position)
                                top_comps.append(poly.buffer(p_b_l[top_layer].parameters_values[0] / 2))
                            elif shape.lower() == "rectangle":
                                px, py = pinst.position
                                w, h = p_b_l[top_layer].parameters_values
                                poly = [
                                    [px - w / 2, py - h / 2],
                                    [px - w / 2, py + h / 2],
                                    [px + w / 2, py + h / 2],
                                    [px + w / 2, py - h / 2],
                                ]
                                poly = Polygon(poly)
                                top_comps.append(
                                    affinity.rotate(
                                        poly,
                                        (float(p_b_l[top_layer].rotation) + pinst.rotation + comp.rotation)
                                        / math.pi
                                        * 180,
                                    )
                                )
                        except KeyError:
                            pass
                    elif not top_view and bottom_layer in p_b_l and pinst.net_name in nets:
                        try:
                            shape = p_b_l[bottom_layer].shape
                            if shape == "Circle":
                                x, y = pinst.position
                                poly = Point(-x, y)
                                bottom_comps.append(poly.buffer(p_b_l[bottom_layer].parameters_values[0] / 2))
                            elif shape == "Rectangle":
                                px, py = pinst.position
                                w, h = p_b_l[bottom_layer].parameters_values
                                poly = [
                                    [px - w / 2, py - h / 2],
                                    [px - w / 2, py + h / 2],
                                    [px + w / 2, py + h / 2],
                                    [px + w / 2, py - h / 2],
                                ]
                                poly = Polygon(mirror_poly(poly))
                                bottom_comps.append(
                                    affinity.rotate(
                                        poly,
                                        -(float(p_b_l[bottom_layer].rotation) + pinst.rotation + comp.rotation)
                                        / math.pi
                                        * 180,
                                    )
                                )
                        except KeyError:
                            pass
                cbb = comp.bounding_box
                x = [cbb[0], cbb[0], cbb[2], cbb[2]]
                y = [cbb[1], cbb[3], cbb[3], cbb[1]]
                vertices = [(i, j) for i, j in zip(x, y)]
                vertices = mirror_poly(vertices)
                poly = Polygon(vertices)
                lines.append(poly.boundary)
                if annotate_component_names:
                    font_size = 6 if poly.area < 6e-6 else 10
                    ax.annotate(
                        comp.name,
                        (poly.centroid.x, poly.centroid.y),
                        va="center",
                        ha="center",
                        color=component_color,
                        size=font_size,
                        rotation=comp.rotation * 180 / math.pi,
                    )
            self._logger.debug("Plotted {} component(s)".format(nc))

        if top_comps:
            ob = MultiPolygon(top_comps)
            plot_polygon(ob, add_points=False, ax=ax)
        if bottom_comps:
            ob = MultiPolygon(bottom_comps)
            plot_polygon(ob, add_points=False, ax=ax)

        if lines:
            ob = MultiLineString(lines)
            plot_line(ob, ax=ax, add_points=False, color=(1, 0, 0), linewidth=1)

        def create_poly(prim, polys, lines):
            if prim.is_void:
                return
            net_name = prim.net_name
            layer_name = prim.layer_name
            if nets and (net_name not in nets or layer_name not in layers):
                return
            # if prim.primitive_type == "path":
            #     line = prim.center_line
            #     line = mirror_poly(line)
            #     poly = LineString(line).buffer(prim.width / 2)
            # else:
            xt, yt = prim.points()
            if len(xt) < 3:
                return
            p1 = [(i, j) for i, j in zip(xt[::-1], yt[::-1])]
            p1 = mirror_poly(p1)

            holes = []
            for void in prim.voids:
                xvt, yvt = void.points(arc_segments=3)
                if len(xvt) < 3:
                    continue
                h1 = mirror_poly([(i, j) for i, j in zip(xvt, yvt)])
                holes.append(h1)
            if len(holes) > 1:
                holes = shapely.union_all([Polygon(i) for i in holes])
                if isinstance(holes, MultiPolygon):
                    holes = [i.boundary for i in list(holes.geoms)]
                else:
                    holes = [holes.boundary]
            poly = Polygon(p1, holes)
            if layer_name == "Outline":
                if label_colors[label] in lines:
                    lines.append(poly.boundary)
            elif poly:
                polys.append(poly)
            return

        if color_by_net:
            for net in nets:
                prims = self._pedb.nets.nets[net].primitives
                polys = []
                lines = []
                if net not in nets:
                    continue
                label = "Net " + net
                label_colors[label] = list(CSS4_COLORS.keys())[color_index]
                try:
                    edge_colors[label] = [i * 0.5 for i in label_colors[label]]
                except TypeError:
                    edge_colors[label] =label_colors[label]
                color_index += 1
                if color_index >= len(CSS4_COLORS):
                    color_index = 0
                for prim in prims:
                    create_poly(prim, polys, lines)
                if polys:
                    ob = MultiPolygon(polys)
                    plot_polygon(
                        ob,
                        ax=ax,
                        color=label_colors[label],
                        add_points=False,
                        alpha=0.7,
                        label=label,
                        edgecolor="none" if not plot_edges else edge_colors[label],
                    )
                if lines:
                    ob = MultiLineString(p)
                    plot_line(ob, ax=ax, add_points=False, color=label_colors[label], linewidth=1, label=label)
        else:
            prims_by_layers_dict = {i: j for i, j in self._pedb.modeler.primitives_by_layer.items()}
            if not top_view:
                prims_by_layers_dict = {
                    i: prims_by_layers_dict[i] for i in reversed(self._pedb.modeler.primitives_by_layer.keys())
                }
            num_layers = len(layers)
            delta_alpha = 0.7 / num_layers
            alpha = 0.3
            for layer, prims in prims_by_layers_dict.items():
                polys = []
                lines = []
                if layer not in layers:
                    continue
                label = "Layer " + layer
                if label not in label_colors:
                    try:
                        color = layer_colors[layer]
                        c = (
                            float(color[0] / 255),
                            float(color[1] / 255),
                            float(color[2] / 255),
                        )
                    except:
                        c = list(CSS4_COLORS.keys())[color_index]
                        color_index += 1
                        if color_index >= len(CSS4_COLORS):
                            color_index = 0
                    label_colors[label] = c
<<<<<<< HEAD
                    try:
                        edge_colors[label] = [i*0.5 for i in c]
                    except TypeError:
                        edge_colors[label] =label_colors[label]
=======
                    edge_colors[label] = [i * 0.5 for i in c]

>>>>>>> 3f2ed4de
                for prim in prims:
                    create_poly(prim, polys, lines)
                if polys:
                    ob = MultiPolygon(polys)
                    plot_polygon(
                        ob,
                        ax=ax,
                        color=label_colors[label],
                        add_points=False,
                        alpha=alpha,
                        label=label,
                        edgecolor="none" if not plot_edges else edge_colors[label],
                    )
                if lines:
                    ob = MultiLineString(p)
                    plot_line(ob, ax=ax, add_points=False, color=label_colors[label], linewidth=1, label=label)
                alpha = alpha + delta_alpha

        if plot_vias:
            polys = []

            for pinst in self._pedb.padstacks.instances.values():
                if pinst.is_pin:
                    continue
                pdef = pinst.definition
                p_b_l = {i: j for i, j in pdef.pad_by_layer.items()}
                pinst_net_name = pinst.net_name
                if top_view and pinst_net_name in nets:
                    for k in range(len(layers)):
                        if layers[k] in p_b_l.keys():
                            pad_value = p_b_l[layers[k]]
                            break
                elif not top_view and pinst_net_name in nets:
                    rev_layers = list(reversed(layers))
                    for k in range(len(rev_layers)):
                        if rev_layers[k] in p_b_l.keys():
                            pad_value = p_b_l[rev_layers[k]]
                            break
                else:
                    continue
                try:
                    shape = pad_value.shape
                    if shape.lower() == "circle":
                        x, y = pinst.position
                        if top_view:
                            poly = Point(pinst.position)
                        else:
                            poly = Point(-x, y)
                        polys.append(poly.buffer(p_b_l[top_layer].parameters_values[0] / 2))
                    elif shape.lower() == "rectangle":
                        px, py = pinst.position
                        w, h = pad_value.parameters_values
                        poly = [
                            [px - w / 2, py - h / 2],
                            [px - w / 2, py + h / 2],
                            [px + w / 2, py + h / 2],
                            [px + w / 2, py - h / 2],
                        ]
                        poly = Polygon(mirror_poly(poly))
                        polys.append(
                            affinity.rotate(
                                poly, (float(pad_value.rotation) + pinst.rotation + comp.rotation) / math.pi * 180
                            )
                        )
                except KeyError:
                    pass
            if polys:
                ob = MultiPolygon(polys)
                plot_polygon(ob, add_points=False, ax=ax, edgecolor="none")
        # Hide grid lines
        ax.grid(False)
        ax.set_axis_off()
        # Hide axes ticks
        ax.set_xticks([])
        ax.set_yticks([])
        message = "Edb Top View" if top_view else "Edb Bottom View"
        plt.title(message, size=20)
        if show_legend:
            plt.legend(loc="upper left", fontsize="x-large")
        end_time = time.time() - start_time
        self._logger.info(f"Plot Generation time {round(end_time, 3)}")
        if save_plot:
            plt.savefig(save_plot)
        if show:  # pragma: no cover
            if is_notebook():
                pass
            elif is_ipython() or "PYTEST_CURRENT_TEST" in os.environ:
                fig.show()
            else:
                plt.show()
        return fig, ax<|MERGE_RESOLUTION|>--- conflicted
+++ resolved
@@ -391,15 +391,10 @@
                         if color_index >= len(CSS4_COLORS):
                             color_index = 0
                     label_colors[label] = c
-<<<<<<< HEAD
                     try:
-                        edge_colors[label] = [i*0.5 for i in c]
+                        edge_colors[label] = [i * 0.5 for i in c]
                     except TypeError:
                         edge_colors[label] =label_colors[label]
-=======
-                    edge_colors[label] = [i * 0.5 for i in c]
-
->>>>>>> 3f2ed4de
                 for prim in prims:
                     create_poly(prim, polys, lines)
                 if polys:
