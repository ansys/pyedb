# Copyright (C) 2023 - 2024 ANSYS, Inc. and/or its affiliates.
# SPDX-License-Identifier: MIT
#
#
# Permission is hereby granted, free of charge, to any person obtaining a copy
# of this software and associated documentation files (the "Software"), to deal
# in the Software without restriction, including without limitation the rights
# to use, copy, modify, merge, publish, distribute, sublicense, and/or sell
# copies of the Software, and to permit persons to whom the Software is
# furnished to do so, subject to the following conditions:
#
# The above copyright notice and this permission notice shall be included in all
# copies or substantial portions of the Software.
#
# THE SOFTWARE IS PROVIDED "AS IS", WITHOUT WARRANTY OF ANY KIND, EXPRESS OR
# IMPLIED, INCLUDING BUT NOT LIMITED TO THE WARRANTIES OF MERCHANTABILITY,
# FITNESS FOR A PARTICULAR PURPOSE AND NONINFRINGEMENT. IN NO EVENT SHALL THE
# AUTHORS OR COPYRIGHT HOLDERS BE LIABLE FOR ANY CLAIM, DAMAGES OR OTHER
# LIABILITY, WHETHER IN AN ACTION OF CONTRACT, TORT OR OTHERWISE, ARISING FROM,
# OUT OF OR IN CONNECTION WITH THE SOFTWARE OR THE USE OR OTHER DEALINGS IN THE
# SOFTWARE.

"""This module contains the ``Edb`` class.

This module is implicitly loaded in HFSS 3D Layout when launched.

"""
<<<<<<< HEAD

=======
from datetime import datetime
>>>>>>> cb863542
from itertools import combinations
import os
from pathlib import Path
import re
import shutil
import subprocess
import sys
import time
import traceback
from typing import Union
import warnings
from zipfile import ZipFile as zpf

import rtree

from pyedb.configuration.configuration import Configuration
import pyedb.dotnet
from pyedb.dotnet.database.cell.layout import Layout
from pyedb.dotnet.database.cell.terminal.terminal import Terminal
from pyedb.dotnet.database.components import Components
import pyedb.dotnet.database.dotnet.database
from pyedb.dotnet.database.edb_data.design_options import EdbDesignOptions
from pyedb.dotnet.database.edb_data.ports import (
    BundleWavePort,
    CircuitPort,
    CoaxPort,
    ExcitationSources,
    GapPort,
    WavePort,
)
from pyedb.dotnet.database.edb_data.raptor_x_simulation_setup_data import (
    RaptorXSimulationSetup,
)
from pyedb.dotnet.database.edb_data.simulation_configuration import (
    SimulationConfiguration,
)
from pyedb.dotnet.database.edb_data.sources import SourceType
from pyedb.dotnet.database.edb_data.variables import Variable
from pyedb.dotnet.database.general import (
    LayoutObjType,
    Primitives,
    convert_py_list_to_net_list,
)
from pyedb.dotnet.database.hfss import EdbHfss
from pyedb.dotnet.database.layout_validation import LayoutValidation
from pyedb.dotnet.database.materials import Materials
from pyedb.dotnet.database.modeler import Modeler
from pyedb.dotnet.database.net_class import (
    EdbDifferentialPairs,
    EdbExtendedNets,
    EdbNetClasses,
)
from pyedb.dotnet.database.nets import EdbNets
from pyedb.dotnet.database.padstack import EdbPadstacks
from pyedb.dotnet.database.siwave import EdbSiwave
from pyedb.dotnet.database.stackup import Stackup
from pyedb.dotnet.database.utilities.hfss_simulation_setup import (
    HFSSPISimulationSetup,
    HfssSimulationSetup,
)
from pyedb.dotnet.database.utilities.siwave_simulation_setup import (
    SiwaveDCSimulationSetup,
    SiwaveSimulationSetup,
)
<<<<<<< HEAD
from pyedb.dotnet.database.Variables import decompose_variable_value
=======
from pyedb.dotnet.database.utilities.value import Value
>>>>>>> cb863542
from pyedb.generic.constants import AEDT_UNITS, SolverType, unit_converter
from pyedb.generic.general_methods import generate_unique_name, is_linux, is_windows
from pyedb.generic.process import SiwaveSolve
from pyedb.generic.settings import settings
from pyedb.ipc2581.ipc2581 import Ipc2581
from pyedb.misc.decorators import execution_timer
from pyedb.modeler.geometry_operators import GeometryOperators
from pyedb.siwave_core.product_properties import SIwaveProperties
from pyedb.workflow import Workflow


class Edb:
    """Provides the EDB application interface.

    This module inherits all objects that belong to EDB.

    Parameters
    ----------
    edbpath : str, optional
        Full path to the ``aedb`` folder. The variable can also contain
        the path to a layout to import. Allowed formats are BRD, MCM,
        XML (IPC2581), GDS, ODB++(TGZ and ZIP) and DXF. The default is ``None``.
        For GDS import, the Ansys control file (also XML) should have the same
        name as the GDS file. Only the file extension differs.
    cellname : str, optional
        Name of the cell to select. The default is ``None``.
    isreadonly : bool, optional
        Whether to open EBD in read-only mode when it is
        owned by HFSS 3D Layout. The default is ``False``.
    version : str, int, float, optional
        Version of EDB to use. The default is ``None``.
        Examples of input values are ``232``, ``23.2``, ``2023.2``, ``"2023.2"``.
    isaedtowned : bool, optional
        Whether to launch EDB from HFSS 3D Layout. The
        default is ``False``.
    oproject : optional
        Reference to the AEDT project object.
    student_version : bool, optional
        Whether to open the AEDT student version. The default is ``False.``
    control_file : str, optional
            Path to the XML file. The default is ``None``, in which case an attempt is made to find
            the XML file in the same directory as the board file. To succeed, the XML file and board file
            must have the same name. Only the extension differs.
    map_file : str, optional
        Layer map .map file.
    technology_file : str, optional
        Full path to technology file to be converted to xml before importing or xml.
        Supported by GDS format only.
    layer_filter:str,optional
        Layer filter .txt file.

    Examples
    --------
    Create an ``Edb`` object and a new EDB cell.

    >>> from pyedb import Edb
    >>> app = Edb()

    Add a new variable named "s1" to the ``Edb`` instance.

    >>> app["s1"] = "0.25 mm"
    >>> app["s1"].tofloat
    >>> 0.00025
    >>> app["s1"].tostring
    >>> "0.25mm"

    or add a new parameter with description:

    >>> app["s2"] = ["20um", "Spacing between traces"]
    >>> app["s2"].value
    >>> 1.9999999999999998e-05
    >>> app["s2"].description
    >>> "Spacing between traces"

    Create an ``Edb`` object and open the specified project.

    >>> app = Edb("myfile.aedb")

    Create an ``Edb`` object from GDS and control files.
    The XML control file resides in the same directory as the GDS file: (myfile.xml).

    >>> app = Edb("/path/to/file/myfile.gds")

    """

    _db = None

    @property
    def logger(self):
        return settings.logger

    @property
    def version(self):
        return settings.specified_version

    @property
    def base_path(self):
        return settings.aedt_installation_path

    @execution_timer("EDB initialization")
    def __init__(
        self,
        edbpath: Union[str, Path] = None,
        cellname: str = None,
        isreadonly: bool = False,
        isaedtowned: bool = False,
        oproject=None,
        use_ppe: bool = False,
        control_file: str = None,
        map_file: str = None,
        technology_file: str = None,
        layer_filter: str = None,
        remove_existing_aedt: bool = False,
    ):
        now = datetime.now()
        self.logger.info(f"Star initializing Edb {now.time()}")

        if isinstance(edbpath, Path):
            edbpath = str(edbpath)

        self._clean_variables()
        self.__initialization()

        self.standalone = True
        self.oproject = oproject
        self._main = sys.modules["__main__"]
        self.isaedtowned = isaedtowned
        self.isreadonly = isreadonly
        self.cellname = cellname
        if not edbpath:
            if is_windows:
                edbpath = os.getenv("USERPROFILE")
                if not edbpath:
                    edbpath = os.path.expanduser("~")
                edbpath = os.path.join(edbpath, "Documents", generate_unique_name("layout") + ".aedb")
            else:
                edbpath = os.getenv("HOME")
                if not edbpath:
                    edbpath = os.path.expanduser("~")
                edbpath = os.path.join(edbpath, generate_unique_name("layout") + ".aedb")
            self.logger.info("No EDB is provided. Creating a new EDB {}.".format(edbpath))
        self.edbpath = edbpath
        self.log_name = None
        if edbpath:
            self.log_name = os.path.join(
                os.path.dirname(edbpath),
                "pyedb_" + os.path.splitext(os.path.split(edbpath)[-1])[0] + ".log",
            )
            if not isreadonly:
                self._check_remove_project_files(edbpath, remove_existing_aedt)

        if edbpath[-3:] == "zip":
            self.edbpath = edbpath[:-4] + ".aedb"
            working_dir = os.path.dirname(edbpath)
            zipped_file = zpf(edbpath, "r")
            top_level_folders = {item.split("/")[0] for item in zipped_file.namelist()}
            if len(top_level_folders) == 1:
                self.logger.info("Unzipping ODB++...")
                zipped_file.extractall(working_dir)
            else:
                self.logger.info("Unzipping ODB++ before translating to EDB...")
                zipped_file.extractall(edbpath[:-4])
                self.logger.info("ODB++ unzipped successfully.")
            zipped_file.close()
            self.logger.info("Translating ODB++ to EDB...")
            if not self.import_layout_file(
                edbpath[:-4],
                working_dir,
                use_ppe=use_ppe,
                control_file=control_file,
                tech_file=technology_file,
                layer_filter=layer_filter,
                map_file=map_file,
            ):
                raise AttributeError("Translation was unsuccessful")
            if settings.enable_local_log_file and self.log_name:
                self.logger.add_file_logger(self.log_name, "Edb")
            self.logger.info("EDB %s was created correctly from %s file.", self.edbpath, edbpath)
        elif edbpath[-3:] in ["brd", "mcm", "sip", "gds", "xml", "dxf", "tgz", "anf"]:
            self.edbpath = edbpath[:-4] + ".aedb"
            working_dir = os.path.dirname(edbpath)
            if not self.import_layout_file(
                edbpath,
                working_dir,
                use_ppe=use_ppe,
                control_file=control_file,
                tech_file=technology_file,
                layer_filter=layer_filter,
                map_file=map_file,
            ):
                raise AttributeError("Translation was unsuccessful")
            if settings.enable_local_log_file and self.log_name:
                self.logger.add_file_logger(self.log_name, "Edb")
            self.logger.info("EDB %s was created correctly from %s file.", self.edbpath, edbpath[-2:])
        elif edbpath.endswith("edb.def"):
            self.edbpath = os.path.dirname(edbpath)
            if settings.enable_local_log_file and self.log_name:
                self.logger.add_file_logger(self.log_name, "Edb")
            self.open_edb()
        elif not os.path.exists(os.path.join(self.edbpath, "edb.def")):
            self.create_edb()
            if settings.enable_local_log_file and self.log_name:
                self.logger.add_file_logger(self.log_name, "Edb")
            self.logger.info("EDB %s created correctly.", self.edbpath)
        elif ".aedb" in edbpath:
            self.edbpath = edbpath
            if settings.enable_local_log_file and self.log_name:
                self.logger.add_file_logger(self.log_name, "Edb")
            self.open_edb()
        if not self.active_cell:
            raise AttributeError("Failed to initialize DLLs.")

    def __enter__(self):
        return self

    def __exit__(self, ex_type, ex_value, ex_traceback):
        if ex_type:
            self.edb_exception(ex_value, ex_traceback)

    def __getitem__(self, variable_name):
        """Get or Set a variable to the Edb project. The variable can be project using ``$`` prefix or
        it can be a design variable, in which case the ``$`` is omitted.

        Parameters
        ----------
        variable_name : str

        Returns
        -------
        variable object : :class:`pyedb.dotnet.database.edb_data.variables.Variable`

        """
        if self.variable_exists(variable_name)[0]:
            return self.variables[variable_name]
        return

    def __setitem__(self, variable_name, variable_value):
        type_error_message = "Allowed values are str, numeric or two-item list with variable description."
        if type(variable_value) in [
            list,
            tuple,
        ]:  # Two-item list or tuple. 2nd argument is a str description.
            if len(variable_value) == 2:
                if type(variable_value[1]) is str:
                    description = variable_value[1] if len(variable_value[1]) > 0 else None
                else:
                    description = None
                    self.logger.warning("Invalid type for Edb variable desciprtion is ignored.")
                val = variable_value[0]
            else:
                raise TypeError(type_error_message)
        else:
            description = None
            val = variable_value
        if self.variable_exists(variable_name)[0]:
            self.change_design_variable_value(variable_name, val)
        else:
            self.add_design_variable(variable_name, val)
        if description:  # Add the variable description if a two-item list is passed for variable_value.
            self.__getitem__(variable_name).description = description

    def __initialization(self):
        self.logger.info(f"Edb version {self.version}")

        """Initialize DLLs."""
        from pyedb import __version__
        from pyedb.dotnet.clr_module import _clr, edb_initialized

        if not edb_initialized:  # pragma: no cover
            raise RuntimeWarning("Failed to initialize Dlls.")
        self.logger.info(f"Logger is initialized. Log file is saved to {self.logger.log_file}.")
        self.logger.info("legacy v%s", __version__)
        self.logger.info("Python version %s", sys.version)

        sys.path.append(self.base_path)

        _clr.AddReference("Ansys.Ansoft.Edb")
        _clr.AddReference("Ansys.Ansoft.EdbBuilderUtils")
        _clr.AddReference("Ansys.Ansoft.SimSetupData")
        os.environ["ECAD_TRANSLATORS_INSTALL_DIR"] = self.base_path
        oaDirectory = os.path.join(self.base_path, "common", "oa")
        os.environ["ANSYS_OADIR"] = oaDirectory
        os.environ["PATH"] = "{};{}".format(os.environ["PATH"], self.base_path)
        edb = __import__("Ansys.Ansoft.Edb")
        edbbuilder = __import__("Ansys.Ansoft.EdbBuilderUtils")
        self.simSetup = __import__("Ansys.Ansoft.SimSetupData")
        self._edb = edb.Ansoft.Edb
        self.edbutils = edbbuilder.Ansoft.EdbBuilderUtils
        self.simsetupdata = self.simSetup.Ansoft.SimSetupData.Data

    def _check_remove_project_files(self, edbpath: str, remove_existing_aedt: bool) -> None:
        aedt_file = os.path.splitext(edbpath)[0] + ".aedt"
        files = [aedt_file, aedt_file + ".lock"]
        for file in files:
            if os.path.isfile(file):
                if not remove_existing_aedt:
                    self.logger.warning(
                        f"AEDT project-related file {file} exists and may need to be deleted before opening the EDB in "
                        f"HFSS 3D Layout."
                        # noqa: E501
                    )
                else:
                    try:
                        os.unlink(file)
                        self.logger.info(f"Deleted AEDT project-related file {file}.")
                    except:
                        self.logger.info(f"Failed to delete AEDT project-related file {file}.")

    def _clean_variables(self):
        """Initialize internal variables and perform garbage collection."""
        self._materials = None
        self._components = None
        self._core_primitives = None
        self._stackup = None
        self._stackup2 = None
        self._padstack = None
        self._siwave = None
        self._hfss = None
        self._nets = None
        self._layout_instance = None
        self._variables = None
        self._active_cell = None
        self._layout = None
        self._configuration = None

    def _init_objects(self):
        self._components = Components(self)
        self._stackup = Stackup(self, self.layout.layer_collection)
        self._padstack = EdbPadstacks(self)
        self._siwave = EdbSiwave(self)
        self._hfss = EdbHfss(self)
        self._nets = EdbNets(self)
        self._core_primitives = Modeler(self)
        self._stackup2 = self._stackup
        self._materials = Materials(self)

    @property
    def pedb_class(self):
        return pyedb.dotnet

    def value(self, val):
        """Convert a value into a pyedb value."""
        val_ = val if isinstance(val, self._edb.Utility.Value) else self.edb_value(val)
        return Value(self, val_)

    @property
    def grpc(self):
        """grpc flag."""
        return False

    @property
    def cell_names(self):
        """Cell name container.

        Returns
        -------
        list of cell names : List[str]
        """
        names = []
        for cell in [i for i in list(self._db.CircuitCells)]:
            names.append(cell.GetName())
        return names

    @property
    def design_variables(self):
        """Get all edb design variables.

        Returns
        -------
        variable dictionary : Dict[str, :class:`pyedb.dotnet.database.edb_data.variables.Variable`]
        """
        d_var = dict()
        for i in self.active_cell.GetVariableServer().GetAllVariableNames():
            d_var[i] = Variable(self, i)
        return d_var

    @property
    def ansys_em_path(self):
        return self.base_path

    @property
    def project_variables(self):
        """Get all project variables.

        Returns
        -------
        variables dictionary : Dict[str, :class:`pyedb.dotnet.database.edb_data.variables.Variable`]

        """
        p_var = dict()
        for i in self._db.GetVariableServer().GetAllVariableNames():
            p_var[i] = Variable(self, i)
        return p_var

    @property
    def layout_validation(self):
        """:class:`pyedb.dotnet.database.edb_data.layout_validation.LayoutValidation`.

        Returns
        -------
        layout validation object : :class: 'pyedb.dotnet.database.layout_validation.LayoutValidation'
        """
        return LayoutValidation(self)

    @property
    def variables(self):
        """Get all Edb variables.

        Returns
        -------
        variables dictionary : Dict[str, :class:`pyedb.dotnet.database.edb_data.variables.Variable`]

        """
        all_vars = dict()
        for i, j in self.project_variables.items():
            all_vars[i] = j.value
        for i, j in self.design_variables.items():
            all_vars[i] = j.value
        return all_vars

    @property
    def terminals(self):
        """Get terminals belonging to active layout.

        Returns
        -------
        Dict
        """

        return {i.name: i for i in self.layout.terminals}

    @property
    def excitations(self):
        """Get all layout excitations."""
        terms = [term for term in self.layout.terminals if int(term._edb_object.GetBoundaryType()) == 0]
        temp = {}
        for ter in terms:
            if "BundleTerminal" in ter._edb_object.GetType().ToString():
                temp[ter.name] = BundleWavePort(self, ter._edb_object)
            else:
                temp[ter.name] = GapPort(self, ter._edb_object)
        return temp

    @property
    def ports(self):
        """Get all ports.

        Returns
        -------
        port dictionary : Dict[str, [:class:`pyedb.dotnet.database.edb_data.ports.GapPort`,
                   :class:`pyedb.dotnet.database.edb_data.ports.WavePort`,]]

        """
        temp = [term for term in self.layout.terminals if not term.is_reference_terminal]

        ports = {}
        for t in temp:
            t2 = Terminal(self, t._edb_object)
            if not t2.boundary_type == "PortBoundary":
                continue

            if t2.is_circuit_port:
                port = CircuitPort(self, t._edb_object)
                ports[port.name] = port
            elif t2.terminal_type == "BundleTerminal":
                port = BundleWavePort(self, t._edb_object)
                ports[port.name] = port
            elif t2.hfss_type == "Wave":
                ports[t2.name] = WavePort(self, t._edb_object)
            elif t2.terminal_type == "PadstackInstanceTerminal":
                ports[t2.name] = CoaxPort(self, t._edb_object)
            else:
                ports[t2.name] = GapPort(self, t._edb_object)
        return ports

    @property
    def excitations_nets(self):
        """Get all excitations net names."""
        names = list(set([i.net.name for i in self.layout.terminals]))
        names = [i for i in names if i]
        return names

    @property
    def sources(self):
        """Get all layout sources."""
        terms = [term for term in self.layout.terminals if int(term._edb_object.GetBoundaryType()) in [3, 4, 7]]
        terms = [term for term in terms if not term._edb_object.IsReferenceTerminal()]
        return {ter.name: ExcitationSources(self, ter._edb_object) for ter in terms}

    @property
    def voltage_regulator_modules(self):
        """Get all voltage regulator modules"""
        vrms = self.layout.voltage_regulators
        _vrms = {}
        for vrm in vrms:
            _vrms[vrm.name] = vrm
        return _vrms

    @property
    def probes(self):
        """Get all layout probes."""
        temp = {}
        for name, val in self.terminals.items():
            if val.boundary_type == "kVoltageProbe":
                if not val.is_reference_terminal:
                    temp[name] = val
        return temp

    @execution_timer("open_edb")
    def open_edb(self):
        """Open EDB.

        Returns
        -------
        ``True`` when succeed ``False`` if failed : bool
        """
        # self.logger.info("EDB Path is %s", self.edbpath)
        # self.logger.info("EDB Version is %s", self.version)
        # if self.version > "2023.1":
        #     self.standalone = False

        self.core.Database.SetRunAsStandAlone(self.standalone)
        self._db = self.core.Database.Open(
            self.edbpath,
            self.isreadonly,
        )
        if self._db.IsNull():
            raise AttributeError(f"Failed to open edb file {self.edbpath}")

        self.logger.info("Database {} Opened in {}".format(os.path.split(self.edbpath)[-1], self.version))

        self._active_cell = None
        if self.cellname:
            for cell in [i for i in list(self._db.TopCircuitCells)]:
                if cell.GetName() == self.cellname:
                    self._active_cell = cell
        if self._active_cell is None:
            for cell in [i for i in list(self._db.CircuitCells)]:
                if cell.GetName() == self.cellname:
                    self._active_cell = cell
        # if self._active_cell is still None, set it to default cell
        if self._active_cell is None:
            self._active_cell = list(self._db.TopCircuitCells)[0]
        self.logger.info("Cell %s Opened", self._active_cell.GetName())
        if self._active_cell:
            self._init_objects()
            self.logger.info("Builder was initialized.")
        else:
            self.logger.error("Builder was not initialized.")

        return True

    @property
    def core(self):
        """Edb Dotnet Api class.

        Returns
        -------
        :class:`pyedb.dotnet.database.dotnet.database.CellDotNet`
        """
        return self._edb

    @execution_timer("create_edb")
    def create_edb(self):
        """Create EDB.

        Returns
        -------
        ``True`` when succeed ``False`` if failed : bool
        """
        # if self.version > "2023.1":
        #     self.standalone = False

        self.core.Database.SetRunAsStandAlone(self.standalone)

        self._db = self.core.Database.Create(self.edbpath)

        if not self._db:
            self.logger.warning("Error creating the database.")
            self._active_cell = None
            return None
        if not self.cellname:
            self.cellname = generate_unique_name("Cell")
        self._active_cell = self.core.Cell.Cell.Create(self._db, self.core.Cell.CellType.CircuitCell, self.cellname)
        if self._active_cell:
            self._init_objects()
            return True
        return None

    def import_layout_pcb(
        self,
        input_file,
        working_dir="",
        anstranslator_full_path="",
        use_ppe=False,
        control_file=None,
        map_file=None,
        tech_file=None,
        layer_filter=None,
    ):
        """Import a board file and generate an ``edb.def`` file in the working directory.

        .. deprecated:: 0.42.0
           Use :func:`import_layout_file` method instead.

        This function supports all AEDT formats, including DXF, GDS, SML (IPC2581), BRD, MCM, SIP, ZIP and TGZ.

        Parameters
        ----------
        input_file : str
            Full path to the board file.
        working_dir : str, optional
            Directory in which to create the ``aedb`` folder. The name given to the AEDB file
            is the same as the name of the board file.
        anstranslator_full_path : str, optional
            Full path to the Ansys translator. The default is ``""``.
        use_ppe : bool
            Whether to use the PPE License. The default is ``False``.
        control_file : str, optional
            Path to the XML file. The default is ``None``, in which case an attempt is made to find
            the XML file in the same directory as the board file. To succeed, the XML file and board file
            must have the same name. Only the extension differs.
        tech_file : str, optional
            Technology file. The file can be *.ircx, *.vlc.tech, or *.itf
        map_file : str, optional
            Layer map .map file.
        layer_filter:str,optional
            Layer filter .txt file.

        Returns
        -------
        Full path to the AEDB file : str
        """
        self.logger.warning("import_layout_pcb method is deprecated, use import_layout_file instead.")
        return self.import_layout_file(
            input_file,
            working_dir,
            anstranslator_full_path,
            use_ppe,
            control_file,
            map_file,
            tech_file,
            layer_filter,
        )

    @execution_timer("import_layout_file")
    def import_layout_file(
        self,
        input_file,
        working_dir="",
        anstranslator_full_path="",
        use_ppe=False,
        control_file=None,
        map_file=None,
        tech_file=None,
        layer_filter=None,
    ):
        """Import a board file and generate an ``edb.def`` file in the working directory.

        This function supports all AEDT formats, including DXF, GDS, SML (IPC2581), BRD, MCM, SIP, ZIP and TGZ.

        Parameters
        ----------
        input_file : str
            Full path to the board file.
        working_dir : str, optional
            Directory in which to create the ``aedb`` folder. The name given to the AEDB file
            is the same as the name of the board file.
        anstranslator_full_path : str, optional
            Full path to the Ansys translator. The default is ``""``.
        use_ppe : bool
            Whether to use the PPE License. The default is ``False``.
        control_file : str, optional
            Path to the XML file. The default is ``None``, in which case an attempt is made to find
            the XML file in the same directory as the board file. To succeed, the XML file and board file
            must have the same name. Only the extension differs.
        tech_file : str, optional
            Technology file. The file can be *.ircx, *.vlc.tech, or *.itf
        map_file : str, optional
            Layer map .map file.
        layer_filter:str,optional
            Layer filter .txt file.

        Returns
        -------
        Full path to the AEDB file : str

        """
        self._components = None
        self._core_primitives = None
        self._stackup = None
        self._padstack = None
        self._siwave = None
        self._hfss = None
        self._nets = None
        aedb_name = os.path.splitext(os.path.basename(input_file))[0] + ".aedb"
        if anstranslator_full_path and os.path.exists(anstranslator_full_path):
            command = anstranslator_full_path
        else:
            command = os.path.join(self.base_path, "anstranslator")
            if is_windows:
                command += ".exe"

        if not working_dir:
            working_dir = os.path.dirname(input_file)
        cmd_translator = [
            command,
            input_file,
            os.path.join(working_dir, aedb_name),
            "-l={}".format(os.path.join(working_dir, "Translator.log")),
        ]
        if not use_ppe:
            cmd_translator.append("-ppe=false")
        if control_file and input_file[-3:] not in ["brd", "mcm", "sip"]:
            if is_linux:
                cmd_translator.append("-c={}".format(control_file))
            else:
                cmd_translator.append('-c="{}"'.format(control_file))
        if map_file:
            cmd_translator.append('-g="{}"'.format(map_file))
        if tech_file:
            cmd_translator.append('-t="{}"'.format(tech_file))
        if layer_filter:
            cmd_translator.append('-f="{}"'.format(layer_filter))
        subprocess.run(cmd_translator)
        if not os.path.exists(os.path.join(working_dir, aedb_name)):
            raise RuntimeWarning(f"Translator failed. command : {' '.join(cmd_translator)}")
        else:
            self.logger.info("Translation correctly completed")
        self.edbpath = os.path.join(working_dir, aedb_name)
        return self.open_edb()

    def export_to_ipc2581(self, ipc_path=None, units="MILLIMETER"):
        """Create an XML IPC2581 file from the active EDB.

        .. note::
           The method works only in CPython because of some limitations on Ironpython in XML parsing and
           because it's time-consuming.
           This method is still being tested and may need further debugging.
           Any feedback is welcome. Back drills and custom pads are not supported yet.

        Parameters
        ----------
        ipc_path : str, optional
            Path to the XML IPC2581 file. The default is ``None``, in which case
            an attempt is made to find the XML IPC2581 file in the same directory
            as the active EDB. To succeed, the XML IPC2581 file and the active
            EDT must have the same name. Only the extension differs.
        units : str, optional
            Units of the XML IPC2581 file. Options are ``"millimeter"``,
            ``"inch"``, and ``"micron"``. The default is ``"millimeter"``.

        Returns
        -------
        ``True`` if successful, ``False`` if failed : bool

        """
        if units.lower() not in ["millimeter", "inch", "micron"]:  # pragma no cover
            self.logger.warning("The wrong unit is entered. Setting to the default, millimeter.")
            units = "millimeter"

        if not ipc_path:
            ipc_path = self.edbpath[:-4] + "xml"
        self.logger.info("Export IPC 2581 is starting. This operation can take a while.")
        start = time.time()
        ipc = Ipc2581(self, units)
        ipc.load_ipc_model()
        ipc.file_path = ipc_path
        result = ipc.write_xml()

        if result:  # pragma no cover
            self.logger.info_timer("Export IPC 2581 completed.", start)
            self.logger.info("File saved as %s", ipc_path)
            return ipc_path
        self.logger.info("Error exporting IPC 2581.")
        return False

    @property
    def configuration(self):
        """Edb project configuration from file."""
        if not self._configuration:
            self._configuration = Configuration(self)
        return self._configuration

    def edb_exception(self, ex_value, tb_data):
        """Write the trace stack to AEDT when a Python error occurs.

        Parameters
        ----------
        ex_value :

        tb_data :


        Returns
        -------
        None

        """
        tb_trace = traceback.format_tb(tb_data)
        tblist = tb_trace[0].split("\n")
        self.logger.error(str(ex_value))
        for el in tblist:
            self.logger.error(el)

    @property
    def active_db(self):
        """Database object."""
        return self._db

    @property
    def active_cell(self):
        """Active cell."""
        return self._active_cell

    @active_cell.setter
    def active_cell(self, value):
        if isinstance(value, str):
            _cell = [cell for cell in self.circuit_cells if cell.GetName() == value]
            if _cell:
                self._active_cell = _cell[0]
                self._init_objects()
                self.logger.info(f"Cell {value} set as active")
            else:
                raise f"Design {value} not found in database."
        elif isinstance(value, pyedb.dotnet.database.dotnet.database.CellClassDotNet):
            self._active_cell = value
            self._init_objects()
            self.logger.info(f"Cell {value.GetName()} set as active")
        else:
            raise "No valid design."

    @property
    def core_components(self):  # pragma: no cover
        """Edb Components methods and properties.

        .. deprecated:: 0.6.62
           Use new property :func:`components` instead.

        Returns
        -------
        Instance of :class:`pyedb.dotnet.database.Components.Components`

        Examples
        --------
        >>> from pyedb import Edb
        >>> edbapp = Edb("myproject.aedb")
        >>> comp = edbapp.components.get_component_by_name("J1")
        """
        warnings.warn("Use new property :func:`components` instead.", DeprecationWarning)
        return self.components

    @property
    def components(self):
        """Edb Components methods and properties.

        Returns
        -------
        Instance of :class:`pyedb.dotnet.database.components.Components`

        Examples
        --------
        >>> from pyedb import Edb
        >>> edbapp = Edb("myproject.aedb")
        >>> comp = edbapp.components.get_component_by_name("J1")
        """
        if not self._components and self._db:
            self._components = Components(self)
        return self._components

    @property
    def core_stackup(self):
        """Core stackup.

        .. deprecated:: 0.6.5
            There is no need to use the ``core_stackup`` property anymore.
            You can instantiate a new ``stackup`` class directly from the ``Edb`` class.
        """
        mess = "`core_stackup` is deprecated.\n"
        mess += " Use `app.stackup` directly to instantiate new stackup methods."
        warnings.warn(mess, DeprecationWarning)
        if not self._stackup and self._db:
            self._stackup = Stackup(self)
        return self._stackup

    @property
    def design_options(self):
        """Edb Design Settings and Options.

        Returns
        -------
        Instance of :class:`pyedb.dotnet.database.edb_data.design_options.EdbDesignOptions`
        """
        return EdbDesignOptions(self.active_cell)

    @property
    def stackup(self):
        """Stackup manager.

        Returns
        -------
        Instance of :class: 'pyedb.dotnet.database.Stackup`

        Examples
        --------
        >>> from pyedb import Edb
        >>> edbapp = Edb("myproject.aedb")
        >>> edbapp.stackup.layers["TOP"].thickness = 4e-5
        >>> edbapp.stackup.layers["TOP"].thickness == 4e-05
        >>> edbapp.stackup.add_layer("Diel", "GND", layer_type="dielectric", thickness="0.1mm", material="FR4_epoxy")
        """
        return Stackup(self, self.layout.layer_collection)

    @property
    def materials(self):
        """Material Database.

        Returns
        -------
        Instance of :class: `pyedb.dotnet.database.Materials`

        Examples
        --------
        >>> from pyedb import Edb
        >>> edbapp = Edb()
        >>> edbapp.materials.add_material("air", permittivity=1.0)
        >>> edbapp.materials.add_debye_material("debye_mat", 5, 3, 0.02, 0.05, 1e5, 1e9)
        >>> edbapp.materials.add_djordjevicsarkar_material("djord_mat", 3.3, 0.02, 3.3)
        """
        if not self._materials and self._db:
            self._materials = Materials(self)
        return self._materials

    @property
    def core_padstack(self):  # pragma: no cover
        """Core padstack.


        .. deprecated:: 0.6.62
           Use new property :func:`padstacks` instead.

        Returns
        -------
        Instance of :class: `pyedb.dotnet.database.padstack.EdbPadstack`

        Examples
        --------
        >>> from pyedb import Edb
        >>> edbapp = Edb("myproject.aedb")
        >>> p = edbapp.padstacks.create(padstackname="myVia_bullet", antipad_shape="Bullet")
        >>> edbapp.padstacks.get_pad_parameters(
        >>> ... p, "TOP", edbapp.padstacks.pad_type.RegularPad
        >>> ... )
        """

        warnings.warn("Use new property :func:`padstacks` instead.", DeprecationWarning)
        return self.padstacks

    @property
    def padstacks(self):
        """Core padstack.


        Returns
        -------
        Instance of :class: `legacy.database.padstack.EdbPadstack`

        Examples
        --------
        >>> from pyedb import Edb
        >>> edbapp = Edb("myproject.aedb")
        >>> p = edbapp.padstacks.create(padstackname="myVia_bullet", antipad_shape="Bullet")
        >>> edbapp.padstacks.get_pad_parameters(
        >>> ... p, "TOP", edbapp.padstacks.pad_type.RegularPad
        >>> ... )
        """

        if not self._padstack and self._db:
            self._padstack = EdbPadstacks(self)
        return self._padstack

    @property
    def core_siwave(self):  # pragma: no cover
        """Core SIWave methods and properties.

        .. deprecated:: 0.6.62
           Use new property :func:`siwave` instead.

        Returns
        -------
        Instance of :class: `pyedb.dotnet.database.siwave.EdbSiwave`

        Examples
        --------
        >>> from pyedb import Edb
        >>> edbapp = Edb("myproject.aedb")
        >>> p2 = edbapp.siwave.create_circuit_port_on_net("U2A5", "V3P3_S0", "U2A5", "GND", 50, "test")
        """
        warnings.warn("Use new property :func:`siwave` instead.", DeprecationWarning)
        return self.siwave

    @property
    def siwave(self):
        """Core SIWave methods and properties.

        Returns
        -------
        Instance of :class: `pyedb.dotnet.database.siwave.EdbSiwave`

        Examples
        --------
        >>> from pyedb import Edb
        >>> edbapp = Edb("myproject.aedb")
        >>> p2 = edbapp.siwave.create_circuit_port_on_net("U2A5", "V3P3_S0", "U2A5", "GND", 50, "test")
        """
        if not self._siwave and self._db:
            self._siwave = EdbSiwave(self)
        return self._siwave

    @property
    def core_hfss(self):  # pragma: no cover
        """Core HFSS methods and properties.

        .. deprecated:: 0.6.62
           Use new property :func:`hfss` instead.

        Returns
        -------
        Instance of :class:`legacy.database.hfss.EdbHfss`

        Examples
        --------
        >>> from pyedb import Edb
        >>> edbapp = Edb("myproject.aedb")
        >>> edbapp.hfss.configure_hfss_analysis_setup(sim_config)
        """
        warnings.warn("Use new property :func:`hfss` instead.", DeprecationWarning)
        return self.hfss

    @property
    def hfss(self):
        """Core HFSS methods and properties.

        Returns
        -------
        :class:`pyedb.dotnet.database.hfss.EdbHfss`

        See Also
        --------
        :class:`legacy.database.edb_data.simulation_configuration.SimulationConfiguration`

        Examples
        --------
        >>> from pyedb import Edb
        >>> edbapp = Edb("myproject.aedb")
        >>> sim_config = edbapp.new_simulation_configuration()
        >>> sim_config.mesh_freq = "10Ghz"
        >>> edbapp.hfss.configure_hfss_analysis_setup(sim_config)
        """
        if not self._hfss and self._db:
            self._hfss = EdbHfss(self)
        return self._hfss

    @property
    def core_nets(self):  # pragma: no cover
        """Core nets.

        .. deprecated:: 0.6.62
           Use new property :func:`nets` instead.

        Returns
        -------
        :class:`pyedb.dotnet.database.nets.EdbNets`

        Examples
        --------
        >>> from pyedb import Edb
        >>> edbapp = Edb("myproject.aedb")
        >>> edbapp.nets.find_or_create_net("GND")
        >>> edbapp.nets.find_and_fix_disjoint_nets("GND", keep_only_main_net=True)
        """
        warnings.warn("Use new property :func:`nets` instead.", DeprecationWarning)
        return self.nets

    @property
    def nets(self):
        """Core nets.

        Returns
        -------
        :class:`legacy.database.nets.EdbNets`

        Examples
        --------
        >>> from pyedb import Edb
        >>> edbapp = Edb"myproject.aedb")
        >>> edbapp.nets.find_or_create_net("GND")
        >>> edbapp.nets.find_and_fix_disjoint_nets("GND", keep_only_main_net=True)
        """

        if not self._nets and self._db:
            raise Exception("")
            self._nets = EdbNets(self)
        return self._nets

    @property
    def net_classes(self):
        """Get all net classes.

        Returns
        -------
        :class:`legacy.database.nets.EdbNetClasses`

        Examples
        --------
        >>> from pyedb import Edb
        >>> edbapp = Edb("myproject.aedb")
        >>> edbapp.net_classes
        """

        if self._db:
            return EdbNetClasses(self)

    @property
    def extended_nets(self):
        """Get all extended nets.

        Returns
        -------
        :class:`legacy.database.nets.EdbExtendedNets`

        Examples
        --------
        >>> from pyedb import Edb
        >>> edbapp = Edb("myproject.aedb")
        >>> edbapp.extended_nets
        """

        if self._db:
            return EdbExtendedNets(self)

    @property
    def differential_pairs(self):
        """Get all differential pairs.

        Returns
        -------
        :class:`legacy.database.nets.EdbDifferentialPairs`

        Examples
        --------
        >>> from pyedb import Edb
        >>> edbapp = Edb("myproject.aedb")
        >>> edbapp.differential_pairs
        """
        if self._db:
            return EdbDifferentialPairs(self)
        else:  # pragma: no cover
            return

    @property
    def core_primitives(self):  # pragma: no cover
        """Core primitives.

        .. deprecated:: 0.6.62
           Use new property :func:`modeler` instead.

        Returns
        -------
        Instance of :class: `legacy.database.layout.EdbLayout`

        Examples
        --------
        >>> from pyedb import Edb
        >>> edbapp = Edb("myproject.aedb")
        >>> top_prims = edbapp.modeler.primitives_by_layer["TOP"]
        """
        warnings.warn("Use new property :func:`modeler` instead.", DeprecationWarning)
        return self.modeler

    @property
    def modeler(self):
        """Core primitives modeler.

        Returns
        -------
        Instance of :class: `legacy.database.layout.EdbLayout`

        Examples
        --------
        >>> from pyedb import Edb
        >>> edbapp = Edb("myproject.aedb")
        >>> top_prims = edbapp.modeler.primitives_by_layer["TOP"]
        """
        if not self._core_primitives and self._db:
            self._core_primitives = Modeler(self)
        return self._core_primitives

    @property
    def layout(self) -> Layout:
        """Layout object.

        Returns
        -------
        :class:`legacy.database.dotnet.layout.Layout`
        """
        return Layout(self, self._active_cell.GetLayout())

    @property
    def active_layout(self):
        """Active layout.

        Returns
        -------
        Instance of EDB API Layout Class.
        """
        return self.layout._edb_object

    @property
    def layout_instance(self):
        """Edb Layout Instance."""
        return self.layout._edb_object.GetLayoutInstance()

    def get_connected_objects(self, layout_object_instance):
        """Get connected objects.

        Returns
        -------
        list
        """
        temp = []
        for i in list(
            [
                loi.GetLayoutObj()
                for loi in self.layout_instance.GetConnectedObjects(layout_object_instance._edb_object).Items
            ]
        ):
            obj_type = i.GetObjType().ToString()
            if obj_type == LayoutObjType.PadstackInstance.name:
                from pyedb.dotnet.database.edb_data.padstacks_data import (
                    EDBPadstackInstance,
                )

                temp.append(EDBPadstackInstance(i, self))
            elif obj_type == LayoutObjType.Primitive.name:
                prim_type = i.GetPrimitiveType().ToString()
                if prim_type == Primitives.Path.name:
                    from pyedb.dotnet.database.cell.primitive.path import Path

                    temp.append(Path(self, i))
                elif prim_type == Primitives.Rectangle.name:
                    from pyedb.dotnet.database.edb_data.primitives_data import (
                        EdbRectangle,
                    )

                    temp.append(EdbRectangle(i, self))
                elif prim_type == Primitives.Circle.name:
                    from pyedb.dotnet.database.edb_data.primitives_data import EdbCircle

                    temp.append(EdbCircle(i, self))
                elif prim_type == Primitives.Polygon.name:
                    from pyedb.dotnet.database.edb_data.primitives_data import (
                        EdbPolygon,
                    )

                    temp.append(EdbPolygon(i, self))
                else:
                    continue
            else:
                continue
        return temp

    @property
    def pins(self):
        """EDB padstack instance of the component.

        .. deprecated:: 0.6.62
           Use new method :func:`edb.padstacks.pins` instead.

        Returns
        -------
        dic[str, :class:`legacy.database.edb_data.definitions.EDBPadstackInstance`]
            Dictionary of EDBPadstackInstance Components.


        Examples
        --------
        >>> from pyedb import Edb
        >>> edbapp = Edb("myproject.aedb")
        >>> pin_net_name = edbapp.pins[424968329].netname
        """
        warnings.warn("Use new method :func:`edb.padstacks.pins` instead.", DeprecationWarning)
        return self.padstacks.pins

    class Boundaries:
        """Boundaries Enumerator.

        Returns
        -------
        int
        """

        (
            Port,
            Pec,
            RLC,
            CurrentSource,
            VoltageSource,
            NexximGround,
            NexximPort,
            DcTerminal,
            VoltageProbe,
        ) = range(0, 9)

    def edb_value(self, value, var_server=None):
        """Convert a value to an EDB value. Value can be a string, float or integer. Mainly used in internal calls.

        Parameters
        ----------
        value : str, float, int


        Returns
        -------
        Instance of `Edb.Utility.Value`

        """
        if isinstance(value, self.core.Utility.Value):
            return value
        if var_server:
            return self.core.Utility.Value(value, var_server)
        if isinstance(value, (int, float)):
            return self.core.Utility.Value(value)
        m1 = re.findall(r"(?<=[/+-/*//^/(/[])([a-z_A-Z/$]\w*)", str(value).replace(" ", ""))
        m2 = re.findall(r"^([a-z_A-Z/$]\w*)", str(value).replace(" ", ""))
        val_decomposed = list(set(m1).union(m2))
        if not val_decomposed:
            return self.core.Utility.Value(value)
        var_server_db = self._db.GetVariableServer()
        var_names = var_server_db.GetAllVariableNames()
        var_server_cell = self.active_cell.GetVariableServer()
        var_names_cell = var_server_cell.GetAllVariableNames()
        if set(val_decomposed).intersection(var_names_cell):
            return self.core.Utility.Value(value, var_server_cell)
        if set(val_decomposed).intersection(var_names):
            return self.core.Utility.Value(value, var_server_db)
        return self.core.Utility.Value(value)

    def point_3d(self, x, y, z=0.0):
        """Compute the Edb 3d Point Data.

        Parameters
        ----------
        x : float, int or str
            X value.
        y : float, int or str
            Y value.
        z : float, int or str, optional
            Z value.

        Returns
        -------
        ``Geometry.Point3DData``.
        """
        return self.core.Geometry.Point3DData(self.edb_value(x), self.edb_value(y), self.edb_value(z))

    def copy_cells(self, cells_to_copy):
        """Copy Cells from other Databases or this Database into this Database.

        Parameters
        ----------
        cells_to_copy : list[:class:`Cell <ansys.edb.layout.Cell>`]
            Cells to copy.

        Returns
        -------
        list[:class:`Cell <ansys.edb.layout.Cell>`]
            New Cells created in this Database.
        """
        if not isinstance(cells_to_copy, list):
            cells_to_copy = [cells_to_copy]
        _dbCells = convert_py_list_to_net_list(cells_to_copy)
        return self._db.CopyCells(_dbCells)

    def point_data(self, x, y=None):
        """Compute the Edb Point Data.

        Parameters
        ----------
        x : float, int or str
            X value.
        y : float, int or str, optional
            Y value.


        Returns
        -------
        ``Geometry.PointData``.
        """
        if y is None:
            return self.core.Geometry.PointData(self.edb_value(x))
        else:
            return self.core.Geometry.PointData(self.edb_value(x), self.edb_value(y))

    def _is_file_existing_and_released(self, filename):
        if os.path.exists(filename):
            try:
                os.rename(filename, filename + "_")
                os.rename(filename + "_", filename)
                return True
            except OSError as e:
                return False
        else:
            return False

    def _is_file_existing(self, filename):
        if os.path.exists(filename):
            return True
        else:
            return False

    def _wait_for_file_release(self, timeout=30, file_to_release=None):
        if not file_to_release:
            file_to_release = os.path.join(self.edbpath)
        tstart = time.time()
        while True:
            if self._is_file_existing_and_released(file_to_release):
                return True
            elif time.time() - tstart > timeout:
                return False
            else:
                time.sleep(0.250)

    def _wait_for_file_exists(self, timeout=30, file_to_release=None, wait_count=4):
        if not file_to_release:
            file_to_release = os.path.join(self.edbpath)
        tstart = time.time()
        times = 0
        while True:
            if self._is_file_existing(file_to_release):
                # print 'File is released'
                times += 1
                if times == wait_count:
                    return True
            elif time.time() - tstart > timeout:
                # print 'Timeout reached'
                return False
            else:
                times = 0
                time.sleep(0.250)

    def close_edb(self):
        """Close EDB and cleanup variables.

        . deprecated:: pyedb 0.47.0
        Use: func:`close` instead.

        Returns
        -------
        bool
            ``True`` when successful, ``False`` when failed.

        """
        warnings.warn("Use new property :func:`close` instead.", DeprecationWarning)
        return self.close()

    @execution_timer("Close Edb file")
    def close(self, **kwargs):
        """Close EDB and cleanup variables.

        Returns
        -------
        bool
            ``True`` when successful, ``False`` when failed.

        """
        self._db.Close()

        if self.log_name and settings.enable_local_log_file:
            self.logger.remove_all_file_loggers()
        self._wait_for_file_release()
        self._clean_variables()
        return True

    def save_edb(self):
        """Save the EDB file.

        . deprecated:: pyedb 0.47.0
        Use: func:`save` instead.

        Returns
        -------
        bool
            ``True`` when successful, ``False`` when failed.

        """
        warnings.warn("Use new method :func:`save` instead.", DeprecationWarning)
        return self.save()

    @execution_timer("Save Edb file")
    def save(self):
        """Save the EDB file.

        Returns
        -------
        bool
            ``True`` when successful, ``False`` when failed.

        """

        self._db.Save()
        self._wait_for_file_release()
        return True

    def save_edb_as(self, path):
        """Save the EDB file as another file.

        . deprecated:: pyedb 0.47.0
        Use: func:`save_as` instead.


        Parameters
        ----------
        path : str
            Name of the new file to save to.

        Returns
        -------
        bool
            ``True`` when successful, ``False`` when failed.

        """
        warnings.warn("Use new property :func:`save_as` instead.", DeprecationWarning)
        return self.save_as(path)

    @execution_timer("EDB file save")
    def save_as(self, path):
        """Save the EDB file as another file.

        Parameters
        ----------
        path : str
            Name of the new file to save to.

        Returns
        -------
        bool
            ``True`` when successful, ``False`` when failed.

        """
        origin_name = "pyedb_" + os.path.splitext(os.path.split(self.edbpath)[-1])[0]
        self._db.SaveAs(path, "")
        self._wait_for_file_release()
        self.edbpath = self._db.GetDirectory()
        if self.log_name:
            self.logger.remove_file_logger(os.path.splitext(os.path.split(self.log_name)[-1])[0])

        self.log_name = os.path.join(
            os.path.dirname(path),
            "pyedb_" + os.path.splitext(os.path.split(path)[-1])[0] + ".log",
        )
        if settings.enable_local_log_file:
            self.logger.add_file_logger(self.log_name, "Edb")
            self.logger.remove_file_logger(origin_name)
        return True

    def execute(self, func):
        """Execute a function.

        Parameters
        ----------
        func : str
            Function to execute.


        Returns
        -------
        bool
            ``True`` when successful, ``False`` when failed.

        """
        return self.core.utility.utility.Command.Execute(func)

    def import_cadence_file(self, inputBrd, WorkDir=None, anstranslator_full_path="", use_ppe=False):
        """Import a board file and generate an ``edb.def`` file in the working directory.

        Parameters
        ----------
        inputBrd : str
            Full path to the board file.
        WorkDir : str, optional
            Directory in which to create the ``aedb`` folder. The default value is ``None``,
            in which case the AEDB file is given the same name as the board file. Only
            the extension differs.
        anstranslator_full_path : str, optional
            Full path to the Ansys translator.
        use_ppe : bool, optional
            Whether to use the PPE License. The default is ``False``.

        Returns
        -------
        bool
            ``True`` when successful, ``False`` when failed.

        """
        if self.import_layout_file(
            inputBrd,
            working_dir=WorkDir,
            anstranslator_full_path=anstranslator_full_path,
            use_ppe=use_ppe,
        ):
            return True
        else:
            return False

    def _create_extent(
        self,
        net_signals,
        extent_type,
        expansion_size,
        use_round_corner,
        use_pyaedt_extent=False,
        smart_cut=False,
        reference_list=[],
        include_pingroups=True,
        pins_to_preserve=None,
        inlcude_voids_in_extents=False,
    ):
        if extent_type in [
            "Conforming",
            self.core.Geometry.ExtentType.Conforming,
            1,
        ]:
            if use_pyaedt_extent:
                _poly = self._create_conformal(
                    net_signals,
                    expansion_size,
                    1e-12,
                    use_round_corner,
                    expansion_size,
                    smart_cut,
                    reference_list,
                    pins_to_preserve,
                    inlcude_voids_in_extents=inlcude_voids_in_extents,
                )
            else:
                _poly = self.layout.expanded_extent(
                    net_signals,
                    self.core.Geometry.ExtentType.Conforming,
                    expansion_size,
                    False,
                    use_round_corner,
                    1,
                )
        elif extent_type in [
            "Bounding",
            self.core.Geometry.ExtentType.BoundingBox,
            0,
        ]:
            _poly = self.layout.expanded_extent(
                net_signals,
                self.core.Geometry.ExtentType.BoundingBox,
                expansion_size,
                False,
                use_round_corner,
                1,
            )
        else:
            if use_pyaedt_extent:
                _poly = self._create_convex_hull(
                    net_signals,
                    expansion_size,
                    1e-12,
                    use_round_corner,
                    expansion_size,
                    smart_cut,
                    reference_list,
                    pins_to_preserve,
                )
            else:
                _poly = self.layout.expanded_extent(
                    net_signals,
                    self.core.Geometry.ExtentType.Conforming,
                    expansion_size,
                    False,
                    use_round_corner,
                    1,
                )
                _poly_list = convert_py_list_to_net_list([_poly])
                _poly = self.core.geometry.polygon_data.get_convex_hull_of_polygons(_poly_list)
        return _poly

    def _create_conformal(
        self,
        net_signals,
        expansion_size,
        tolerance,
        round_corner,
        round_extension,
        smart_cutout=False,
        reference_list=[],
        pins_to_preserve=None,
        inlcude_voids_in_extents=False,
    ):
        names = []
        _polys = []
        for net in net_signals:
            names.append(net.name)
        if pins_to_preserve:
            insts = self.padstacks.instances
            for i in pins_to_preserve:
                p = insts[i].position
                pos_1 = [i - expansion_size for i in p]
                pos_2 = [i + expansion_size for i in p]
                plane = self.modeler.Shape("rectangle", pointA=pos_1, pointB=pos_2)
                rectangle_data = self.modeler.shape_to_polygon_data(plane)
                _polys.append(rectangle_data)

        for prim in self.modeler.primitives:
            if prim is not None and prim.net_name in names:
                _polys.append(prim)
        if smart_cutout:
            objs_data = self._smart_cut(reference_list, expansion_size)
            _polys.extend(objs_data)
        k = 0
        delta = expansion_size / 5
        while k < 10:
            unite_polys = []
            for i in _polys:
                if "PolygonData" not in str(i):
                    obj_data = i.primitive_object.GetPolygonData().Expand(
                        expansion_size, tolerance, round_corner, round_extension
                    )
                else:
                    obj_data = i.Expand(expansion_size, tolerance, round_corner, round_extension)
                if inlcude_voids_in_extents and "PolygonData" not in str(i) and i.has_voids and obj_data:
                    for void in i.voids:
                        void_data = void.primitive_object.GetPolygonData().Expand(
                            -1 * expansion_size, tolerance, round_corner, round_extension
                        )
                        if void_data:
                            for v in list(void_data):
                                obj_data[0].AddHole(v)
                if obj_data:
                    if not inlcude_voids_in_extents:
                        unite_polys.extend(list(obj_data))
                    else:
                        voids_poly = []
                        try:
                            if i.HasVoids():
                                area = i.area()
                                for void in i.Voids:
                                    void_polydata = void.GetPolygonData()
                                    if void_polydata.Area() >= 0.05 * area:
                                        voids_poly.append(void_polydata)
                                if voids_poly:
                                    obj_data = obj_data[0].Subtract(
                                        convert_py_list_to_net_list(list(obj_data)),
                                        convert_py_list_to_net_list(voids_poly),
                                    )
                        except:
                            pass
                        finally:
                            unite_polys.extend(list(obj_data))
            _poly_unite = self.core.Geometry.PolygonData.Unite(convert_py_list_to_net_list(unite_polys))
            if len(_poly_unite) == 1:
                self.logger.info("Correctly computed Extension at first iteration.")
                return _poly_unite[0]
            k += 1
            expansion_size += delta
        if len(_poly_unite) == 1:
            self.logger.info("Correctly computed Extension in {} iterations.".format(k))
            return _poly_unite[0]
        else:
            self.logger.info("Failed to Correctly computed Extension.")
            areas = [i.Area() for i in _poly_unite]
            return _poly_unite[areas.index(max(areas))]

    def _smart_cut(self, reference_list=[], expansion_size=1e-12):
        from pyedb.dotnet.clr_module import Tuple

        _polys = []
        terms = [term for term in self.layout.terminals if int(term._edb_object.GetBoundaryType()) in [0, 3, 4, 7, 8]]
        locations = []
        for term in terms:
            if term._edb_object.GetTerminalType().ToString() == "PointTerminal" and term.net.name in reference_list:
                pd = term._edb_object.GetParameters()[1]
                locations.append([pd.X.ToDouble(), pd.Y.ToDouble()])
        for point in locations:
            pointA = self.core.geometry.point_data(
                self.edb_value(point[0] - expansion_size),
                self.edb_value(point[1] - expansion_size),
            )
            pointB = self.core.geometry.point_data(
                self.edb_value(point[0] + expansion_size),
                self.edb_value(point[1] + expansion_size),
            )

            points = Tuple[
                self.core.geometry.geometry.PointData,
                self.core.geometry.geometry.PointData,
            ](pointA, pointB)
            _polys.append(self.core.geometry.polygon_data.create_from_bbox(points))
        return _polys

    def _create_convex_hull(
        self,
        net_signals,
        expansion_size,
        tolerance,
        round_corner,
        round_extension,
        smart_cut=False,
        reference_list=[],
        pins_to_preserve=None,
    ):
        names = []
        _polys = []
        for net in net_signals:
            names.append(net.name)
        if pins_to_preserve:
            insts = self.padstacks.instances
            for i in pins_to_preserve:
                p = insts[i].position
                pos_1 = [i - 1e-12 for i in p]
                pos_2 = [i + 1e-12 for i in p]
                plane = self.modeler.Shape("rectangle", pointA=pos_1, pointB=pos_2)
                rectangle_data = self.modeler.shape_to_polygon_data(plane)
                _polys.append(rectangle_data)
        for prim in self.modeler.primitives:
            if prim is not None and prim.net_name in names:
                _polys.append(prim.primitive_object.GetPolygonData())
        if smart_cut:
            objs_data = self._smart_cut(reference_list, expansion_size)
            _polys.extend(objs_data)
        _poly = self.core.Geometry.PolygonData.GetConvexHullOfPolygons(convert_py_list_to_net_list(_polys))
        _poly = _poly.Expand(expansion_size, tolerance, round_corner, round_extension)[0]
        return _poly

    def cutout(
        self,
        signal_list=None,
        reference_list=None,
        extent_type="ConvexHull",
        expansion_size=0.002,
        use_round_corner=False,
        output_aedb_path=None,
        open_cutout_at_end=True,
        use_pyaedt_cutout=True,
        number_of_threads=1,
        use_pyaedt_extent_computing=True,
        extent_defeature=0,
        remove_single_pin_components=False,
        custom_extent=None,
        custom_extent_units="mm",
        include_partial_instances=False,
        keep_voids=True,
        check_terminals=False,
        include_pingroups=False,
        expansion_factor=0,
        maximum_iterations=10,
        preserve_components_with_model=False,
        simple_pad_check=True,
        keep_lines_as_path=False,
        include_voids_in_extents=False,
    ):
        """Create a cutout using an approach entirely based on PyAEDT.
        This method replaces all legacy cutout methods in PyAEDT.
        It does in sequence:
        - delete all nets not in list,
        - create a extent of the nets,
        - check and delete all vias not in the extent,
        - check and delete all the primitives not in extent,
        - check and intersect all the primitives that intersect the extent.

        Parameters
        ----------
         signal_list : list
            List of signal strings.
        reference_list : list, optional
            List of references to add. The default is ``["GND"]``.
        extent_type : str, optional
            Type of the extension. Options are ``"Conforming"``, ``"ConvexHull"``, and
            ``"Bounding"``. The default is ``"Conforming"``.
        expansion_size : float, str, optional
            Expansion size ratio in meters. The default is ``0.002``.
        use_round_corner : bool, optional
            Whether to use round corners. The default is ``False``.
        output_aedb_path : str, optional
            Full path and name for the new AEDB file. If None, then current aedb will be cutout.
        open_cutout_at_end : bool, optional
            Whether to open the cutout at the end. The default is ``True``.
        use_pyaedt_cutout : bool, optional
            Whether to use new PyAEDT cutout method or EDB API method.
            New method is faster than native API method since it benefits of multithread.
        number_of_threads : int, optional
            Number of thread to use. Default is 4. Valid only if ``use_pyaedt_cutout`` is set to ``True``.
        use_pyaedt_extent_computing : bool, optional
            Whether to use legacy extent computing (experimental) or EDB API.
        extent_defeature : float, optional
            Defeature the cutout before applying it to produce simpler geometry for mesh (Experimental).
            It applies only to Conforming bounding box. Default value is ``0`` which disable it.
        remove_single_pin_components : bool, optional
            Remove all Single Pin RLC after the cutout is completed. Default is `False`.
        custom_extent : list
            Points list defining the cutout shape. This setting will override `extent_type` field.
        custom_extent_units : str
            Units of the point list. The default is ``"mm"``. Valid only if `custom_extend` is provided.
        include_partial_instances : bool, optional
            Whether to include padstack instances that have bounding boxes intersecting with point list polygons.
            This operation may slow down the cutout export.Valid only if `custom_extend` and
            `use_pyaedt_cutout` is provided.
        keep_voids : bool
            Boolean used for keep or not the voids intersecting the polygon used for clipping the layout.
            Default value is ``True``, ``False`` will remove the voids.Valid only if `custom_extend` is provided.
        check_terminals : bool, optional
            Whether to check for all reference terminals and increase extent to include them into the cutout.
            This applies to components which have a model (spice, touchstone or netlist) associated.
        include_pingroups : bool, optional
            Whether to check for all pingroups terminals and increase extent to include them into the cutout.
            It requires ``check_terminals``.
        expansion_factor : int, optional
            The method computes a float representing the largest number between
            the dielectric thickness or trace width multiplied by the expansion_factor factor.
            The trace width search is limited to nets with ports attached. Works only if `use_pyaedt_cutout`.
            Default is `0` to disable the search.
        maximum_iterations : int, optional
            Maximum number of iterations before stopping a search for a cutout with an error.
            Default is `10`.
        preserve_components_with_model : bool, optional
            Whether to preserve all pins of components that have associated models (Spice or NPort).
            This parameter is applicable only for a PyAEDT cutout (except point list).
        simple_pad_check : bool, optional
            Whether to use the center of the pad to find the intersection with extent or use the bounding box.
            Second method is much slower and requires to disable multithread on padstack removal.
            Default is `True`.
        keep_lines_as_path : bool, optional
            Whether to keep the lines as Path after they are cutout or convert them to PolygonData.
            This feature works only in Electronics Desktop (3D Layout).
            If the flag is set to ``True`` it can cause issues in SiWave once the Edb is imported.
            Default is ``False`` to generate PolygonData of cut lines.
        include_voids_in_extents : bool, optional
            Whether to compute and include voids in pyaedt extent before the cutout. Cutout time can be affected.
            It works only with Conforming cutout.
            Default is ``False`` to generate extent without voids.


        Returns
        -------
        List
            List of coordinate points defining the extent used for clipping the design. If it failed return an empty
            list.

        Examples
        --------
        >>> from pyedb import Edb
<<<<<<< HEAD
        >>> edb = Edb(r"C:\\test.aedb", edbversion="2022.2")
=======
        >>> edb = Edb(r'C:\\test.aedb', version="2022.2")
>>>>>>> cb863542
        >>> edb.logger.info_timer("Edb Opening")
        >>> edb.logger.reset_timer()
        >>> start = time.time()
        >>> signal_list = []
        >>> for net in edb.nets.netlist:
        >>>      if "3V3" in net:
        >>>           signal_list.append(net)
        >>> power_list = ["PGND"]
        >>> edb.cutout(signal_list=signal_list, reference_list=power_list, extent_type="Conforming")
        >>> end_time = str((time.time() - start) / 60)
        >>> edb.logger.info("Total legacy cutout time in min %s", end_time)
        >>> edb.nets.plot(signal_list, None, color_by_net=True)
        >>> edb.nets.plot(power_list, None, color_by_net=True)
        >>> edb.save()
        >>> edb.close()


        """
        if expansion_factor > 0:
            expansion_size = self.calculate_initial_extent(expansion_factor)
        if signal_list is None:
            signal_list = []
        if isinstance(reference_list, str):
            reference_list = [reference_list]
        elif reference_list is None:
            reference_list = []
        if not use_pyaedt_cutout and custom_extent:
            return self._create_cutout_on_point_list(
                custom_extent,
                units=custom_extent_units,
                output_aedb_path=output_aedb_path,
                open_cutout_at_end=open_cutout_at_end,
                nets_to_include=signal_list + reference_list,
                include_partial_instances=include_partial_instances,
                keep_voids=keep_voids,
            )
        elif not use_pyaedt_cutout:
            return self._create_cutout_legacy(
                signal_list=signal_list,
                reference_list=reference_list,
                extent_type=extent_type,
                expansion_size=expansion_size,
                use_round_corner=use_round_corner,
                output_aedb_path=output_aedb_path,
                open_cutout_at_end=open_cutout_at_end,
                use_pyaedt_extent_computing=use_pyaedt_extent_computing,
                check_terminals=check_terminals,
                include_pingroups=include_pingroups,
                inlcude_voids_in_extents=include_voids_in_extents,
            )
        else:
            legacy_path = self.edbpath
            if expansion_factor > 0 and not custom_extent:
                start = time.time()
                self.save()
                dummy_path = self.edbpath.replace(".aedb", "_smart_cutout_temp.aedb")
                working_cutout = False
                i = 1
                expansion = expansion_size
                while i <= maximum_iterations:
                    self.logger.info("-----------------------------------------")
                    self.logger.info("Trying cutout with {}mm expansion size".format(expansion * 1e3))
                    self.logger.info("-----------------------------------------")
                    result = self._create_cutout_multithread(
                        signal_list=signal_list,
                        reference_list=reference_list,
                        extent_type=extent_type,
                        expansion_size=expansion,
                        use_round_corner=use_round_corner,
                        number_of_threads=number_of_threads,
                        custom_extent=custom_extent,
                        output_aedb_path=dummy_path,
                        remove_single_pin_components=remove_single_pin_components,
                        use_pyaedt_extent_computing=use_pyaedt_extent_computing,
                        extent_defeature=extent_defeature,
                        custom_extent_units=custom_extent_units,
                        check_terminals=check_terminals,
                        include_pingroups=include_pingroups,
                        preserve_components_with_model=preserve_components_with_model,
                        include_partial=include_partial_instances,
                        simple_pad_check=simple_pad_check,
                        keep_lines_as_path=keep_lines_as_path,
                        inlcude_voids_in_extents=include_voids_in_extents,
                    )
                    if self.are_port_reference_terminals_connected():
                        if output_aedb_path:
                            self.save_as(output_aedb_path)
                        else:
                            self.save_as(legacy_path)
                        working_cutout = True
                        break
                    self.close()
                    self.edbpath = legacy_path
                    self.open_edb()
                    i += 1
                    expansion = expansion_size * i
                if working_cutout:
                    msg = "Cutout completed in {} iterations with expansion size of {}mm".format(i, expansion * 1e3)
                    self.logger.info_timer(msg, start)
                else:
                    msg = "Cutout failed after {} iterations and expansion size of {}mm".format(i, expansion * 1e3)
                    self.logger.info_timer(msg, start)
                    return False
            else:
                result = self._create_cutout_multithread(
                    signal_list=signal_list,
                    reference_list=reference_list,
                    extent_type=extent_type,
                    expansion_size=expansion_size,
                    use_round_corner=use_round_corner,
                    number_of_threads=number_of_threads,
                    custom_extent=custom_extent,
                    output_aedb_path=output_aedb_path,
                    remove_single_pin_components=remove_single_pin_components,
                    use_pyaedt_extent_computing=use_pyaedt_extent_computing,
                    extent_defeature=extent_defeature,
                    custom_extent_units=custom_extent_units,
                    check_terminals=check_terminals,
                    include_pingroups=include_pingroups,
                    preserve_components_with_model=preserve_components_with_model,
                    include_partial=include_partial_instances,
                    simple_pad_check=simple_pad_check,
                    keep_lines_as_path=keep_lines_as_path,
                    inlcude_voids_in_extents=include_voids_in_extents,
                )
            if result and not open_cutout_at_end and self.edbpath != legacy_path:
                self.save()
                self.close()
                self.edbpath = legacy_path
                self.open_edb()
            return result

    def _create_cutout_legacy(
        self,
        signal_list=[],
        reference_list=["GND"],
        extent_type="Conforming",
        expansion_size=0.002,
        use_round_corner=False,
        output_aedb_path=None,
        open_cutout_at_end=True,
        use_pyaedt_extent_computing=False,
        remove_single_pin_components=False,
        check_terminals=False,
        include_pingroups=True,
        inlcude_voids_in_extents=False,
    ):
        expansion_size = self.edb_value(expansion_size).ToDouble()

        # validate nets in layout
        net_signals = [net for net in self.layout.nets if net.name in signal_list]

        # validate references in layout
        _netsClip = convert_py_list_to_net_list(
            [net.api_object for net in self.layout.nets if net.name in reference_list]
        )

        _poly = self._create_extent(
            net_signals,
            extent_type,
            expansion_size,
            use_round_corner,
            use_pyaedt_extent_computing,
            smart_cut=check_terminals,
            reference_list=reference_list,
            include_pingroups=include_pingroups,
            inlcude_voids_in_extents=inlcude_voids_in_extents,
        )
        _poly1 = _poly.CreateFromArcs(_poly.GetArcData(), True)
        if inlcude_voids_in_extents:
            for hole in list(_poly.Holes):
                if hole.Area() >= 0.05 * _poly1.Area():
                    _poly1.AddHole(hole)
        _poly = _poly1
        # Create new cutout cell/design
        included_nets_list = signal_list + reference_list
        included_nets = convert_py_list_to_net_list(
            [net.api_object for net in self.layout.nets if net.name in included_nets_list]
        )
        _cutout = self.active_cell.CutOut(included_nets, _netsClip, _poly, True)
        # Analysis setups do not come over with the clipped design copy,
        # so add the analysis setups from the original here.
        id = 1
        for _setup in self.active_cell.SimulationSetups:
            # Empty string '' if coming from setup copy and don't set explicitly.
            _setup_name = _setup.GetName()
            if "GetSimSetupInfo" in dir(_setup):
                # setup is an Ansys.Ansoft.Edb.Utility.HFSSSimulationSetup object
                _hfssSimSetupInfo = _setup.GetSimSetupInfo()
                _hfssSimSetupInfo.Name = "HFSS Setup " + str(id)  # Set name of analysis setup
                # Write the simulation setup info into the cell/design setup
                _setup.SetSimSetupInfo(_hfssSimSetupInfo)
                _cutout.AddSimulationSetup(_setup)  # Add simulation setup to the cutout design
                id += 1
            else:
                _cutout.AddSimulationSetup(_setup)  # Add simulation setup to the cutout design

        _dbCells = [_cutout]

        if output_aedb_path:
            db2 = self.core.Database.Create(output_aedb_path)
            _success = db2.Save()
            _dbCells = convert_py_list_to_net_list(_dbCells)
            db2.CopyCells(_dbCells)  # Copies cutout cell/design to db2 project
            if len(list(db2.CircuitCells)) > 0:
                for net in list(list(db2.CircuitCells)[0].GetLayout().Nets):
                    if not net.GetName() in included_nets_list:
                        net.Delete()
                _success = db2.Save()
            for c in list(self._db.TopCircuitCells):
                if c.GetName() == _cutout.GetName():
                    c.Delete()
            if open_cutout_at_end:  # pragma: no cover
                self._db = db2
                self.edbpath = output_aedb_path
                self._active_cell = list(self.top_circuit_cells)[0]
                self.edbpath = self.directory
                self._init_objects()
                if remove_single_pin_components:
                    self.components.delete_single_pin_rlc()
                    self.logger.info_timer("Single Pins components deleted")
                    self.components.refresh_components()
            else:
                if remove_single_pin_components:
                    try:
                        layout = list(db2.CircuitCells)[0].GetLayout()
                        _cmps = [
                            l
                            for l in layout.Groups
                            if l.ToString() == "Ansys.Ansoft.Edb.Cell.Hierarchy.Component" and l.GetNumberOfPins() < 2
                        ]
                        for _cmp in _cmps:
                            _cmp.Delete()
                    except:
                        self.logger.error("Failed to remove single pin components.")
                db2.Close()
                source = os.path.join(output_aedb_path, "edb.def.tmp")
                target = os.path.join(output_aedb_path, "edb.def")
                self._wait_for_file_release(file_to_release=output_aedb_path)
                if os.path.exists(source) and not os.path.exists(target):
                    try:
                        shutil.copy(source, target)
                    except:
                        pass
        elif open_cutout_at_end:
            self._active_cell = _cutout
            self._init_objects()
            if remove_single_pin_components:
                self.components.delete_single_pin_rlc()
                self.logger.info_timer("Single Pins components deleted")
                self.components.refresh_components()
        return [[pt.X.ToDouble(), pt.Y.ToDouble()] for pt in list(_poly.GetPolygonWithoutArcs().Points)]

    def create_cutout(
        self,
        signal_list=[],
        reference_list=["GND"],
        extent_type="Conforming",
        expansion_size=0.002,
        use_round_corner=False,
        output_aedb_path=None,
        open_cutout_at_end=True,
        use_pyaedt_extent_computing=False,
    ):
        """Create a cutout using an approach entirely based on legacy.
        It does in sequence:
        - delete all nets not in list,
        - create an extent of the nets,
        - check and delete all vias not in the extent,
        - check and delete all the primitives not in extent,
        - check and intersect all the primitives that intersect the extent.

        .. deprecated:: 0.6.58
           Use new method :func:`cutout` instead.

        Parameters
        ----------
        signal_list : list
            List of signal strings.
        reference_list : list, optional
            List of references to add. The default is ``["GND"]``.
        extent_type : str, optional
            Type of the extension. Options are ``"Conforming"``, ``"ConvexHull"``, and
            ``"Bounding"``. The default is ``"Conforming"``.
        expansion_size : float, str, optional
            Expansion size ratio in meters. The default is ``0.002``.
        use_round_corner : bool, optional
            Whether to use round corners. The default is ``False``.
        output_aedb_path : str, optional
            Full path and name for the new AEDB file.
        open_cutout_at_end : bool, optional
            Whether to open the cutout at the end. The default
            is ``True``.
        use_pyaedt_extent_computing : bool, optional
            Whether to use legacy extent computing (experimental).

        Returns
        -------
        bool
            ``True`` when successful, ``False`` when failed.

        """
        warnings.warn("Use new method `cutout` instead.", DeprecationWarning)
        return self._create_cutout_legacy(
            signal_list=signal_list,
            reference_list=reference_list,
            extent_type=extent_type,
            expansion_size=expansion_size,
            use_round_corner=use_round_corner,
            output_aedb_path=output_aedb_path,
            open_cutout_at_end=open_cutout_at_end,
            use_pyaedt_extent_computing=use_pyaedt_extent_computing,
        )

    def _create_cutout_multithread(
        self,
        signal_list=[],
        reference_list=["GND"],
        extent_type="Conforming",
        expansion_size=0.002,
        use_round_corner=False,
        number_of_threads=4,
        custom_extent=None,
        output_aedb_path=None,
        remove_single_pin_components=False,
        use_pyaedt_extent_computing=False,
        extent_defeature=0.0,
        custom_extent_units="mm",
        check_terminals=False,
        include_pingroups=True,
        preserve_components_with_model=False,
        include_partial=False,
        simple_pad_check=True,
        keep_lines_as_path=False,
        inlcude_voids_in_extents=False,
    ):
        from concurrent.futures import ThreadPoolExecutor

        if output_aedb_path:
            self.save_as(output_aedb_path)
        self.logger.info("Cutout Multithread started.")
        expansion_size = self.edb_value(expansion_size).ToDouble()

        timer_start = self.logger.reset_timer()
        if custom_extent:
            if not reference_list and not signal_list:
                reference_list = self.nets.netlist[::]
                all_list = reference_list
            else:
                reference_list = reference_list + signal_list
                all_list = reference_list
        else:
            all_list = signal_list + reference_list
        pins_to_preserve = []
        nets_to_preserve = []
        if preserve_components_with_model:
            for el in self.layout.groups:
                if el.model_type in [
                    "SPICEModel",
                    "SParameterModel",
                    "NetlistModel",
                ] and list(set(el.nets[:]) & set(signal_list[:])):
                    pins_to_preserve.extend([i.id for i in el.pins.values()])
                    nets_to_preserve.extend(el.nets)
        if include_pingroups:
            for pingroup in self.padstacks.pingroups:
                for pin in pingroup.pins.values():
                    if pin.net_name in reference_list:
                        pins_to_preserve.append(pin.id)
        if check_terminals:
            terms = [
                term for term in self.layout.terminals if int(term._edb_object.GetBoundaryType()) in [0, 3, 4, 7, 8]
            ]
            for term in terms:
                if term._edb_object.GetTerminalType().ToString() == "PadstackInstanceTerminal":
                    if term._edb_object.GetParameters()[1].GetNet().GetName() in reference_list:
                        pins_to_preserve.append(term._edb_object.GetParameters()[1].GetId())

        for i in self.nets.nets.values():
            name = i.name
            if name not in all_list and name not in nets_to_preserve:
                i.net_object.Delete()
        reference_pinsts = []
        reference_prims = []
        reference_paths = []
        pins_to_delete = []

        def check_instances(item):
            net_name = item.net_name
            id = item.id
            if net_name not in all_list and id not in pins_to_preserve:
                pins_to_delete.append(item)
            elif net_name in reference_list and id not in pins_to_preserve:
                reference_pinsts.append(item)

        with ThreadPoolExecutor(number_of_threads) as pool:
            pool.map(lambda item: check_instances(item), self.layout.padstack_instances)

        for i in pins_to_delete:
            i.delete()

        prim_to_delete = []

        def check_prims(item):
            if item:
                net_name = item.net_name
                if net_name not in all_list:
                    prim_to_delete.append(item)
                elif net_name in reference_list and not item.is_void:
                    if keep_lines_as_path and item.type == "Path":
                        reference_paths.append(item)
                    else:
                        reference_prims.append(item)

        with ThreadPoolExecutor(number_of_threads) as pool:
            pool.map(lambda item: check_prims(item), self.modeler.primitives)

        for i in prim_to_delete:
            i.delete()

        self.logger.info_timer("Net clean up")
        self.logger.reset_timer()

        if custom_extent and isinstance(custom_extent, list):
            if custom_extent[0] != custom_extent[-1]:
                custom_extent.append(custom_extent[0])
            custom_extent = [
                [
                    self.number_with_units(i[0], custom_extent_units),
                    self.number_with_units(i[1], custom_extent_units),
                ]
                for i in custom_extent
            ]
            plane = self.modeler.Shape("polygon", points=custom_extent)
            _poly = self.modeler.shape_to_polygon_data(plane)
        elif custom_extent:
            _poly = custom_extent
        else:
            net_signals = [net for net in self.layout.nets if net.name in signal_list]
            _poly = self._create_extent(
                net_signals,
                extent_type,
                expansion_size,
                use_round_corner,
                use_pyaedt_extent_computing,
                smart_cut=check_terminals,
                reference_list=reference_list,
                include_pingroups=include_pingroups,
                pins_to_preserve=pins_to_preserve,
                inlcude_voids_in_extents=inlcude_voids_in_extents,
            )
            if extent_type in ["Conforming", self.core.Geometry.ExtentType.Conforming, 1]:
                if extent_defeature > 0:
                    _poly = _poly.Defeature(extent_defeature)
                _poly1 = _poly.CreateFromArcs(_poly.GetArcData(), True)
                if inlcude_voids_in_extents:
                    for hole in list(_poly.Holes):
                        if hole.Area() >= 0.05 * _poly1.Area():
                            _poly1.AddHole(hole)
                    self.logger.info(f"Number of voids included:{len(list(_poly1.Holes))}")
                _poly = _poly1
        if not _poly or _poly.IsNull():
            self.logger.error("Failed to create Extent.")
            return []
        self.logger.info_timer("Extent Creation")
        self.logger.reset_timer()
        _poly_list = convert_py_list_to_net_list([_poly])
        prims_to_delete = []
        poly_to_create = []
        pins_to_delete = []

        def intersect(poly1, poly2):
            if not isinstance(poly2, list):
                poly2 = [poly2]
            return list(
                poly1.Intersect(
                    convert_py_list_to_net_list(poly1),
                    convert_py_list_to_net_list(poly2),
                )
            )

        def subtract(poly, voids):
            return poly.Subtract(convert_py_list_to_net_list(poly), convert_py_list_to_net_list(voids))

        def clip_path(path):
            pdata = path.polygon_data._edb_object
            int_data = _poly.GetIntersectionType(pdata)
            if int_data == 0:
                prims_to_delete.append(path)
                return
            result = path._edb_object.SetClipInfo(_poly, True)
            if not result:
                self.logger.info("Failed to clip path {}. Clipping as polygon.".format(path.id))
                reference_prims.append(path)

        def clean_prim(prim_1):  # pragma: no cover
            pdata = prim_1.polygon_data._edb_object
            int_data = _poly.GetIntersectionType(pdata)
            if int_data == 2:
                if not inlcude_voids_in_extents:
                    return
                skip = False
                for hole in list(_poly.Holes):
                    if hole.GetIntersectionType(pdata) == 0:
                        prims_to_delete.append(prim_1)
                        return
                    elif hole.GetIntersectionType(pdata) == 1:
                        skip = True
                if skip:
                    return
            elif int_data == 0:
                prims_to_delete.append(prim_1)
                return
            list_poly = intersect(_poly, pdata)
            if list_poly:
                net = prim_1.net_name
                voids = prim_1.voids
                for p in list_poly:
                    if p.IsNull():
                        continue
                    # points = list(p.Points)
                    list_void = []
                    if voids:
                        voids_data = [void.polygon_data._edb_object for void in voids]
                        list_prims = subtract(p, voids_data)
                        for prim in list_prims:
                            if not prim.IsNull():
                                poly_to_create.append([prim, prim_1.layer.name, net, list_void])
                    else:
                        poly_to_create.append([p, prim_1.layer.name, net, list_void])

            prims_to_delete.append(prim_1)

        def pins_clean(pinst):
            if not pinst.in_polygon(_poly, include_partial=include_partial, simple_check=simple_pad_check):
                pins_to_delete.append(pinst)

        if not simple_pad_check:
            pad_cores = 1
        else:
            pad_cores = number_of_threads
        with ThreadPoolExecutor(pad_cores) as pool:
            pool.map(lambda item: pins_clean(item), reference_pinsts)

        for pin in pins_to_delete:
            pin.delete()

        self.logger.info_timer("{} Padstack Instances deleted.".format(len(pins_to_delete)))
        self.logger.reset_timer()

        with ThreadPoolExecutor(number_of_threads) as pool:
            pool.map(lambda item: clip_path(item), reference_paths)
        with ThreadPoolExecutor(number_of_threads) as pool:
            pool.map(lambda item: clean_prim(item), reference_prims)
        # for item in reference_paths:
        #     clip_path(item)
        # for prim in reference_prims:  # removing multithreading as failing with new layer from primitive
        #     clean_prim(prim)

        for el in poly_to_create:
            self.modeler.create_polygon(el[0], el[1], net_name=el[2], voids=el[3])

        for prim in prims_to_delete:
            prim.delete()

        self.logger.info_timer("{} Primitives deleted.".format(len(prims_to_delete)))
        self.logger.reset_timer()

        i = 0
        for _, val in self.components.instances.items():
            if val.numpins == 0:
                val.edbcomponent.Delete()
                i += 1
                i += 1
        self.logger.info("{} components deleted".format(i))
        if remove_single_pin_components:
            self.components.delete_single_pin_rlc()
            self.logger.info_timer("Single Pins components deleted")

        self.components.refresh_components()
        if output_aedb_path:
            self.save_edb()
        self.logger.info_timer("Cutout completed.", timer_start)
        self.logger.reset_timer()
        return [[pt.X.ToDouble(), pt.Y.ToDouble()] for pt in list(_poly.GetPolygonWithoutArcs().Points)]

    def create_cutout_multithread(
        self,
        signal_list=[],
        reference_list=["GND"],
        extent_type="Conforming",
        expansion_size=0.002,
        use_round_corner=False,
        number_of_threads=4,
        custom_extent=None,
        output_aedb_path=None,
        remove_single_pin_components=False,
        use_pyaedt_extent_computing=False,
        extent_defeature=0,
        keep_lines_as_path=False,
        return_extent=False,
    ):
        """Create a cutout using an approach entirely based on legacy.
        It does in sequence:
        - delete all nets not in list,
        - create a extent of the nets,
        - check and delete all vias not in the extent,
        - check and delete all the primitives not in extent,
        - check and intersect all the primitives that intersect the extent.


        .. deprecated:: 0.6.58
           Use new method :func:`cutout` instead.

        Parameters
        ----------
        signal_list : list
            List of signal strings.
        reference_list : list, optional
            List of references to add. The default is ``["GND"]``.
        extent_type : str, optional
            Type of the extension. Options are ``"Conforming"``, ``"ConvexHull"``, and
            ``"Bounding"``. The default is ``"Conforming"``.
        expansion_size : float, str, optional
            Expansion size ratio in meters. The default is ``0.002``.
        use_round_corner : bool, optional
            Whether to use round corners. The default is ``False``.
        number_of_threads : int, optional
            Number of thread to use. Default is 4
        custom_extent : list, optional
            Custom extent to use for the cutout. It has to be a list of points [[x1,y1],[x2,y2]....] or
            Edb PolygonData object. In this case, both signal_list and reference_list will be cut.
        output_aedb_path : str, optional
            Full path and name for the new AEDB file. If None, then current aedb will be cutout.
        remove_single_pin_components : bool, optional
            Remove all Single Pin RLC after the cutout is completed. Default is `False`.
        use_pyaedt_extent_computing : bool, optional
            Whether to use legacy extent computing (experimental).
        extent_defeature : float, optional
            Defeature the cutout before applying it to produce simpler geometry for mesh (Experimental).
            It applies only to Conforming bounding box. Default value is ``0`` which disable it.
        keep_lines_as_path : bool, optional
            Whether to keep the lines as Path after they are cutout or convert them to PolygonData.
            This feature works only in Electronics Desktop (3D Layout).
            If the flag is set to True it can cause issues in SiWave once the Edb is imported.
            Default is ``False`` to generate PolygonData of cut lines.
        return_extent : bool, optional
            When ``True`` extent used for clipping is returned, if ``False`` only the boolean indicating whether
            clipping succeed or not is returned. Not applicable with custom extent usage.
            Default is ``False``.

        Returns
        -------
        bool
            ``True`` when successful, ``False`` when failed.

        Examples
        --------
        >>> from pyedb import Edb
<<<<<<< HEAD
        >>> edb = Edb(r"C:\\test.aedb", edbversion="2022.2")
=======
        >>> edb = Edb(r'C:\\test.aedb', version="2022.2")
>>>>>>> cb863542
        >>> edb.logger.info_timer("Edb Opening")
        >>> edb.logger.reset_timer()
        >>> start = time.time()
        >>> signal_list = []
        >>> for net in edb.nets.nets.keys():
        >>>      if "3V3" in net:
        >>>           signal_list.append(net)
        >>> power_list = ["PGND"]
        >>> edb.create_cutout_multithread(signal_list=signal_list, reference_list=power_list, extent_type="Conforming")
        >>> end_time = str((time.time() - start) / 60)
        >>> edb.logger.info("Total legacy cutout time in min %s", end_time)
        >>> edb.nets.plot(signal_list, None, color_by_net=True)
        >>> edb.nets.plot(power_list, None, color_by_net=True)
        >>> edb.save_edb()
        >>> edb.close_edb()

        """
        warnings.warn("Use new method `cutout` instead.", DeprecationWarning)
        return self._create_cutout_multithread(
            signal_list=signal_list,
            reference_list=reference_list,
            extent_type=extent_type,
            expansion_size=expansion_size,
            use_round_corner=use_round_corner,
            number_of_threads=number_of_threads,
            custom_extent=custom_extent,
            output_aedb_path=output_aedb_path,
            remove_single_pin_components=remove_single_pin_components,
            use_pyaedt_extent_computing=use_pyaedt_extent_computing,
            extent_defeature=extent_defeature,
            keep_lines_as_path=keep_lines_as_path,
            return_extent=return_extent,
        )

    def get_conformal_polygon_from_netlist(self, netlist=None):
        """Return an EDB conformal polygon based on a netlist.

        Parameters
        ----------

        netlist : List of net names.
            list[str]

        Returns
        -------
        :class:`Edb.Cell.Primitive.Polygon`
            Edb polygon object.

        """
        temp_edb_path = self.edbpath[:-5] + "_temp_aedb.aedb"
        shutil.copytree(self.edbpath, temp_edb_path)
        temp_edb = Edb(temp_edb_path)
        for via in list(temp_edb.padstacks.instances.values()):
            via.pin.Delete()
        if netlist:
            nets = [net.net_obj for net in temp_edb.layout.nets if net.name in netlist]
            _poly = temp_edb.layout.expanded_extent(nets, self.core.Geometry.ExtentType.Conforming, 0.0, True, True, 1)
        else:
            nets = [net.api_object for net in temp_edb.layout.nets if "gnd" in net.name.lower()]
            _poly = temp_edb.layout.expanded_extent(nets, self.core.Geometry.ExtentType.Conforming, 0.0, True, True, 1)
            temp_edb.close_edb()
        if _poly:
            return _poly
        else:
            return False

    def number_with_units(self, value, units=None):
        """Convert a number to a string with units. If value is a string, it's returned as is.

        Parameters
        ----------
        value : float, int, str
            Input number or string.
        units : optional
            Units for formatting. The default is ``None``, which uses ``"meter"``.

        Returns
        -------
        str
           String concatenating the value and unit.

        """
        if units is None:
            units = "meter"
        if isinstance(value, str):
            return value
        else:
            return "{0}{1}".format(value, units)

    def _decompose_variable_value(self, value, unit_system=None):
        val, units = decompose_variable_value(value)
        if units and unit_system and units in AEDT_UNITS[unit_system]:
            return AEDT_UNITS[unit_system][units] * val
        else:
            return val

    def _create_cutout_on_point_list(
        self,
        point_list,
        units="mm",
        output_aedb_path=None,
        open_cutout_at_end=True,
        nets_to_include=None,
        include_partial_instances=False,
        keep_voids=True,
    ):
        if point_list[0] != point_list[-1]:
            point_list.append(point_list[0])
        point_list = [[self.number_with_units(i[0], units), self.number_with_units(i[1], units)] for i in point_list]
        plane = self.modeler.Shape("polygon", points=point_list)
        polygonData = self.modeler.shape_to_polygon_data(plane)
        _ref_nets = []
        if nets_to_include:
            self.logger.info("Creating cutout on {} nets.".format(len(nets_to_include)))
        else:
            self.logger.info("Creating cutout on all nets.")  # pragma: no cover

        # Check Padstack Instances overlapping the cutout
        pinstance_to_add = []
        if include_partial_instances:
            if nets_to_include:
                pinst = [i for i in list(self.padstacks.instances.values()) if i.net_name in nets_to_include]
            else:
                pinst = [i for i in list(self.padstacks.instances.values())]
            for p in pinst:
                if p.in_polygon(polygonData):
                    pinstance_to_add.append(p)
        # validate references in layout
        for _ref in self.nets.nets:
            if nets_to_include:
                if _ref in nets_to_include:
                    _ref_nets.append(self.nets.nets[_ref].net_object)
            else:
                _ref_nets.append(self.nets.nets[_ref].net_object)  # pragma: no cover
        if keep_voids:
            voids = [p for p in self.modeler.circles if p.is_void]
            voids2 = [p for p in self.modeler.polygons if p.is_void]
            voids.extend(voids2)
        else:
            voids = []
        voids_to_add = []
        for circle in voids:
            if polygonData.GetIntersectionType(circle.primitive_object.GetPolygonData()) >= 3:
                voids_to_add.append(circle)

        _netsClip = convert_py_list_to_net_list(_ref_nets)
        # net_signals = convert_py_list_to_net_list([], type(_ref_nets[0]))

        # Create new cutout cell/design
        _cutout = self.active_cell.CutOut(_netsClip, _netsClip, polygonData)
        layout = _cutout.GetLayout()
        cutout_obj_coll = list(layout.PadstackInstances)
        ids = []
        for lobj in cutout_obj_coll:
            ids.append(lobj.GetId())

        if include_partial_instances:
            p_missing = [i for i in pinstance_to_add if i.id not in ids]
            self.logger.info("Added {} padstack instances after cutout".format(len(p_missing)))
            for p in p_missing:
                position = self.core.geometry.point_data(self.edb_value(p.position[0]), self.edb_value(p.position[1]))
                net = self.nets.find_or_create_net(p.net_name)
                rotation = self.edb_value(p.rotation)
                sign_layers = list(self.stackup.signal_layers.keys())
                if not p.start_layer:  # pragma: no cover
                    fromlayer = self.stackup.signal_layers[sign_layers[0]]._edb_layer
                else:
                    fromlayer = self.stackup.signal_layers[p.start_layer]._edb_layer

                if not p.stop_layer:  # pragma: no cover
                    tolayer = self.stackup.signal_layers[sign_layers[-1]]._edb_layer
                else:
                    tolayer = self.stackup.signal_layers[p.stop_layer]._edb_layer
                padstack = None
                for pad in list(self.padstacks.definitions.keys()):
                    if pad == p.padstack_definition:
                        padstack = self.padstacks.definitions[pad].edb_padstack
                        padstack_instance = self.core.Cell.primitive.padstack_instance.create(
                            _cutout.GetLayout(),
                            net,
                            p.name,
                            padstack,
                            position,
                            rotation,
                            fromlayer,
                            tolayer,
                            None,
                            None,
                        )
                        padstack_instance.SetIsLayoutPin(p.is_pin)
                        break

        for void_circle in voids_to_add:
            if void_circle.type == "Circle":
                (
                    res,
                    center_x,
                    center_y,
                    radius,
                ) = void_circle.primitive_object.GetParameters(0.0, 0.0, 0.0)
                cloned_circle = self.core.Cell.primitive.circle.create(
                    layout,
                    void_circle.layer_name,
                    void_circle.net,
                    self.edb_value(center_x),
                    self.edb_value(center_y),
                    self.edb_value(radius),
                )
                cloned_circle.SetIsNegative(True)
            elif void_circle.type == "Polygon":
                cloned_polygon = self.core.Cell.primitive.polygon.create(
                    layout,
                    void_circle.layer_name,
                    void_circle.net,
                    void_circle.primitive_object.GetPolygonData(),
                )
                cloned_polygon.SetIsNegative(True)
        layers = [i for i in list(self.stackup.signal_layers.keys())]
        for layer in layers:
            layer_primitves = self.modeler.get_primitives(layer_name=layer)
            if len(layer_primitves) == 0:
                self.modeler.create_polygon(plane, layer, net_name="DUMMY")
        self.logger.info("Cutout %s created correctly", _cutout.GetName())
        id = 1
        for _setup in self.active_cell.SimulationSetups:
            # Empty string '' if coming from setup copy and don't set explicitly.
            _setup_name = _setup.GetName()
            if "GetSimSetupInfo" in dir(_setup):
                # setup is an Ansys.Ansoft.Edb.Utility.HFSSSimulationSetup object
                _hfssSimSetupInfo = _setup.GetSimSetupInfo()
                _hfssSimSetupInfo.Name = "HFSS Setup " + str(id)  # Set name of analysis setup
                # Write the simulation setup info into the cell/design setup
                _setup.SetSimSetupInfo(_hfssSimSetupInfo)
                _cutout.AddSimulationSetup(_setup)  # Add simulation setup to the cutout design
                id += 1
            else:
                _cutout.AddSimulationSetup(_setup)  # Add simulation setup to the cutout design

        _dbCells = [_cutout]
        if output_aedb_path:
            db2 = self.core.Database.Create(output_aedb_path)
            if not db2.Save():
                self.logger.error("Failed to create new Edb. Check if the path already exists and remove it.")
                return []
            _dbCells = convert_py_list_to_net_list(_dbCells)
            cell_copied = db2.CopyCells(_dbCells)  # Copies cutout cell/design to db2 project
            cell = list(cell_copied)[0]
            cell.SetName(os.path.basename(output_aedb_path[:-5]))
            db2.Save()
            for c in list(self._db.TopCircuitCells):
                if c.GetName() == _cutout.GetName():
                    c.Delete()
            if open_cutout_at_end:  # pragma: no cover
                _success = db2.Save()
                self._db = db2
                self.edbpath = output_aedb_path
                self._active_cell = cell
                self.edbpath = self.directory
                self._init_objects()
            else:
                db2.Close()
                source = os.path.join(output_aedb_path, "edb.def.tmp")
                target = os.path.join(output_aedb_path, "edb.def")
                self._wait_for_file_release(file_to_release=output_aedb_path)
                if os.path.exists(source) and not os.path.exists(target):
                    try:
                        shutil.copy(source, target)
                        self.logger.warning("aedb def file manually created.")
                    except:
                        pass
        return [[pt.X.ToDouble(), pt.Y.ToDouble()] for pt in list(polygonData.GetPolygonWithoutArcs().Points)]

    def create_cutout_on_point_list(
        self,
        point_list,
        units="mm",
        output_aedb_path=None,
        open_cutout_at_end=True,
        nets_to_include=None,
        include_partial_instances=False,
        keep_voids=True,
    ):
        """Create a cutout on a specified shape and save it to a new AEDB file.

        .. deprecated:: 0.6.58
           Use new method :func:`cutout` instead.

        Parameters
        ----------
        point_list : list
            Points list defining the cutout shape.
        units : str
            Units of the point list. The default is ``"mm"``.
        output_aedb_path : str, optional
            Full path and name for the new AEDB file.
            The aedb folder shall not exist otherwise the method will return ``False``.
        open_cutout_at_end : bool, optional
            Whether to open the cutout at the end. The default is ``True``.
        nets_to_include : list, optional
            List of nets to include in the cutout. The default is ``None``, in
            which case all nets are included.
        include_partial_instances : bool, optional
            Whether to include padstack instances that have bounding boxes intersecting with point list polygons.
            This operation may slow down the cutout export.
        keep_voids : bool
            Boolean used for keep or not the voids intersecting the polygon used for clipping the layout.
            Default value is ``True``, ``False`` will remove the voids.

        Returns
        -------
        bool
            ``True`` when successful, ``False`` when failed.

        """
        warnings.warn("Use new method `cutout` instead.", DeprecationWarning)
        return self._create_cutout_on_point_list(
            point_list=point_list,
            units=units,
            output_aedb_path=output_aedb_path,
            open_cutout_at_end=open_cutout_at_end,
            nets_to_include=nets_to_include,
            include_partial_instances=include_partial_instances,
            keep_voids=keep_voids,
        )

    def write_export3d_option_config_file(self, path_to_output, config_dictionaries=None):
        """Write the options for a 3D export to a configuration file.

        Parameters
        ----------
        path_to_output : str
            Full path to the configuration file to save 3D export options to.

        config_dictionaries : dict, optional
            Configuration dictionaries. The default is ``None``.

        """
        option_config = {
            "UNITE_NETS": 1,
            "ASSIGN_SOLDER_BALLS_AS_SOURCES": 0,
            "Q3D_MERGE_SOURCES": 0,
            "Q3D_MERGE_SINKS": 0,
            "CREATE_PORTS_FOR_PWR_GND_NETS": 0,
            "PORTS_FOR_PWR_GND_NETS": 0,
            "GENERATE_TERMINALS": 0,
            "SOLVE_CAPACITANCE": 0,
            "SOLVE_DC_RESISTANCE": 0,
            "SOLVE_DC_INDUCTANCE_RESISTANCE": 1,
            "SOLVE_AC_INDUCTANCE_RESISTANCE": 0,
            "CreateSources": 0,
            "CreateSinks": 0,
            "LAUNCH_Q3D": 0,
            "LAUNCH_HFSS": 0,
        }
        if config_dictionaries:
            for el, val in config_dictionaries.items():
                option_config[el] = val
        with open(os.path.join(path_to_output, "options.config"), "w") as f:
            for el, val in option_config.items():
                f.write(el + " " + str(val) + "\n")
        return os.path.join(path_to_output, "options.config")

    def export_hfss(
        self,
        path_to_output,
        net_list=None,
        num_cores=None,
        aedt_file_name=None,
        hidden=False,
    ):
        """Export EDB to HFSS.

        Parameters
        ----------
        path_to_output : str
            Full path and name for saving the AEDT file.
        net_list : list, optional
            List of nets to export if only certain ones are to be exported.
            The default is ``None``, in which case all nets are eported.
        num_cores : int, optional
            Number of cores to use for the export. The default is ``None``.
        aedt_file_name : str, optional
            Name of the AEDT output file without the ``.aedt`` extension. The default is ``None``,
            in which case the default name is used.
        hidden : bool, optional
            Open Siwave in embedding mode. User will only see Siwave Icon but UI will be hidden.

        Returns
        -------
        str
            Full path to the AEDT file.

        Examples
        --------

        >>> from pyedb import Edb
        >>> edb = Edb(edbpath="C:\\temp\\myproject.aedb", version="2023.2")

<<<<<<< HEAD
        >>> options_config = {"UNITE_NETS": 1, "LAUNCH_Q3D": 0}
        >>> edb.write_export3d_option_config_file(r"C:\temp", options_config)
        >>> edb.export_hfss(r"C:\temp")
=======
        >>> options_config = {'UNITE_NETS' : 1, 'LAUNCH_Q3D' : 0}
        >>> edb.write_export3d_option_config_file(r"C:\\temp", options_config)
        >>> edb.export_hfss(r"C:\\temp")
>>>>>>> cb863542
        """
        siwave_s = SiwaveSolve(self)
        return siwave_s.export_3d_cad("HFSS", path_to_output, net_list, num_cores, aedt_file_name, hidden=hidden)

    def export_q3d(
        self,
        path_to_output,
        net_list=None,
        num_cores=None,
        aedt_file_name=None,
        hidden=False,
    ):
        """Export EDB to Q3D.

        Parameters
        ----------
        path_to_output : str
            Full path and name for saving the AEDT file.
        net_list : list, optional
            List of nets to export only if certain ones are to be exported.
            The default is ``None``, in which case all nets are eported.
        num_cores : int, optional
            Number of cores to use for the export. The default is ``None``.
        aedt_file_name : str, optional
            Name of the AEDT output file without the ``.aedt`` extension. The default is ``None``,
            in which case the default name is used.
        hidden : bool, optional
            Open Siwave in embedding mode. User will only see Siwave Icon but UI will be hidden.

        Returns
        -------
        str
            Full path to the AEDT file.

        Examples
        --------

        >>> from pyedb import Edb
<<<<<<< HEAD
        >>> edb = Edb(edbpath=r"C:\temp\myproject.aedb", edbversion="2021.2")
        >>> options_config = {"UNITE_NETS": 1, "LAUNCH_Q3D": 0}
        >>> edb.write_export3d_option_config_file(r"C:\temp", options_config)
        >>> edb.export_q3d(r"C:\temp")
=======
        >>> edb = Edb(edbpath="C:\\temp\\myproject.aedb", version="2021.2")
        >>> options_config = {'UNITE_NETS' : 1, 'LAUNCH_Q3D' : 0}
        >>> edb.write_export3d_option_config_file("C:\\temp", options_config)
        >>> edb.export_q3d("C:\\temp")
>>>>>>> cb863542
        """

        siwave_s = SiwaveSolve(self)
        return siwave_s.export_3d_cad(
            "Q3D",
            path_to_output,
            net_list,
            num_cores=num_cores,
            aedt_file_name=aedt_file_name,
            hidden=hidden,
        )

    def export_maxwell(
        self,
        path_to_output,
        net_list=None,
        num_cores=None,
        aedt_file_name=None,
        hidden=False,
    ):
        """Export EDB to Maxwell 3D.

        Parameters
        ----------
        path_to_output : str
            Full path and name for saving the AEDT file.
        net_list : list, optional
            List of nets to export only if certain ones are to be
            exported. The default is ``None``, in which case all nets are exported.
        num_cores : int, optional
            Number of cores to use for the export. The default is ``None.``
        aedt_file_name : str, optional
            Name of the AEDT output file without the ``.aedt`` extension. The default is ``None``,
            in which case the default name is used.
        hidden : bool, optional
            Open Siwave in embedding mode. User will only see Siwave Icon but UI will be hidden.

        Returns
        -------
        str
            Full path to the AEDT file.

        Examples
        --------

        >>> from pyedb import Edb

        >>> edb = Edb(edbpath="C:\\temp\\myproject.aedb", version="2021.2")

<<<<<<< HEAD
        >>> options_config = {"UNITE_NETS": 1, "LAUNCH_Q3D": 0}
        >>> edb.write_export3d_option_config_file(r"C:\temp", options_config)
        >>> edb.export_maxwell(r"C:\temp")
=======
        >>> options_config = {'UNITE_NETS' : 1, 'LAUNCH_Q3D' : 0}
        >>> edb.write_export3d_option_config_file("C:\\temp", options_config)
        >>> edb.export_maxwell("C:\\temp")
>>>>>>> cb863542
        """
        siwave_s = SiwaveSolve(self)
        return siwave_s.export_3d_cad(
            "Maxwell",
            path_to_output,
            net_list,
            num_cores=num_cores,
            aedt_file_name=aedt_file_name,
            hidden=hidden,
        )

    def solve_siwave(self):
        """Close EDB and solve it with Siwave.

        Returns
        -------
        str
            Siwave project path.
        """
        process = SiwaveSolve(self)
        self.close()
        process.solve()
        return self.edbpath[:-5] + ".siw"

    def export_siwave_dc_results(
        self,
        siwave_project,
        solution_name,
        output_folder=None,
        html_report=True,
        vias=True,
        voltage_probes=True,
        current_sources=True,
        voltage_sources=True,
        power_tree=True,
        loop_res=True,
    ):
        """Close EDB and solve it with Siwave.

        Parameters
        ----------
        siwave_project : str
            Siwave full project name.
        solution_name : str
            Siwave DC Analysis name.
        output_folder : str, optional
            Ouptu folder where files will be downloaded.
        html_report : bool, optional
            Either if generate or not html report. Default is `True`.
        vias : bool, optional
            Either if generate or not vias report. Default is `True`.
        voltage_probes : bool, optional
            Either if generate or not voltage probe report. Default is `True`.
        current_sources : bool, optional
            Either if generate or not current source report. Default is `True`.
        voltage_sources : bool, optional
            Either if generate or not voltage source report. Default is `True`.
        power_tree : bool, optional
            Either if generate or not power tree image. Default is `True`.
        loop_res : bool, optional
            Either if generate or not loop resistance report. Default is `True`.

        Returns
        -------
        list
            List of files generated.
        """
        process = SiwaveSolve(self)
        self.close()
        return process.export_dc_report(
            siwave_project,
            solution_name,
            output_folder,
            html_report,
            vias,
            voltage_probes,
            current_sources,
            voltage_sources,
            power_tree,
            loop_res,
            hidden=True,
        )

    def variable_exists(self, variable_name):
        """Check if a variable exists or not.

        Returns
        -------
        tuple of bool and VariableServer
            It returns a booleand to check if the variable exists and the variable
            server that should contain the variable.
        """
        if "$" in variable_name:
            if variable_name.index("$") == 0:
                var_server = self._db.GetVariableServer()

            else:
                var_server = self.active_cell.GetVariableServer()

        else:
            var_server = self.active_cell.GetVariableServer()

        variables = var_server.GetAllVariableNames()
        if variable_name in list(variables):
            return True, var_server
        return False, var_server

    def get_all_variable_names(self):
        """Method added for compatibility with grpc.

        Returns
        -------
        List[Str]
            List of variables name.

        """
        return list(self.variable_exists("")[1].GetAllVariableNames())

    def get_variable(self, variable_name):
        """Return Variable Value if variable exists.

        Parameters
        ----------
        variable_name

        Returns
        -------
        :class:`pyedb.dotnet.database.edb_data.edbvalue.EdbValue`
        """

        for i, j in self.project_variables.items():
            if i == variable_name:
                return j
        for i, j in self.design_variables.items():
            if i == variable_name:
                return j
        self.logger.info("Variable %s doesn't exists.", variable_name)
        return None

    def add_project_variable(self, variable_name, variable_value, description=""):
        """Add a variable to edb database (project). The variable will have the prefix `$`.

        ..note::
            User can use also the setitem to create or assign a variable. See example below.

        Parameters
        ----------
        variable_name : str
            Name of the variable. Name can be provided without ``$`` prefix.
        variable_value : str, float
            Value of the variable with units.
        description : str, optional
            Description of the variable.

        Returns
        -------
        tuple
            Tuple containing the ``AddVariable`` result and variable server.

        Examples
        --------

        >>> from pyedb import Edb
        >>> edb_app = Edb()
        >>> boolean_1, ant_length = edb_app.add_project_variable("my_local_variable", "1cm")
        >>> print(edb_app["$my_local_variable"])  # using getitem
        >>> edb_app["$my_local_variable"] = "1cm"  # using setitem

        """
        if not variable_name.startswith("$"):
            variable_name = "${}".format(variable_name)
        return self.add_design_variable(
            variable_name=variable_name, variable_value=variable_value, description=description
        )

    def add_design_variable(self, variable_name, variable_value, is_parameter=False, description=""):
        """Add a variable to edb. The variable can be a design one or a project variable (using ``$`` prefix).

        ..note::
            User can use also the setitem to create or assign a variable. See example below.

        Parameters
        ----------
        variable_name : str
            Name of the variable. To added the variable as a project variable, the name
            must begin with ``$``.
        variable_value : str, float
            Value of the variable with units.
        is_parameter : bool, optional
            Whether to add the variable as a local variable. The default is ``False``.
            When ``True``, the variable is added as a parameter default.
        description : str, optional
            Description of the variable.
        Returns
        -------
        tuple
            Tuple containing the ``AddVariable`` result and variable server.

        Examples
        --------

        >>> from pyedb import Edb
        >>> edb_app = Edb()
        >>> boolean_1, ant_length = edb_app.add_design_variable("my_local_variable", "1cm")
        >>> print(edb_app["my_local_variable"])  # using getitem
        >>> edb_app["my_local_variable"] = "1cm"  # using setitem
        >>> boolean_2, para_length = edb_app.change_design_variable_value("my_parameter", "1m", is_parameter=True
        >>> boolean_3, project_length = edb_app.change_design_variable_value("$my_project_variable", "1m")


        """
        var_server = self.variable_exists(variable_name)
        if not var_server[0]:
            var_server[1].AddVariable(variable_name, self.edb_value(variable_value), is_parameter)
            if description:
                var_server[1].SetVariableDescription(variable_name, description)
            return True, var_server[1]
        self.logger.error("Variable %s already exists.", variable_name)
        return False, var_server[1]

    def change_design_variable_value(self, variable_name, variable_value):
        """Change a variable value.

        ..note::
            User can use also the getitem to read the variable value. See example below.

        Parameters
        ----------
        variable_name : str
            Name of the variable.
        variable_value : str, float
            Value of the variable with units.

        Returns
        -------
        tuple
            Tuple containing the ``SetVariableValue`` result and variable server.

        Examples
        --------

        >>> from pyedb import Edb
        >>> edb_app = Edb()
        >>> boolean, ant_length = edb_app.add_design_variable("ant_length", "1cm")
        >>> boolean, ant_length = edb_app.change_design_variable_value("ant_length", "1m")
        >>> print(edb_app["ant_length"])  # using getitem
        """
        var_server = self.variable_exists(variable_name)
        if var_server[0]:
            var_server[1].SetVariableValue(variable_name, self.edb_value(variable_value))
            return True, var_server[1]
        self.logger.error("Variable %s does not exists.", variable_name)
        return False, var_server[1]

    def get_bounding_box(self):
        """Get the layout bounding box.

        Returns
        -------
        list of list of double
            Bounding box as a [lower-left X, lower-left Y], [upper-right X, upper-right Y]) pair in meters.
        """
        bbox = self.edbutils.HfssUtilities.GetBBox(self.active_layout)
        return [
            [bbox.Item1.X.ToDouble(), bbox.Item1.Y.ToDouble()],
            [bbox.Item2.X.ToDouble(), bbox.Item2.Y.ToDouble()],
        ]

    def build_simulation_project(self, simulation_setup):
        # type: (SimulationConfiguration) -> bool
        """Build a ready-to-solve simulation project.

        Parameters
        ----------
        simulation_setup : :class:`pyedb.dotnet.database.edb_data.simulation_configuration.SimulationConfiguration`.
            SimulationConfiguration object that can be instantiated or directly loaded with a
            configuration file.

        Returns
        -------
        bool
            ``True`` when successful, False when ``Failed``.

        Examples
        --------

        >>> from pyedb import Edb
        >>> from pyedb.dotnet.database.edb_data.simulation_configuration import SimulationConfiguration
        >>> config_file = path_configuration_file
        >>> source_file = path_to_edb_folder
        >>> edb = Edb(source_file)
        >>> sim_setup = SimulationConfiguration(config_file)
        >>> edb.build_simulation_project(sim_setup)
        >>> edb.save_edb()
        >>> edb.close_edb()
        """
        self.logger.info("Building simulation project.")
        legacy_name = self.edbpath
        if simulation_setup.output_aedb:
            self.save_edb_as(simulation_setup.output_aedb)
        if simulation_setup.signal_layer_etching_instances:
            for layer in simulation_setup.signal_layer_etching_instances:
                if layer in self.stackup.layers:
                    idx = simulation_setup.signal_layer_etching_instances.index(layer)
                    if len(simulation_setup.etching_factor_instances) > idx:
                        self.stackup[layer].etch_factor = float(simulation_setup.etching_factor_instances[idx])

        if not simulation_setup.signal_nets and simulation_setup.components:
            nets_to_include = []
            pnets = list(self.nets.power.keys())[:]
            for el in simulation_setup.components:
                nets_to_include.append([i for i in self.components[el].nets if i not in pnets])
            simulation_setup.signal_nets = [
                i
                for i in list(set.intersection(*map(set, nets_to_include)))
                if i not in simulation_setup.power_nets and i != ""
            ]
        self.nets.classify_nets(simulation_setup.power_nets, simulation_setup.signal_nets)
        if not simulation_setup.power_nets or not simulation_setup.signal_nets:
            self.logger.info("Disabling cutout as no signals or power nets have been defined.")
            simulation_setup.do_cutout_subdesign = False
        if simulation_setup.do_cutout_subdesign:
            self.logger.info("Cutting out using method: {0}".format(simulation_setup.cutout_subdesign_type))
            if simulation_setup.use_default_cutout:
                old_cell_name = self.active_cell.GetName()
                if self.cutout(
                    signal_list=simulation_setup.signal_nets,
                    reference_list=simulation_setup.power_nets,
                    expansion_size=simulation_setup.cutout_subdesign_expansion,
                    use_round_corner=simulation_setup.cutout_subdesign_round_corner,
                    extent_type=simulation_setup.cutout_subdesign_type,
                    use_pyaedt_cutout=False,
                    use_pyaedt_extent_computing=False,
                ):
                    self.logger.info("Cutout processed.")
                    old_cell = self.active_cell.FindByName(
                        self._db,
                        self.core.Cell.CellType.CircuitCell,
                        old_cell_name,
                    )
                    if old_cell:
                        old_cell.Delete()
                else:  # pragma: no cover
                    self.logger.error("Cutout failed.")
            else:
                self.logger.info("Cutting out using method: {0}".format(simulation_setup.cutout_subdesign_type))
                self.cutout(
                    signal_list=simulation_setup.signal_nets,
                    reference_list=simulation_setup.power_nets,
                    expansion_size=simulation_setup.cutout_subdesign_expansion,
                    use_round_corner=simulation_setup.cutout_subdesign_round_corner,
                    extent_type=simulation_setup.cutout_subdesign_type,
                    use_pyaedt_cutout=True,
                    use_pyaedt_extent_computing=True,
                    remove_single_pin_components=True,
                )
                self.logger.info("Cutout processed.")
        else:
            if simulation_setup.include_only_selected_nets:
                included_nets = simulation_setup.signal_nets + simulation_setup.power_nets
                nets_to_remove = [net.name for net in list(self.nets.nets.values()) if not net.name in included_nets]
                self.nets.delete(nets_to_remove)
        self.logger.info("Deleting existing ports.")
        map(lambda port: port.Delete(), self.layout.terminals)
        map(lambda pg: pg.Delete(), self.layout.pin_groups)
        if simulation_setup.solver_type == SolverType.Hfss3dLayout:
            if simulation_setup.generate_excitations:
                self.logger.info("Creating HFSS ports for signal nets.")
                source_type = SourceType.CoaxPort
                if not simulation_setup.generate_solder_balls:
                    source_type = SourceType.CircPort
                for cmp in simulation_setup.components:
                    if isinstance(cmp, str):  # keep legacy component
                        self.components.create_port_on_component(
                            cmp,
                            net_list=simulation_setup.signal_nets,
                            do_pingroup=False,
                            reference_net=simulation_setup.power_nets,
                            port_type=source_type,
                        )
                    elif isinstance(cmp, dict):
                        if "refdes" in cmp:
                            if not "solder_balls_height" in cmp:  # pragma no cover
                                cmp["solder_balls_height"] = None
                            if not "solder_balls_size" in cmp:  # pragma no cover
                                cmp["solder_balls_size"] = None
                                cmp["solder_balls_mid_size"] = None
                            if not "solder_balls_mid_size" in cmp:  # pragma no cover
                                cmp["solder_balls_mid_size"] = None
                            self.components.create_port_on_component(
                                cmp["refdes"],
                                net_list=simulation_setup.signal_nets,
                                do_pingroup=False,
                                reference_net=simulation_setup.power_nets,
                                port_type=source_type,
                                solder_balls_height=cmp["solder_balls_height"],
                                solder_balls_size=cmp["solder_balls_size"],
                                solder_balls_mid_size=cmp["solder_balls_mid_size"],
                            )
                if simulation_setup.generate_solder_balls and not self.hfss.set_coax_port_attributes(
                    simulation_setup
                ):  # pragma: no cover
                    self.logger.error("Failed to configure coaxial port attributes.")
                self.logger.info("Number of ports: {}".format(self.hfss.get_ports_number()))
                self.logger.info("Configure HFSS extents.")
                if simulation_setup.generate_solder_balls and simulation_setup.trim_reference_size:  # pragma: no cover
                    self.logger.info(
                        "Trimming the reference plane for coaxial ports: {0}".format(
                            bool(simulation_setup.trim_reference_size)
                        )
                    )
                    self.hfss.trim_component_reference_size(simulation_setup)  # pragma: no cover
            self.hfss.configure_hfss_extents(simulation_setup)
            if not self.hfss.configure_hfss_analysis_setup(simulation_setup):
                self.logger.error("Failed to configure HFSS simulation setup.")
        if simulation_setup.solver_type == SolverType.SiwaveSYZ:
            if simulation_setup.generate_excitations:
                for cmp in simulation_setup.components:
                    if isinstance(cmp, str):  # keep legacy
                        self.components.create_port_on_component(
                            cmp,
                            net_list=simulation_setup.signal_nets,
                            do_pingroup=simulation_setup.do_pingroup,
                            reference_net=simulation_setup.power_nets,
                            port_type=SourceType.CircPort,
                        )
                    elif isinstance(cmp, dict):
                        if "refdes" in cmp:  # pragma no cover
                            self.components.create_port_on_component(
                                cmp["refdes"],
                                net_list=simulation_setup.signal_nets,
                                do_pingroup=simulation_setup.do_pingroup,
                                reference_net=simulation_setup.power_nets,
                                port_type=SourceType.CircPort,
                            )
            self.logger.info("Configuring analysis setup.")
            if not self.siwave.configure_siw_analysis_setup(simulation_setup):  # pragma: no cover
                self.logger.error("Failed to configure Siwave simulation setup.")
        if simulation_setup.solver_type == SolverType.SiwaveDC:
            if simulation_setup.generate_excitations:
                self.components.create_source_on_component(simulation_setup.sources)
            if not self.siwave.configure_siw_analysis_setup(simulation_setup):  # pragma: no cover
                self.logger.error("Failed to configure Siwave simulation setup.")
        self.padstacks.check_and_fix_via_plating()
        self.save_edb()
        if not simulation_setup.open_edb_after_build and simulation_setup.output_aedb:
            self.close_edb()
            self.edbpath = legacy_name
            self.open_edb()
        return True

    def get_statistics(self, compute_area=False):
        """Get the EDBStatistics object.

        Returns
        -------
        EDBStatistics object from the loaded layout.
        """
        return self.modeler.get_layout_statistics(evaluate_area=compute_area, net_list=None)

    def are_port_reference_terminals_connected(self, common_reference=None):
        """Check if all terminal references in design are connected.
        If the reference nets are different, there is no hope for the terminal references to be connected.
        After we have identified a common reference net we need to loop the terminals again to get
        the correct reference terminals that uses that net.

        Parameters
        ----------
        common_reference : str, optional
            Common Reference name. If ``None`` it will be searched in ports terminal.
            If a string is passed then all excitations must have such reference assigned.

        Returns
        -------
        bool
            Either if the ports are connected to reference_name or not.

        Examples
        --------
        >>> from pyedb import Edb
        >>>edb = Edb()
        >>> edb.hfss.create_edge_port_vertical(prim_1_id, ["-66mm", "-4mm"], "port_ver")
        >>> edb.hfss.create_edge_port_horizontal(
        >>> ... prim_1_id, ["-60mm", "-4mm"], prim_2_id, ["-59mm", "-4mm"], "port_hori", 30, "Lower"
        >>> ... )
        >>> edb.hfss.create_wave_port(traces[0].id, trace_paths[0][0], "wave_port")
        >>> edb.cutout(["Net1"])
        >>> assert edb.are_port_reference_terminals_connected()
        """
        all_sources = [i for i in self.excitations.values() if not isinstance(i, (WavePort, GapPort, BundleWavePort))]
        all_sources.extend([i for i in self.sources.values()])
        if not all_sources:
            return True
        self.logger.reset_timer()
        if not common_reference:
            common_reference = list(set([i.reference_net_name for i in all_sources if i.reference_net_name]))
            if len(common_reference) > 1:
                self.logger.error("More than 1 reference found.")
                return False
            if not common_reference:
                self.logger.error("No Reference found.")
                return False

            common_reference = common_reference[0]
        all_sources = [i for i in all_sources if i.net_name != common_reference]

        setList = [
            set(i.reference_object.get_connected_object_id_set())
            for i in all_sources
            if i.reference_object and i.reference_net_name == common_reference
        ]
        if len(setList) != len(all_sources):
            self.logger.error("No Reference found.")
            return False
        cmps = [
            i
            for i in list(self.components.resistors.values())
            if i.numpins == 2 and common_reference in i.nets and self._decompose_variable_value(i.res_value) <= 1
        ]
        cmps.extend(
            [i for i in list(self.components.inductors.values()) if i.numpins == 2 and common_reference in i.nets]
        )

        for cmp in cmps:
            found = False
            ids = [i.GetId() for i in cmp.pinlist]
            for list_obj in setList:
                if len(set(ids).intersection(list_obj)) == 1:
                    for list_obj2 in setList:
                        if list_obj2 != list_obj and len(set(ids).intersection(list_obj)) == 1:
                            if (ids[0] in list_obj and ids[1] in list_obj2) or (
                                ids[1] in list_obj and ids[0] in list_obj2
                            ):
                                setList[setList.index(list_obj)] = list_obj.union(list_obj2)
                                setList[setList.index(list_obj2)] = list_obj.union(list_obj2)
                                found = True
                                break
                    if found:
                        break

        # Get the set intersections for all the ID sets.
        iDintersection = set.intersection(*setList)
        self.logger.info_timer(
            "Terminal reference primitive IDs total intersections = {}\n\n".format(len(iDintersection))
        )

        # If the intersections are non-zero, the terminal references are connected.
        return True if len(iDintersection) > 0 else False

    def new_simulation_configuration(self, filename=None):
        # type: (str) -> SimulationConfiguration
        """New SimulationConfiguration Object.

        Parameters
        ----------
        filename : str, optional
            Input config file.

        Returns
        -------
        :class:`legacy.database.edb_data.simulation_configuration.SimulationConfiguration`
        """
        return SimulationConfiguration(filename, self)

    @property
    def setups(self):
        """Get the dictionary of all EDB HFSS and SIwave setups.

        Returns
        -------
        Dict[str, :class:`legacy.database.edb_data.hfss_simulation_setup_data.HfssSimulationSetup`] or
        Dict[str, :class:`legacy.database.edb_data.siwave_simulation_setup_data.SiwaveDCSimulationSetup`] or
        Dict[str, :class:`legacy.database.edb_data.siwave_simulation_setup_data.SiwaveSYZSimulationSetup`]

        """

        setups = {}
        for i in list(self.active_cell.SimulationSetups):
            if i.GetType().ToString().endswith("kHFSS"):
                setups[i.GetName()] = HfssSimulationSetup(self, i)
            elif i.GetType().ToString().endswith("kSIWave"):
                setups[i.GetName()] = SiwaveSimulationSetup(self, i)
            elif i.GetType().ToString().endswith("kSIWaveDCIR"):
                setups[i.GetName()] = SiwaveDCSimulationSetup(self, i)
            elif i.GetType().ToString().endswith("kRaptorX"):
                setups[i.GetName()] = RaptorXSimulationSetup(self, i)
            elif i.GetType().ToString().endswith("kHFSSPI"):
                setups[i.GetName()] = HFSSPISimulationSetup(self, i)
        try:
            cpa_setup_name = self.active_cell.GetProductProperty(
                self._edb.ProductId.SIWave, SIwaveProperties.CPA_SIM_NAME
            )[-1]
        except:
            cpa_setup_name = ""
        if cpa_setup_name:
            from pyedb.dotnet.database.utilities.siwave_cpa_simulation_setup import (
                SIWaveCPASimulationSetup,
            )

            setups[cpa_setup_name] = SIWaveCPASimulationSetup(self, cpa_setup_name)
        return setups

    @property
    def hfss_setups(self):
        """Active HFSS setup in EDB.

        Returns
        -------
        Dict[str, :class:`legacy.database.edb_data.hfss_simulation_setup_data.HfssSimulationSetup`]

        """
        return {name: i for name, i in self.setups.items() if i.setup_type == "kHFSS"}

    @property
    def siwave_dc_setups(self):
        """Active Siwave DC IR Setups.

        Returns
        -------
        Dict[str, :class:`legacy.database.edb_data.siwave_simulation_setup_data.SiwaveDCSimulationSetup`]
        """
        return {name: i for name, i in self.setups.items() if isinstance(i, SiwaveDCSimulationSetup)}

    @property
    def siwave_ac_setups(self):
        """Active Siwave SYZ setups.

        Returns
        -------
        Dict[str, :class:`legacy.database.edb_data.siwave_simulation_setup_data.SiwaveSYZSimulationSetup`]
        """
        return {name: i for name, i in self.setups.items() if isinstance(i, SiwaveSimulationSetup)}

    def create_hfss_setup(self, name=None):
        """Create an HFSS simulation setup from a template.

        Parameters
        ----------
        name : str, optional
            Setup name.

        Returns
        -------
        :class:`legacy.database.edb_data.hfss_simulation_setup_data.HfssSimulationSetup`

        Examples
        --------
        >>> from pyedb import Edb
        >>> edbapp = Edb()
        >>> setup1 = edbapp.create_hfss_setup("setup1")
        >>> setup1.hfss_port_settings.max_delta_z0 = 0.5
        """
        if name in self.setups:
            self.logger.info("setup already exists")
            return False
        elif not name:
            name = generate_unique_name("setup")
        setup = HfssSimulationSetup(self, name=name)
        setup.set_solution_single_frequency("1Ghz")
        return setup

    def create_raptorx_setup(self, name=None):
        """Create an RaptorX simulation setup from a template.

        Parameters
        ----------
        name : str, optional
            Setup name.

        Returns
        -------
        :class:`legacy.database.edb_data.raptor_x_simulation_setup_data.RaptorXSimulationSetup`

        """
        if name in self.setups:
            self.logger.error("Setup name already used in the layout")
            return False
        version = self.version.split(".")
        if int(version[0]) >= 2024 and int(version[-1]) >= 2 or int(version[0]) > 2024:
            setup = RaptorXSimulationSetup(self).create(name)
            return setup
        else:
            self.logger.error("RaptorX simulation only supported with Ansys release 2024R2 and higher")
            return False

    def create_hfsspi_setup(self, name=None):
        """Create an HFSS PI simulation setup from a template.

        Parameters
        ----------
        name : str, optional
            Setup name.

        Returns
        -------
        :class:`legacy.database.edb_data.hfss_pi_simulation_setup_data.HFSSPISimulationSetup when succeeded, ``False``
        when failed.

        """
        if name in self.setups:
            self.logger.error("Setup name already used in the layout")
            return False
        if float(self.version) < 2024.2:
            self.logger.error("HFSSPI simulation only supported with Ansys release 2024R2 and higher")
            return False
        return HFSSPISimulationSetup(self, name=name)

    def create_siwave_syz_setup(self, name=None, **kwargs):
        """Create a setup from a template.

        Parameters
        ----------
        name : str, optional
            Setup name.

        Returns
        -------
        :class:`pyedb.dotnet.database.edb_data.siwave_simulation_setup_data.SiwaveSYZSimulationSetup`

        Examples
        --------
        >>> from pyedb import Edb
        >>> edbapp = Edb()
        >>> setup1 = edbapp.create_siwave_syz_setup("setup1")
        >>> setup1.add_frequency_sweep(
        ...     frequency_sweep=[
        ...         ["linear count", "0", "1kHz", 1],
        ...         ["log scale", "1kHz", "0.1GHz", 10],
        ...         ["linear scale", "0.1GHz", "10GHz", "0.1GHz"],
        ...     ]
        ... )
        """
        if not name:
            name = generate_unique_name("Siwave_SYZ")
        if name in self.setups:
            return False
        setup = SiwaveSimulationSetup(self, name=name)
        for k, v in kwargs.items():
            setattr(setup, k, v)
        return self.setups[name]

    def create_siwave_dc_setup(self, name=None, **kwargs):
        """Create a setup from a template.

        Parameters
        ----------
        name : str, optional
            Setup name.

        Returns
        -------
        :class:`legacy.database.edb_data.siwave_simulation_setup_data.SiwaveSYZSimulationSetup`

        Examples
        --------
        >>> from pyedb import Edb
        >>> edbapp = Edb()
        >>> setup1 = edbapp.create_siwave_dc_setup("setup1")
        >>> setup1.mesh_bondwires = True

        """
        if not name:
            name = generate_unique_name("Siwave_DC")
        if name in self.setups:
            return False
        setup = SiwaveDCSimulationSetup(self, name=name)
        for k, v in kwargs.items():
            setattr(setup, k, v)
        return setup

    @execution_timer("calculate_initial_extent")
    def calculate_initial_extent(self, expansion_factor):
        """Compute a float representing the larger number between the dielectric thickness or trace width
        multiplied by the nW factor. The trace width search is limited to nets with ports attached.

        Parameters
        ----------
        expansion_factor : float
            Value for the width multiplier (nW factor).

        Returns
        -------
        float
        """
        nets = []
        for port in self.excitations.values():
            nets.append(port.net_name)
        for port in self.sources.values():
            nets.append(port.net_name)
        nets = list(set(nets))
        max_width = 0
        for net in nets:
            for primitive in self.nets[net].primitives:
                if primitive.type == "Path":
                    max_width = max(max_width, primitive.width)

        for layer in list(self.stackup.dielectric_layers.values()):
            max_width = max(max_width, layer.thickness)

        max_width = max_width * expansion_factor
        self.logger.info("The W factor is {}, The initial extent = {:e}".format(expansion_factor, max_width))
        return max_width

    def copy_zones(self, working_directory=None):
        """Copy multizone EDB project to one new edb per zone.

        Parameters
        ----------
        working_directory : str
            Directory path where all EDB project are copied, if empty will use the current EDB project.

        Returns
        -------
           dict[str](int, EDB PolygonData)
           Return a dictionary with edb path as key and tuple Zone Id as first item and EDB polygon Data defining
           the region as second item.

        """
        if working_directory:
            if not os.path.isdir(working_directory):
                os.mkdir(working_directory)
            else:
                shutil.rmtree(working_directory)
                os.mkdir(working_directory)
        else:
            working_directory = os.path.dirname(self.edbpath)
        zone_primitives = list(self.layout.zone_primitives)
        zone_ids = list(self.stackup._layer_collection.GetZoneIds())
        edb_zones = {}
        if not self.setups:
            self.siwave.add_siwave_syz_analysis()
            self.save_edb()
        for zone_primitive in zone_primitives:
            edb_zone_path = os.path.join(
                working_directory,
                "{}_{}".format(zone_primitive.GetId(), os.path.basename(self.edbpath)),
            )
            shutil.copytree(self.edbpath, edb_zone_path)
            poly_data = zone_primitive.GetPolygonData()
            if self.version[0] >= 10:
                edb_zones[edb_zone_path] = (zone_primitive.GetZoneId(), poly_data)
            elif len(zone_primitives) == len(zone_ids):
                edb_zones[edb_zone_path] = (zone_ids[0], poly_data)
            else:
                self.logger.info(
                    "Number of zone primitives is not equal to zone number. Zone information will be lost."
                    "Use Ansys 2024 R1 or later."
                )
                edb_zones[edb_zone_path] = (-1, poly_data)
        return edb_zones

    def cutout_multizone_layout(self, zone_dict, common_reference_net=None):
        """Create a multizone project cutout.

        Parameters
        ----------
        zone_dict : dict[str](EDB PolygonData)
            Dictionary with EDB path as key and EDB PolygonData as value defining the zone region.
            This dictionary is returned from the command copy_zones():
            >>> edb = Edb(edb_file)
            >>> zone_dict = edb.copy_zones("C:/Temp/test")

        common_reference_net : str
            the common reference net name. This net name must be provided to provide a valid project.

        Returns
        -------
        dict[str][str] , list of str
        first dictionary defined_ports with edb name as key and existing port name list as value. Those ports are the
        ones defined before processing the multizone clipping.
        second is the list of connected port.

        """
        terminals = {}
        defined_ports = {}
        project_connexions = None
        for edb_path, zone_info in zone_dict.items():
            edb = Edb(edbpath=edb_path)
            edb.cutout(
                use_pyaedt_cutout=True,
                custom_extent=zone_info[1],
                open_cutout_at_end=True,
            )
            if not zone_info[0] == -1:
                layers_to_remove = [
                    lay.name for lay in list(edb.stackup.layers.values()) if not lay._edb_layer.IsInZone(zone_info[0])
                ]
                for layer in layers_to_remove:
                    edb.stackup.remove_layer(layer)
            edb.stackup.stackup_mode = "Laminate"
            edb.cutout(
                use_pyaedt_cutout=True,
                custom_extent=zone_info[1],
                open_cutout_at_end=True,
            )
            edb.active_cell.SetName(os.path.splitext(os.path.basename(edb_path))[0])
            if common_reference_net:
                signal_nets = list(self.nets.signal.keys())
                defined_ports[os.path.splitext(os.path.basename(edb_path))[0]] = list(edb.excitations.keys())
                edb_terminals_info = edb.hfss.create_vertical_circuit_port_on_clipped_traces(
                    nets=signal_nets,
                    reference_net=common_reference_net,
                    user_defined_extent=zone_info[1],
                )
                if edb_terminals_info:
                    terminals[os.path.splitext(os.path.basename(edb_path))[0]] = edb_terminals_info
                project_connexions = self._get_connected_ports_from_multizone_cutout(terminals)
            edb.save_edb()
            edb.close_edb()
        return defined_ports, project_connexions

    def _get_connected_ports_from_multizone_cutout(self, terminal_info_dict):
        """Return connected port list from clipped multizone layout.

        Parameters
            terminal_info_dict : dict[str][str]
                dictionary terminals with edb name as key and created ports name on clipped signal nets.
                Dictionary is generated by the command cutout_multizone_layout:
                >>> edb = Edb(edb_file)
                >>> edb_zones = edb.copy_zones("C:/Temp/test")
                >>> defined_ports, terminals_info = edb.cutout_multizone_layout(edb_zones, common_reference_net)
                >>> project_connexions = get_connected_ports(terminals_info)

        Returns
        -------
        list[str]
            list of connected ports.
        """
        if terminal_info_dict:
            tolerance = 1e-8
            connected_ports_list = []
            project_list = list(terminal_info_dict.keys())
            project_combinations = list(combinations(range(0, len(project_list)), 2))
            for comb in project_combinations:
                terminal_set1 = terminal_info_dict[project_list[comb[0]]]
                terminal_set2 = terminal_info_dict[project_list[comb[1]]]
                project1_nets = [t[0] for t in terminal_set1]
                project2_nets = [t[0] for t in terminal_set2]
                net_with_connected_ports = list(set(project1_nets).intersection(project2_nets))
                if net_with_connected_ports:
                    for net_name in net_with_connected_ports:
                        project1_port_info = [term_info for term_info in terminal_set1 if term_info[0] == net_name]
                        project2_port_info = [term_info for term_info in terminal_set2 if term_info[0] == net_name]
                        port_list = [p[3] for p in project1_port_info] + [p[3] for p in project2_port_info]
                        port_combinations = list(combinations(port_list, 2))
                        for port_combination in port_combinations:
                            if not port_combination[0] == port_combination[1]:
                                port1 = [port for port in terminal_set1 if port[3] == port_combination[0]]
                                if not port1:
                                    port1 = [port for port in terminal_set2 if port[3] == port_combination[0]]
                                port2 = [port for port in terminal_set2 if port[3] == port_combination[1]]
                                if not port2:
                                    port2 = [port for port in terminal_set1 if port[3] == port_combination[1]]
                                port1 = port1[0]
                                port2 = port2[0]
                                if not port1[3] == port2[3]:
                                    port_distance = GeometryOperators.points_distance(port1[1:3], port2[1:3])
                                    if port_distance < tolerance:
                                        port1_connexion = None
                                        port2_connexion = None
                                        for (
                                            project_path,
                                            port_info,
                                        ) in terminal_info_dict.items():
                                            port1_map = [port for port in port_info if port[3] == port1[3]]
                                            if port1_map:
                                                port1_connexion = (
                                                    project_path,
                                                    port1[3],
                                                )
                                            port2_map = [port for port in port_info if port[3] == port2[3]]
                                            if port2_map:
                                                port2_connexion = (
                                                    project_path,
                                                    port2[3],
                                                )
                                        if port1_connexion and port2_connexion:
                                            if (
                                                not port1_connexion[0] == port2_connexion[0]
                                                or not port1_connexion[1] == port2_connexion[1]
                                            ):
                                                connected_ports_list.append((port1_connexion, port2_connexion))
            return connected_ports_list

    def create_port(self, terminal, ref_terminal=None, is_circuit_port=False, name=None):
        """Create a port.

        Parameters
        ----------
        terminal : class:`pyedb.dotnet.database.edb_data.terminals.EdgeTerminal`,
            class:`pyedb.dotnet.database.edb_data.terminals.PadstackInstanceTerminal`,
            class:`pyedb.dotnet.database.edb_data.terminals.PointTerminal`,
            class:`pyedb.dotnet.database.edb_data.terminals.PinGroupTerminal`,
            Positive terminal of the port.
        ref_terminal : class:`pyedb.dotnet.database.edb_data.terminals.EdgeTerminal`,
            class:`pyedb.dotnet.database.edb_data.terminals.PadstackInstanceTerminal`,
            class:`pyedb.dotnet.database.edb_data.terminals.PointTerminal`,
            class:`pyedb.dotnet.database.edb_data.terminals.PinGroupTerminal`,
            optional
            Negative terminal of the port.
        is_circuit_port : bool, optional
            Whether it is a circuit port. The default is ``False``.
        name: str, optional
            Name of the created port. The default is None, a random name is generated.
        Returns
        -------
        list: [:class:`pyedb.dotnet.database.edb_data.ports.GapPort`,
            :class:`pyedb.dotnet.database.edb_data.ports.WavePort`,].
        """

        terminal.boundary_type = "PortBoundary"
        terminal.is_circuit_port = is_circuit_port

        if ref_terminal:
            ref_terminal.boundary_type = "PortBoundary"
            terminal.ref_terminal = ref_terminal
        if name:
            terminal.name = name
        return self.ports[terminal.name]

    def create_voltage_probe(self, terminal, ref_terminal):
        """Create a voltage probe.

        Parameters
        ----------
        terminal : :class:`pyedb.dotnet.database.edb_data.terminals.EdgeTerminal`,
            :class:`pyedb.dotnet.database.edb_data.terminals.PadstackInstanceTerminal`,
            :class:`pyedb.dotnet.database.edb_data.terminals.PointTerminal`,
            :class:`pyedb.dotnet.database.edb_data.terminals.PinGroupTerminal`,
            Positive terminal of the port.
        ref_terminal : :class:`pyedb.dotnet.database.edb_data.terminals.EdgeTerminal`,
            :class:`pyedb.dotnet.database.edb_data.terminals.PadstackInstanceTerminal`,
            :class:`pyedb.dotnet.database.edb_data.terminals.PointTerminal`,
            :class:`pyedb.dotnet.database.edb_data.terminals.PinGroupTerminal`,
            Negative terminal of the probe.

        Returns
        -------
        pyedb.dotnet.database.edb_data.terminals.Terminal
        """
        term = Terminal(self, terminal._edb_object)
        term.boundary_type = "kVoltageProbe"

        ref_term = Terminal(self, ref_terminal._edb_object)
        ref_term.boundary_type = "kVoltageProbe"

        term.ref_terminal = ref_terminal
        return self.probes[term.name]

    def create_voltage_source(self, terminal, ref_terminal):
        """Create a voltage source.

        Parameters
        ----------
        terminal : :class:`pyedb.dotnet.database.edb_data.terminals.EdgeTerminal`, \
            :class:`pyedb.dotnet.database.edb_data.terminals.PadstackInstanceTerminal`, \
            :class:`pyedb.dotnet.database.edb_data.terminals.PointTerminal`, \
            :class:`pyedb.dotnet.database.edb_data.terminals.PinGroupTerminal`
            Positive terminal of the port.
        ref_terminal : class:`pyedb.dotnet.database.edb_data.terminals.EdgeTerminal`, \
            :class:`pyedb.dotnet.database.edb_data.terminals.PadstackInstanceTerminal`, \
            :class:`pyedb.dotnet.database.edb_data.terminals.PointTerminal`, \
            :class:`pyedb.dotnet.database.edb_data.terminals.PinGroupTerminal`
            Negative terminal of the source.

        Returns
        -------
        class:`legacy.database.edb_data.ports.ExcitationSources`
        """
        term = Terminal(self, terminal._edb_object)
        term.boundary_type = "kVoltageSource"

        ref_term = Terminal(self, ref_terminal._edb_object)
        ref_term.boundary_type = "kVoltageSource"

        term.ref_terminal = ref_terminal
        return self.sources[term.name]

    def create_current_source(self, terminal, ref_terminal):
        """Create a current source.

        Parameters
        ----------
        terminal : :class:`legacy.database.edb_data.terminals.EdgeTerminal`,
            :class:`legacy.database.edb_data.terminals.PadstackInstanceTerminal`,
            :class:`legacy.database.edb_data.terminals.PointTerminal`,
            :class:`legacy.database.edb_data.terminals.PinGroupTerminal`,
            Positive terminal of the port.
        ref_terminal : class:`legacy.database.edb_data.terminals.EdgeTerminal`,
            :class:`legacy.database.edb_data.terminals.PadstackInstanceTerminal`,
            :class:`legacy.database.edb_data.terminals.PointTerminal`,
            :class:`legacy.database.edb_data.terminals.PinGroupTerminal`,
            Negative terminal of the source.

        Returns
        -------
        :class:`legacy.edb_core.edb_data.ports.ExcitationSources`
        """
        term = Terminal(self, terminal._edb_object)
        term.boundary_type = "kCurrentSource"

        ref_term = Terminal(self, ref_terminal._edb_object)
        ref_term.boundary_type = "kCurrentSource"

        term.ref_terminal = ref_terminal
        return self.sources[term.name]

    def get_point_terminal(self, name, net_name, location, layer):
        """Place a voltage probe between two points.

        Parameters
        ----------
        name : str,
            Name of the terminal.
        net_name : str
            Name of the net.
        location : list
            Location of the terminal.
        layer : str,
            Layer of the terminal.

        Returns
        -------
        :class:`legacy.edb_core.edb_data.terminals.PointTerminal`
        """
        from pyedb.dotnet.database.cell.terminal.point_terminal import PointTerminal

        point_terminal = PointTerminal(self)
        return point_terminal.create(name, net_name, location, layer)

    def auto_parametrize_design(
        self,
        layers=True,
        materials=True,
        via_holes=True,
        pads=True,
        antipads=True,
        traces=True,
        layer_filter=None,
        material_filter=None,
        padstack_definition_filter=None,
        trace_net_filter=None,
        use_single_variable_for_padstack_definitions=True,
        use_relative_variables=True,
        output_aedb_path=None,
        open_aedb_at_end=True,
        expand_polygons_size=0,
        expand_voids_size=0,
        via_offset=True,
    ):
        """Assign automatically design and project variables with current values.

        Parameters
        ----------
        layers : bool, optional
            Enable layer thickness parametrization. Default value is ``True``.
        materials : bool, optional
            Enable material parametrization. Default value is ``True``.
        via_holes : bool, optional
            Enable via diameter parametrization. Default value is ``True``.
        pads : bool, optional
            Enable pads size parametrization. Default value is ``True``.
        antipads : bool, optional
            Enable anti pads size parametrization. Default value is ``True``.
        traces : bool, optional
            Enable trace width parametrization. Default value is ``True``.
        layer_filter : str, List(str), optional
            Enable layer filter. Default value is ``None``, all layers are parametrized.
        material_filter : str, List(str), optional
            Enable material filter. Default value is ``None``, all material are parametrized.
        padstack_definition_filter : str, List(str), optional
            Enable padstack definition filter. Default value is ``None``, all padsatcks are parametrized.
        trace_net_filter : str, List(str), optional
            Enable nets filter for trace width parametrization. Default value is ``None``, all layers are parametrized.
        use_single_variable_for_padstack_definitions : bool, optional
            Whether to use a single design variable for each padstack definition or a variable per pad layer.
            Default value is ``True``.
        use_relative_variables : bool, optional
            Whether if use an absolute variable for each trace, padstacks and layers or a delta variable instead.
            Default value is ``True``.
        output_aedb_path : str, optional
            Full path and name for the new AEDB file. If None, then current aedb will be cutout.
        open_aedb_at_end : bool, optional
            Whether to open the cutout at the end. The default is ``True``.
        expand_polygons_size : float, optional
            Expansion size on polygons. Polygons will be expanded in all directions. The default is ``0``.
        expand_voids_size : float, optional
            Expansion size on polygon voids. Polygons voids will be expanded in all directions. The default is ``0``.
        via_offset : bool, optional
            Whether if offset the via position or not. The default is ``True``.

        Returns
        -------
        List(str)
            List of all parameters name created.
        """
        edb_original_path = self.edbpath
        if output_aedb_path:
            self.save_edb_as(output_aedb_path)
        if isinstance(trace_net_filter, str):
            trace_net_filter = [trace_net_filter]
        parameters = []

        def _apply_variable(orig_name, orig_value):
            if use_relative_variables:
                var = f"{orig_name}_delta"
            else:
                var = f"{orig_name}_value"
            var = self._clean_string_for_variable_name(var)
            if var not in self.variables:
                if use_relative_variables:
                    self.add_design_variable(var, 0.0)
                else:
                    self.add_design_variable(var, orig_value)
            if use_relative_variables:
                return f"{orig_value}+{var}", var
            else:
                return var, var

        if layers:
            if not layer_filter:
                _layers = self.stackup.layers
            else:
                if isinstance(layer_filter, str):
                    layer_filter = [layer_filter]
                _layers = {k: v for k, v in self.stackup.layers.items() if k in layer_filter}
            for layer_name, layer in _layers.items():
                var, val = _apply_variable(f"${layer_name}", layer.thickness)
                layer.thickness = var
                parameters.append(val)
        if materials:
            if not material_filter:
                _materials = self.materials.materials
            else:
                _materials = {k: v for k, v in self.materials.materials.items() if k in material_filter}
            for mat_name, material in _materials.items():
                if material.conductivity < 1e4:
                    var, val = _apply_variable(f"$epsr_{mat_name}", material.permittivity)
                    material.permittivity = var
                    parameters.append(val)
                    var, val = _apply_variable(f"$loss_tangent_{mat_name}", material.dielectric_loss_tangent)
                    material.dielectric_loss_tangent = var
                    parameters.append(val)
                else:
                    var, val = _apply_variable(f"$sigma_{mat_name}", material.conductivity)
                    material.conductivity = var
                    parameters.append(val)
        if traces:
            if not trace_net_filter:
                paths = self.modeler.paths
            else:
                paths = [path for path in self.modeler.paths if path.net_name in trace_net_filter]
            for path in paths:
                net_name = path.net_name
                if use_relative_variables:
                    trace_width_variable = "trace"
                elif net_name:
                    trace_width_variable = f"{path.net_name}_{path.aedt_name}"
                else:
                    trace_width_variable = f"{path.aedt_name}"
                var, val = _apply_variable(trace_width_variable, path.width)
                path.width = var
                parameters.append(val)
        if not padstack_definition_filter:
            if trace_net_filter:
                padstack_defs = {}
                for net in trace_net_filter:
                    for via in self.nets[net].padstack_instances:
                        padstack_defs[via.padstack_definition] = self.padstacks.definitions[via.padstack_definition]
            else:
                used_padsatck_defs = list(
                    set(
                        [padstack_inst.padstack_definition for padstack_inst in list(self.padstacks.instances.values())]
                    )
                )
                padstack_defs = {k: v for k, v in self.padstacks.definitions.items() if k in used_padsatck_defs}
        else:
            padstack_defs = {k: v for k, v in self.padstacks.definitions.items() if k in padstack_definition_filter}

        for def_name, padstack_def in padstack_defs.items():
            if not padstack_def.via_start_layer == padstack_def.via_stop_layer:
                if via_holes:  # pragma no cover
                    if use_relative_variables:
                        hole_variable = "$hole_diameter"
                    else:
                        hole_variable = f"${def_name}_hole_diameter"
                    var, val = _apply_variable(hole_variable, padstack_def.hole_diameter_string)
                    padstack_def.hole_properties = var
                    parameters.append(val)
            if pads:
                for layer, pad in padstack_def.pad_by_layer.items():
                    if use_relative_variables:
                        pad_name = "$pad"
                    elif use_single_variable_for_padstack_definitions:
                        pad_name = f"${def_name}_pad"
                    else:
                        pad_name = f"${def_name}_{layer}_pad"

                    if pad.geometry_type in [1, 2]:
                        var, val = _apply_variable(pad_name, pad.parameters_values_string[0])
                        if pad.geometry_type == 1:
                            pad.parameters = {"Diameter": var}
                        else:
                            pad.parameters = {"Size": var}
                        parameters.append(val)
                    elif pad.geometry_type == 3:  # pragma no cover
                        if use_relative_variables:
                            pad_name_x = "$pad_x"
                            pad_name_y = "$pad_y"
                        elif use_single_variable_for_padstack_definitions:
                            pad_name_x = f"${def_name}_pad_x"
                            pad_name_y = f"${def_name}_pad_y"
                        else:
                            pad_name_x = f"${def_name}_{layer}_pad_x"
                            pad_name_y = f"${def_name}_pad_y"
                        var, val = _apply_variable(pad_name_x, pad.parameters_values_string[0])
                        var2, val2 = _apply_variable(pad_name_y, pad.parameters_values_string[1])

                        pad.parameters = {"XSize": var, "YSize": var2}
                        parameters.append(val)
                        parameters.append(val2)
            if antipads:
                for layer, antipad in padstack_def.antipad_by_layer.items():
                    if use_relative_variables:
                        pad_name = "$antipad"
                    elif use_single_variable_for_padstack_definitions:
                        pad_name = f"${def_name}_antipad"
                    else:
                        pad_name = f"${def_name}_{layer}_antipad"

                    if antipad.geometry_type in [1, 2]:
                        var, val = _apply_variable(pad_name, antipad.parameters_values_string[0])
                        if antipad.geometry_type == 1:  # pragma no cover
                            antipad.parameters = {"Diameter": var}
                        else:
                            antipad.parameters = {"Size": var}
                        parameters.append(val)
                    elif antipad.geometry_type == 3:  # pragma no cover
                        if use_relative_variables:
                            pad_name_x = "$antipad_x"
                            pad_name_y = "$antipad_y"
                        elif use_single_variable_for_padstack_definitions:
                            pad_name_x = f"${def_name}_antipad_x"
                            pad_name_y = f"${def_name}_antipad_y"
                        else:
                            pad_name_x = f"${def_name}_{layer}_antipad_x"
                            pad_name_y = f"${def_name}_antipad_y"

                        var, val = _apply_variable(pad_name_x, antipad.parameters_values_string[0])
                        var2, val2 = _apply_variable(pad_name_y, antipad.parameters_values_string[1])
                        antipad.parameters = {"XSize": var, "YSize": var2}
                        parameters.append(val)
                        parameters.append(val2)

        if via_offset:
            var_x = "via_offset_x"
            if var_x not in self.variables:
                self.add_design_variable(var_x, 0.0)
            var_y = "via_offset_y"
            if var_y not in self.variables:
                self.add_design_variable(var_y, 0.0)
            for via in self.padstacks.instances.values():
                if not via.is_pin and (not trace_net_filter or (trace_net_filter and via.net_name in trace_net_filter)):
                    via.position = [f"{via.position[0]}+via_offset_x", f"{via.position[1]}+via_offset_y"]

        if expand_polygons_size:
            for poly in self.modeler.polygons:
                if not poly.is_void:
                    poly.expand(expand_polygons_size)
        if expand_voids_size:
            for poly in self.modeler.polygons:
                if poly.is_void:
                    poly.expand(expand_voids_size, round_corners=False)
                elif poly.has_voids:
                    for void in poly.voids:
                        void.expand(expand_voids_size, round_corners=False)

        if not open_aedb_at_end and self.edbpath != edb_original_path:
            self.save_edb()
            self.close_edb()
            self.edbpath = edb_original_path
            self.open_edb()
        return parameters

    def _clean_string_for_variable_name(self, variable_name):
        """Remove forbidden character for variable name.
        Parameters
        ----------
        variable_name : str
                Variable name.
        Returns
        -------
        str
            Edited name.
        """
        if "-" in variable_name:
            variable_name = variable_name.replace("-", "_")
        if "+" in variable_name:
            variable_name = variable_name.replace("+", "p")
        variable_name = re.sub(r"[() ]", "_", variable_name)

        return variable_name

    def create_model_for_arbitrary_wave_ports(
        self,
        temp_directory,
        mounting_side="top",
        signal_nets=None,
        terminal_diameter=None,
        output_edb=None,
        launching_box_thickness="100um",
    ):
        """Generate EDB design to be consumed by PyAEDT to generate arbitrary wave ports shapes.
        This model has to be considered as merged onto another one. The current opened design must have voids
        surrounding the pad-stacks where wave ports terminal will be created. THe open design won't be edited, only
        primitives like voids and pads-stack definition included in the voids are collected to generate a new design.

        Parameters
        ----------
        temp_directory : str
            Temporary directory used during the method execution.

        mounting_side : str
            Gives the orientation to be considered for the current design. 2 options are available ``"top"`` and
            ``"bottom". Default value is ``"top"``. If ``"top"`` is selected the method will voids at the top signal
            layer, and the bottom layer if ``"bottom"`` is used.

        signal_nets : List[str], optional
            Provides the nets to be included for the model creation. Default value is ``None``. If None is provided,
            all nets will be included.

        terminal_diameter : float, str, optional
            When ``None``, the terminal diameter is evaluated at each pads-tack instance found inside the voids. The top
            or bottom layer pad diameter will be taken, depending on ``mounting_side`` selected. If value is provided,
            it will overwrite the evaluated diameter.

        output_edb : str, optional
            The output EDB absolute. If ``None`` the edb is created in the ``temp_directory`` as default name
            `"waveport_model.aedb"``

        launching_box_thickness : float, str, optional
            Launching box thickness  used for wave ports. Default value is ``"100um"``.

        Returns
        -------
        bool
            ``True`` when succeeded, ``False`` if failed.
        """
        if not temp_directory:
            raise RuntimeWarning("Temp directory must be provided when creating model foe arbitrary wave port")
        if mounting_side not in ["top", "bottom"]:
            raise RuntimeWarning(
                "Mounting side must be provided and only `top` or `bottom` are supported. Setting to "
                "`top` will take the top layer from the current design as reference. Setting to `bottom` "
                "will take the bottom one."
            )
        if not output_edb:
            output_edb = os.path.join(temp_directory, "waveport_model.aedb")
        if os.path.isdir(temp_directory):
            shutil.rmtree(temp_directory)
        os.mkdir(temp_directory)
        reference_layer = list(self.stackup.signal_layers.keys())[0]
        if mounting_side.lower() == "bottom":
            reference_layer = list(self.stackup.signal_layers.keys())[-1]
        if not signal_nets:
            signal_nets = list(self.nets.signal.keys())

        used_padstack_defs = []
        padstack_instances_index = rtree.index.Index()
        for padstack_inst in list(self.padstacks.instances.values()):
            if not reference_layer in [padstack_inst.start_layer, padstack_inst.stop_layer]:
                padstack_inst.delete()
            else:
                if padstack_inst.net_name in signal_nets:
                    padstack_instances_index.insert(padstack_inst.id, padstack_inst.position)
                    if not padstack_inst.padstack_definition in used_padstack_defs:
                        used_padstack_defs.append(padstack_inst.padstack_definition)

        polys = [
            poly
            for poly in self.modeler.primitives
            if poly.layer_name == reference_layer and poly.type == "Polygon" and poly.has_voids
        ]
        if not polys:
<<<<<<< HEAD
            self.logger.error(
                f"No polygon found with voids on layer {reference_layer} during model creation for arbitrary wave ports"
=======
            raise RuntimeWarning(
                f"No polygon found with voids on layer {reference_layer} during model creation for "
                f"arbitrary wave ports"
>>>>>>> cb863542
            )
        void_padstacks = []
        for poly in polys:
            for void in poly.voids:
                void_bbox = (
                    void.polygon_data._edb_object.GetBBox().Item1.X.ToDouble(),
                    void.polygon_data._edb_object.GetBBox().Item1.Y.ToDouble(),
                    void.polygon_data._edb_object.GetBBox().Item2.X.ToDouble(),
                    void.polygon_data._edb_object.GetBBox().Item2.Y.ToDouble(),
                )
                included_instances = list(padstack_instances_index.intersection(void_bbox))
                if included_instances:
                    void_padstacks.append((void, [self.padstacks.instances[edb_id] for edb_id in included_instances]))

        if not void_padstacks:
<<<<<<< HEAD
            self.logger.error(
                "No padstack instances found inside evaluated voids during model creation for arbitrarywaveports"
=======
            raise RuntimeWarning(
                "No padstack instances found inside evaluated voids during model creation for arbitrary" "waveports"
>>>>>>> cb863542
            )
        cloned_edb = Edb(edbpath=output_edb)

        cloned_edb.stackup.add_layer(
            layer_name="ports",
            layer_type="signal",
            thickness=self.stackup.signal_layers[reference_layer].thickness,
            material="pec",
        )
        if launching_box_thickness:
            launching_box_thickness = self.edb_value(launching_box_thickness).ToString()
        cloned_edb.stackup.add_layer(
            layer_name="ref",
            layer_type="signal",
            thickness=0.0,
            material="pec",
            method=f"add_on_{mounting_side}",
            base_layer="ports",
        )
        cloned_edb.stackup.add_layer(
            layer_name="port_pec",
            layer_type="signal",
            thickness=launching_box_thickness,
            method=f"add_on_{mounting_side}",
            material="pec",
            base_layer="ports",
        )
        for void_info in void_padstacks:
            port_poly = cloned_edb.modeler.create_polygon(
                main_shape=void_info[0].polygon_data._edb_object, layer_name="ref", net_name="GND"
            )
            port_poly.scale(1.1)
            pec_poly = cloned_edb.modeler.create_polygon(
                main_shape=port_poly.polygon_data._edb_object, layer_name="port_pec", net_name="GND"
            )
            pec_poly.scale(1.5)

        for void_info in void_padstacks:
            for inst in void_info[1]:
                if not terminal_diameter:
                    pad_diameter = (
                        self.padstacks.definitions[inst.padstack_definition]
                        .pad_by_layer[reference_layer]
                        .parameters_values[0]
                    )
                else:
                    pad_diameter = self.edb_value(terminal_diameter).ToDouble()
                _temp_circle = cloned_edb.modeler.create_circle(
                    layer_name="ports",
                    x=inst.position[0],
                    y=inst.position[1],
                    radius=pad_diameter / 2,
                    net_name=inst.net_name,
                )
                if not _temp_circle:
                    raise RuntimeWarning(
                        f"Failed to create circle for terminal during create_model_for_arbitrary_wave_ports"
                    )
        cloned_edb.save_as(output_edb)
        cloned_edb.close()
        return True

    @property
    def definitions(self):
        """Definitions class."""
        from pyedb.dotnet.database.definition.definitions import Definitions

        return Definitions(self)

    @property
    def workflow(self):
        """Workflow class."""
        return Workflow(self)

    def export_gds_comp_xml(self, comps_to_export, gds_comps_unit="mm", control_path=None):
        """Exports an XML file with selected components information for use in a GDS import.

        Parameters
        ----------
        comps_to_export : list
            List of components whose information will be exported to xml file.
        gds_comps_unit : str, optional
            GDS_COMPONENTS section units. Default is ``"mm"``.
        control_path : str, optional
            Path for outputting the XML file.

        Returns
        -------
        bool
            ``True`` when successful, ``False`` when failed.
        """
        from pyedb.generic.general_methods import ET

        components = ET.Element("GDS_COMPONENTS")
        components.set("LengthUnit", gds_comps_unit)
        if not comps_to_export:
            comps_to_export = self.components.components
        for comp in comps_to_export:
            ocomp = self.components.components[comp]
            gds_component = ET.SubElement(components, "GDS_COMPONENT")
            for pin_name, pin in ocomp.pins.items():
                pins_position_unit = unit_converter(pin.position, output_units=gds_comps_unit)
                gds_pin = ET.SubElement(gds_component, "GDS_PIN")
                gds_pin.set("Name", pin_name)
                gds_pin.set("x", str(pins_position_unit[0]))
                gds_pin.set("y", str(pins_position_unit[1]))
                gds_pin.set("Layer", pin.placement_layer)
            component = ET.SubElement(gds_component, "Component")
            component.set("RefDes", ocomp.refdes)
            component.set("PartName", ocomp.partname)
            component.set("PartType", ocomp.type)
        tree = ET.ElementTree(components)
        ET.indent(tree, space="\t", level=0)
        tree.write(control_path)
        return True if os.path.exists(control_path) else False

    def get_variable_value(self, variable_name):
        """Added to get closer architecture as for grpc."""
        if variable_name in self.variables:
            return self.variables[variable_name]
        else:
            return False

    def compare(self, input_file, results=""):
        """Compares current open database with another one.

        Parameters
        ----------
        input_file : str
            Path to the edb file.
        results: str, optional
            Path to directory in which results will be saved. If no path is given, a new "_compare_results"
            directory will be created with the same naming and path as the .aedb folder.
        Returns
        -------
        bool
            ``True`` when successful, ``False`` when failed.
        """
        if not results:
            results = self.edbpath[:-5] + "_compare_results"
            os.mkdir(results)
        command = os.path.join(self.base_path, "EDBDiff.exe")
        if is_linux:
            mono_path = os.path.join(self.base_path, "common/mono/Linux64/bin/mono")
            cmd_input = [mono_path, command, input_file, self.edbpath, results]
        else:
            cmd_input = [command, input_file, self.edbpath, results]
        p = subprocess.run(cmd_input)
        if p.returncode == 0:
            return str(Path(self.base_path).joinpath("EDBDiff.exe"))
        else:
            raise RuntimeError(
                "EDBDiff.exe execution failed. Please check if the executable is present in the base path."
            )<|MERGE_RESOLUTION|>--- conflicted
+++ resolved
@@ -25,11 +25,7 @@
 This module is implicitly loaded in HFSS 3D Layout when launched.
 
 """
-<<<<<<< HEAD
-
-=======
 from datetime import datetime
->>>>>>> cb863542
 from itertools import combinations
 import os
 from pathlib import Path
@@ -47,6 +43,7 @@
 
 from pyedb.configuration.configuration import Configuration
 import pyedb.dotnet
+from pyedb.dotnet.database.Variables import decompose_variable_value
 from pyedb.dotnet.database.cell.layout import Layout
 from pyedb.dotnet.database.cell.terminal.terminal import Terminal
 from pyedb.dotnet.database.components import Components
@@ -94,11 +91,7 @@
     SiwaveDCSimulationSetup,
     SiwaveSimulationSetup,
 )
-<<<<<<< HEAD
-from pyedb.dotnet.database.Variables import decompose_variable_value
-=======
 from pyedb.dotnet.database.utilities.value import Value
->>>>>>> cb863542
 from pyedb.generic.constants import AEDT_UNITS, SolverType, unit_converter
 from pyedb.generic.general_methods import generate_unique_name, is_linux, is_windows
 from pyedb.generic.process import SiwaveSolve
@@ -159,19 +152,19 @@
 
     Add a new variable named "s1" to the ``Edb`` instance.
 
-    >>> app["s1"] = "0.25 mm"
-    >>> app["s1"].tofloat
+    >>> app['s1'] = "0.25 mm"
+    >>> app['s1'].tofloat
     >>> 0.00025
-    >>> app["s1"].tostring
+    >>> app['s1'].tostring
     >>> "0.25mm"
 
     or add a new parameter with description:
 
-    >>> app["s2"] = ["20um", "Spacing between traces"]
-    >>> app["s2"].value
+    >>> app['s2'] = ["20um", "Spacing between traces"]
+    >>> app['s2'].value
     >>> 1.9999999999999998e-05
-    >>> app["s2"].description
-    >>> "Spacing between traces"
+    >>> app['s2'].description
+    >>> 'Spacing between traces'
 
     Create an ``Edb`` object and open the specified project.
 
@@ -2055,11 +2048,7 @@
         Examples
         --------
         >>> from pyedb import Edb
-<<<<<<< HEAD
-        >>> edb = Edb(r"C:\\test.aedb", edbversion="2022.2")
-=======
         >>> edb = Edb(r'C:\\test.aedb', version="2022.2")
->>>>>>> cb863542
         >>> edb.logger.info_timer("Edb Opening")
         >>> edb.logger.reset_timer()
         >>> start = time.time()
@@ -2069,7 +2058,7 @@
         >>>           signal_list.append(net)
         >>> power_list = ["PGND"]
         >>> edb.cutout(signal_list=signal_list, reference_list=power_list, extent_type="Conforming")
-        >>> end_time = str((time.time() - start) / 60)
+        >>> end_time = str((time.time() - start)/60)
         >>> edb.logger.info("Total legacy cutout time in min %s", end_time)
         >>> edb.nets.plot(signal_list, None, color_by_net=True)
         >>> edb.nets.plot(power_list, None, color_by_net=True)
@@ -2719,11 +2708,7 @@
         Examples
         --------
         >>> from pyedb import Edb
-<<<<<<< HEAD
-        >>> edb = Edb(r"C:\\test.aedb", edbversion="2022.2")
-=======
         >>> edb = Edb(r'C:\\test.aedb', version="2022.2")
->>>>>>> cb863542
         >>> edb.logger.info_timer("Edb Opening")
         >>> edb.logger.reset_timer()
         >>> start = time.time()
@@ -2733,7 +2718,7 @@
         >>>           signal_list.append(net)
         >>> power_list = ["PGND"]
         >>> edb.create_cutout_multithread(signal_list=signal_list, reference_list=power_list, extent_type="Conforming")
-        >>> end_time = str((time.time() - start) / 60)
+        >>> end_time = str((time.time() - start)/60)
         >>> edb.logger.info("Total legacy cutout time in min %s", end_time)
         >>> edb.nets.plot(signal_list, None, color_by_net=True)
         >>> edb.nets.plot(power_list, None, color_by_net=True)
@@ -3122,15 +3107,9 @@
         >>> from pyedb import Edb
         >>> edb = Edb(edbpath="C:\\temp\\myproject.aedb", version="2023.2")
 
-<<<<<<< HEAD
-        >>> options_config = {"UNITE_NETS": 1, "LAUNCH_Q3D": 0}
-        >>> edb.write_export3d_option_config_file(r"C:\temp", options_config)
-        >>> edb.export_hfss(r"C:\temp")
-=======
         >>> options_config = {'UNITE_NETS' : 1, 'LAUNCH_Q3D' : 0}
         >>> edb.write_export3d_option_config_file(r"C:\\temp", options_config)
         >>> edb.export_hfss(r"C:\\temp")
->>>>>>> cb863542
         """
         siwave_s = SiwaveSolve(self)
         return siwave_s.export_3d_cad("HFSS", path_to_output, net_list, num_cores, aedt_file_name, hidden=hidden)
@@ -3169,17 +3148,10 @@
         --------
 
         >>> from pyedb import Edb
-<<<<<<< HEAD
-        >>> edb = Edb(edbpath=r"C:\temp\myproject.aedb", edbversion="2021.2")
-        >>> options_config = {"UNITE_NETS": 1, "LAUNCH_Q3D": 0}
-        >>> edb.write_export3d_option_config_file(r"C:\temp", options_config)
-        >>> edb.export_q3d(r"C:\temp")
-=======
         >>> edb = Edb(edbpath="C:\\temp\\myproject.aedb", version="2021.2")
         >>> options_config = {'UNITE_NETS' : 1, 'LAUNCH_Q3D' : 0}
         >>> edb.write_export3d_option_config_file("C:\\temp", options_config)
         >>> edb.export_q3d("C:\\temp")
->>>>>>> cb863542
         """
 
         siwave_s = SiwaveSolve(self)
@@ -3229,15 +3201,9 @@
 
         >>> edb = Edb(edbpath="C:\\temp\\myproject.aedb", version="2021.2")
 
-<<<<<<< HEAD
-        >>> options_config = {"UNITE_NETS": 1, "LAUNCH_Q3D": 0}
-        >>> edb.write_export3d_option_config_file(r"C:\temp", options_config)
-        >>> edb.export_maxwell(r"C:\temp")
-=======
         >>> options_config = {'UNITE_NETS' : 1, 'LAUNCH_Q3D' : 0}
         >>> edb.write_export3d_option_config_file("C:\\temp", options_config)
         >>> edb.export_maxwell("C:\\temp")
->>>>>>> cb863542
         """
         siwave_s = SiwaveSolve(self)
         return siwave_s.export_3d_cad(
@@ -3403,8 +3369,8 @@
         >>> from pyedb import Edb
         >>> edb_app = Edb()
         >>> boolean_1, ant_length = edb_app.add_project_variable("my_local_variable", "1cm")
-        >>> print(edb_app["$my_local_variable"])  # using getitem
-        >>> edb_app["$my_local_variable"] = "1cm"  # using setitem
+        >>> print(edb_app["$my_local_variable"])    #using getitem
+        >>> edb_app["$my_local_variable"] = "1cm"   #using setitem
 
         """
         if not variable_name.startswith("$"):
@@ -3442,8 +3408,8 @@
         >>> from pyedb import Edb
         >>> edb_app = Edb()
         >>> boolean_1, ant_length = edb_app.add_design_variable("my_local_variable", "1cm")
-        >>> print(edb_app["my_local_variable"])  # using getitem
-        >>> edb_app["my_local_variable"] = "1cm"  # using setitem
+        >>> print(edb_app["my_local_variable"])    #using getitem
+        >>> edb_app["my_local_variable"] = "1cm"   #using setitem
         >>> boolean_2, para_length = edb_app.change_design_variable_value("my_parameter", "1m", is_parameter=True
         >>> boolean_3, project_length = edb_app.change_design_variable_value("$my_project_variable", "1m")
 
@@ -3483,7 +3449,7 @@
         >>> edb_app = Edb()
         >>> boolean, ant_length = edb_app.add_design_variable("ant_length", "1cm")
         >>> boolean, ant_length = edb_app.change_design_variable_value("ant_length", "1m")
-        >>> print(edb_app["ant_length"])  # using getitem
+        >>> print(edb_app["ant_length"])    #using getitem
         """
         var_server = self.variable_exists(variable_name)
         if var_server[0]:
@@ -3962,13 +3928,11 @@
         >>> from pyedb import Edb
         >>> edbapp = Edb()
         >>> setup1 = edbapp.create_siwave_syz_setup("setup1")
-        >>> setup1.add_frequency_sweep(
-        ...     frequency_sweep=[
-        ...         ["linear count", "0", "1kHz", 1],
-        ...         ["log scale", "1kHz", "0.1GHz", 10],
-        ...         ["linear scale", "0.1GHz", "10GHz", "0.1GHz"],
-        ...     ]
-        ... )
+        >>> setup1.add_frequency_sweep(frequency_sweep=[
+        ...                           ["linear count", "0", "1kHz", 1],
+        ...                           ["log scale", "1kHz", "0.1GHz", 10],
+        ...                           ["linear scale", "0.1GHz", "10GHz", "0.1GHz"],
+        ...                           ])
         """
         if not name:
             name = generate_unique_name("Siwave_SYZ")
@@ -4722,14 +4686,9 @@
             if poly.layer_name == reference_layer and poly.type == "Polygon" and poly.has_voids
         ]
         if not polys:
-<<<<<<< HEAD
-            self.logger.error(
-                f"No polygon found with voids on layer {reference_layer} during model creation for arbitrary wave ports"
-=======
             raise RuntimeWarning(
                 f"No polygon found with voids on layer {reference_layer} during model creation for "
                 f"arbitrary wave ports"
->>>>>>> cb863542
             )
         void_padstacks = []
         for poly in polys:
@@ -4745,13 +4704,8 @@
                     void_padstacks.append((void, [self.padstacks.instances[edb_id] for edb_id in included_instances]))
 
         if not void_padstacks:
-<<<<<<< HEAD
-            self.logger.error(
-                "No padstack instances found inside evaluated voids during model creation for arbitrarywaveports"
-=======
             raise RuntimeWarning(
                 "No padstack instances found inside evaluated voids during model creation for arbitrary" "waveports"
->>>>>>> cb863542
             )
         cloned_edb = Edb(edbpath=output_edb)
 
