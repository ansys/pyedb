--- conflicted
+++ resolved
@@ -20,11 +20,6 @@
 # OUT OF OR IN CONNECTION WITH THE SOFTWARE OR THE USE OR OTHER DEALINGS IN THE
 # SOFTWARE.
 
-<<<<<<< HEAD
-import os
-
-=======
->>>>>>> a08d1161
 from pyedb.dotnet.edb_core.definition.component_def import EDBComponentDef
 from pyedb.dotnet.edb_core.definition.package_def import PackageDef
 from pyedb.generic.general_methods import pyedb_function_handler
