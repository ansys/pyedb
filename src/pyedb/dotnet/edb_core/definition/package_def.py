--- conflicted
+++ resolved
@@ -20,11 +20,6 @@
 # OUT OF OR IN CONNECTION WITH THE SOFTWARE OR THE USE OR OTHER DEALINGS IN THE
 # SOFTWARE.
 
-<<<<<<< HEAD
-import os
-
-=======
->>>>>>> a08d1161
 from pyedb.dotnet.edb_core.dotnet.database import PolygonDataDotNet
 from pyedb.dotnet.edb_core.edb_data.obj_base import ObjBase
 from pyedb.generic.general_methods import pyedb_function_handler
