# Copyright (C) 2023 - 2024 ANSYS, Inc. and/or its affiliates.
# SPDX-License-Identifier: MIT
#
#
# Permission is hereby granted, free of charge, to any person obtaining a copy
# of this software and associated documentation files (the "Software"), to deal
# in the Software without restriction, including without limitation the rights
# to use, copy, modify, merge, publish, distribute, sublicense, and/or sell
# copies of the Software, and to permit persons to whom the Software is
# furnished to do so, subject to the following conditions:
#
# The above copyright notice and this permission notice shall be included in all
# copies or substantial portions of the Software.
#
# THE SOFTWARE IS PROVIDED "AS IS", WITHOUT WARRANTY OF ANY KIND, EXPRESS OR
# IMPLIED, INCLUDING BUT NOT LIMITED TO THE WARRANTIES OF MERCHANTABILITY,
# FITNESS FOR A PARTICULAR PURPOSE AND NONINFRINGEMENT. IN NO EVENT SHALL THE
# AUTHORS OR COPYRIGHT HOLDERS BE LIABLE FOR ANY CLAIM, DAMAGES OR OTHER
# LIABILITY, WHETHER IN AN ACTION OF CONTRACT, TORT OR OTHERWISE, ARISING FROM,
# OUT OF OR IN CONNECTION WITH THE SOFTWARE OR THE USE OR OTHER DEALINGS IN THE
# SOFTWARE.

"""This module contains the `Components` class.

"""
import codecs
import json
import math
import re
import warnings

from pyedb.dotnet.clr_module import String
from pyedb.dotnet.edb_core.definition.component_def import EDBComponentDef
from pyedb.dotnet.edb_core.edb_data.components_data import EDBComponent
from pyedb.dotnet.edb_core.edb_data.padstacks_data import EDBPadstackInstance
from pyedb.dotnet.edb_core.edb_data.sources import Source, SourceType
from pyedb.dotnet.edb_core.general import convert_py_list_to_net_list
from pyedb.dotnet.edb_core.padstack import EdbPadstacks
from pyedb.generic.general_methods import (
    _retry_ntimes,
    generate_unique_name,
    get_filename_without_extension,
    pyedb_function_handler,
)
from pyedb.modeler.geometry_operators import GeometryOperators


def resistor_value_parser(RValue):
    """Convert a resistor value.

    Parameters
    ----------
    RValue : float
        Resistor value.

    Returns
    -------
    float
        Resistor value.

    """
    if isinstance(RValue, str):
        RValue = RValue.replace(" ", "")
        RValue = RValue.replace("meg", "m")
        RValue = RValue.replace("Ohm", "")
        RValue = RValue.replace("ohm", "")
        RValue = RValue.replace("k", "e3")
        RValue = RValue.replace("m", "e-3")
        RValue = RValue.replace("M", "e6")
    RValue = float(RValue)
    return RValue


class Components(object):
    """Manages EDB components and related method accessible from `Edb.components` property.

    Parameters
    ----------
    edb_class : :class:`pyedb.dotnet.edb.Edb`

    Examples
    --------
    >>> from pyedb import Edb
    >>> edbapp = Edb("myaedbfolder")
    >>> edbapp.components
    """

    @pyedb_function_handler()
    def __getitem__(self, name):
        """Get  a component or component definition from the Edb project.

        Parameters
        ----------
        name : str

        Returns
        -------
        :class:`pyedb.dotnet.edb_core.edb_data.components_data.EDBComponent`

        """
        if name in self.instances:
            return self.instances[name]
        elif name in self.definitions:
            return self.definitions[name]
        self._pedb.logger.error("Component or definition not found.")
        return

    def __init__(self, p_edb):
        self._pedb = p_edb
        self._cmp = {}
        self._res = {}
        self._cap = {}
        self._ind = {}
        self._ios = {}
        self._ics = {}
        self._others = {}
        self._pins = {}
        self._comps_by_part = {}
        self._init_parts()
        self._padstack = EdbPadstacks(self._pedb)

    @property
    def _logger(self):
        """Logger."""
        return self._pedb.logger

    @property
    def _edb(self):
        return self._pedb.edb_api

    @pyedb_function_handler()
    def _init_parts(self):
        a = self.components
        a = self.resistors
        a = self.ICs
        a = self.Others
        a = self.inductors
        a = self.IOs
        a = self.components_by_partname
        return True

    def _get_edb_value(self, value):
        return self._pedb.edb_value(value)

    @property
    def _edbutils(self):
        return self._pedb.edbutils

    @property
    def _active_layout(self):
        return self._pedb.active_layout

    @property
    def _layout(self):
        return self._pedb.layout

    @property
    def _cell(self):
        return self._pedb.cell

    @property
    def _db(self):
        return self._pedb.active_db

    @property
    def components(self):
        """Component setup information.

        .. deprecated:: 0.6.62
           Use new property :func:`instances` instead.

        Returns
        -------
        dict[str, :class:`pyedb.dotnet.edb_core.edb_data.components_data.EDBComponent`]
            Default dictionary for the EDB component.

        Examples
        --------

        >>> from pyedb.dotnet.edb import Edb
        >>> edbapp = Edb("myaedbfolder")
        >>> edbapp.components.components

        """
        warnings.warn("Use new property :func:`instances` instead.", DeprecationWarning)
        return self.instances

    @property
    def instances(self):
        """All Cell components objects.

        Returns
        -------
        Dict[str, :class:`pyedb.dotnet.edb_core.edb_data.components_data.EDBComponent`]
            Default dictionary for the EDB component.

        Examples
        --------

        >>> from pyedb.dotnet.edb import Edb
        >>> edbapp = Edb("myaedbfolder")
        >>> edbapp.components.components

        """
        if not self._cmp:
            self.refresh_components()
        return self._cmp

    @property
    def definitions(self):
        """Retrieve component definition list.

        Returns
        -------
        dict of :class:`EDBComponentDef`"""
        return {l.GetName(): EDBComponentDef(self._pedb, l) for l in list(self._pedb.component_defs)}

    @property
    def nport_comp_definition(self):
        """Retrieve Nport component definition list."""
        m = "Ansys.Ansoft.Edb.Definition.NPortComponentModel"
        return {name: l for name, l in self.definitions.items() if m in [i.ToString() for i in l._comp_model]}

    @pyedb_function_handler()
    def import_definition(self, file_path):
        """Import component definition from json file.

        Parameters
        ----------
        file_path : str
            File path of json file.
        """
        with codecs.open(file_path, "r", encoding="utf-8") as f:
            data = json.load(f)
            for part_name, p in data["Definitions"].items():
                model_type = p["Model_type"]
                if part_name not in self.definitions:
                    continue
                comp_definition = self.definitions[part_name]
                comp_definition.type = p["Component_type"]

                if model_type == "RLC":
                    comp_definition.assign_rlc_model(p["Res"], p["Ind"], p["Cap"], p["Is_parallel"])
                else:
                    model_name = p["Model_name"]
                    file_path = data[model_type][model_name]
                    if model_type == "SParameterModel":
                        if "Reference_net" in p:
                            reference_net = p["Reference_net"]
                        else:
                            reference_net = None
                        comp_definition.assign_s_param_model(file_path, model_name, reference_net)
                    elif model_type == "SPICEModel":
                        comp_definition.assign_spice_model(file_path, model_name)
                    else:
                        pass
        return True

    @pyedb_function_handler()
    def export_definition(self, file_path):
        """Export component definitions to json file.

        Parameters
        ----------
        file_path : str
            File path of json file.

        Returns
        -------

        """
        data = {
            "SParameterModel": {},
            "SPICEModel": {},
            "Definitions": {},
        }
        for part_name, props in self.definitions.items():
            comp_list = list(props.components.values())
            if comp_list:
                data["Definitions"][part_name] = {}
                data["Definitions"][part_name]["Component_type"] = props.type
                comp = comp_list[0]
                data["Definitions"][part_name]["Model_type"] = comp.model_type
                if comp.model_type == "RLC":
                    rlc_values = [i if i else 0 for i in comp.rlc_values]
                    data["Definitions"][part_name]["Res"] = rlc_values[0]
                    data["Definitions"][part_name]["Ind"] = rlc_values[1]
                    data["Definitions"][part_name]["Cap"] = rlc_values[2]
                    data["Definitions"][part_name]["Is_parallel"] = True if comp.is_parallel_rlc else False
                else:
                    if comp.model_type == "SParameterModel":
                        model = comp.s_param_model
                        data["Definitions"][part_name]["Model_name"] = model.name
                        data["Definitions"][part_name]["Reference_net"] = model.reference_net
                        if not model.name in data["SParameterModel"]:
                            data["SParameterModel"][model.name] = model.file_path
                    elif comp.model_type == "SPICEModel":
                        model = comp.spice_model
                        data["Definitions"][part_name]["Model_name"] = model.name
                        if not model.name in data["SPICEModel"]:
                            data["SPICEModel"][model.name] = model.file_path
                    else:
                        model = comp.netlist_model
                        data["Definitions"][part_name]["Model_name"] = model.netlist

        with codecs.open(file_path, "w", encoding="utf-8") as f:
            json.dump(data, f, ensure_ascii=False, indent=4)
        return file_path

    @pyedb_function_handler()
    def refresh_components(self):
        """Refresh the component dictionary."""
        # self._logger.info("Refreshing the Components dictionary.")
        self._cmp = {
            l.GetName(): EDBComponent(self._pedb, l)
            for l in self._layout.groups
            if l.ToString() == "Ansys.Ansoft.Edb.Cell.Hierarchy.Component"
        }
        return True

    @property
    def resistors(self):
        """Resistors.

        Returns
        -------
        dict[str, :class:`pyedb.dotnet.edb_core.edb_data.components_data.EDBComponent`]
            Dictionary of resistors.

        Examples
        --------

        >>> from pyedb import Edb
        >>> edbapp = Edb("myaedbfolder")
        >>> edbapp.components.resistors
        """
        self._res = {}
        for el, val in self.instances.items():
            if val.type == "Resistor":
                self._res[el] = val
        return self._res

    @property
    def capacitors(self):
        """Capacitors.

        Returns
        -------
        dict[str, :class:`pyedb.dotnet.edb_core.edb_data.components_data.EDBComponent`]
            Dictionary of capacitors.

        Examples
        --------

        >>> from pyedb import Edb
        >>> edbapp = Edb("myaedbfolder")
        >>> edbapp.components.capacitors
        """
        self._cap = {}
        for el, val in self.instances.items():
            if val.type == "Capacitor":
                self._cap[el] = val
        return self._cap

    @property
    def inductors(self):
        """Inductors.

        Returns
        -------
        dict[str, :class:`pyedb.dotnet.edb_core.edb_data.components_data.EDBComponent`]
            Dictionary of inductors.

        Examples
        --------

        >>> from pyedb import Edb
        >>> edbapp = Edb("myaedbfolder")
        >>> edbapp.components.inductors

        """
        self._ind = {}
        for el, val in self.instances.items():
            if val.type == "Inductor":
                self._ind[el] = val
        return self._ind

    @property
    def ICs(self):
        """Integrated circuits.

        Returns
        -------
        dict[str, :class:`pyedb.dotnet.edb_core.edb_data.components_data.EDBComponent`]
            Dictionary of integrated circuits.

        Examples
        --------

        >>> from pyedb import Edb
        >>> edbapp = Edb("myaedbfolder")
        >>> edbapp.components.ICs

        """
        self._ics = {}
        for el, val in self.instances.items():
            if val.type == "IC":
                self._ics[el] = val
        return self._ics

    @property
    def IOs(self):
        """Circuit inupts and outputs.

        Returns
        -------
        dict[str, :class:`pyedb.dotnet.edb_core.edb_data.components_data.EDBComponent`]
            Dictionary of circuit inputs and outputs.

        Examples
        --------

        >>> from pyedb import Edb
        >>> edbapp = Edb("myaedbfolder")
        >>> edbapp.components.IOs

        """
        self._ios = {}
        for el, val in self.instances.items():
            if val.type == "IO":
                self._ios[el] = val
        return self._ios

    @property
    def Others(self):
        """Other core components.

        Returns
        -------
        dict[str, :class:`pyedb.dotnet.edb_core.edb_data.components_data.EDBComponent`]
            Dictionary of other core components.

        Examples
        --------

        >>> from pyedb import Edb
        >>> edbapp = Edb("myaedbfolder")
        >>> edbapp.components.others

        """
        self._others = {}
        for el, val in self.instances.items():
            if val.type == "Other":
                self._others[el] = val
        return self._others

    @property
    def components_by_partname(self):
        """Components by part name.

        Returns
        -------
        dict
            Dictionary of components by part name.

        Examples
        --------

        >>> from pyedb import Edb
        >>> edbapp = Edb("myaedbfolder")
        >>> edbapp.components.components_by_partname

        """
        self._comps_by_part = {}
        for el, val in self.instances.items():
            if val.partname in self._comps_by_part.keys():
                self._comps_by_part[val.partname].append(val)
            else:
                self._comps_by_part[val.partname] = [val]
        return self._comps_by_part

    @pyedb_function_handler()
    def get_component_by_name(self, name):
        """Retrieve a component by name.

        Parameters
        ----------
        name : str
            Name of the component.

        Returns
        -------
        bool
            ``True`` when successful, ``False`` when failed.

        """
        edbcmp = self._pedb.edb_api.cell.hierarchy.component.FindByName(self._active_layout, name)
        if edbcmp is not None:
            return edbcmp
        else:
            pass

    @pyedb_function_handler()
    def get_components_from_nets(self, netlist=None):
        """Retrieve components from a net list.

        Parameters
        ----------
        netlist : str, optional
            Name of the net list. The default is ``None``.

        Returns
        -------
        list
            List of components that belong to the signal nets.

        """
        cmp_list = []
        if isinstance(netlist, str):
            netlist = [netlist]
        components = list(self.instances.keys())
        for refdes in components:
            cmpnets = self._cmp[refdes].nets
            if set(cmpnets).intersection(set(netlist)):
                cmp_list.append(refdes)
        return cmp_list

    @pyedb_function_handler()
    def _get_edb_pin_from_pin_name(self, cmp, pin):
        if not isinstance(cmp, self._pedb.edb_api.cell.hierarchy.component):
            return False
        if not isinstance(pin, str):
            pin = pin.GetName()
        pins = self.get_pin_from_component(component=cmp, pinName=pin)
        if pins:
            return pins[0]
        return False

    @pyedb_function_handler()
    def get_component_placement_vector(
        self,
        mounted_component,
        hosting_component,
        mounted_component_pin1,
        mounted_component_pin2,
        hosting_component_pin1,
        hosting_component_pin2,
        flipped=False,
    ):
        """Get the placement vector between 2 components.

        Parameters
        ----------
        mounted_component : `edb.cell.hierarchy._hierarchy.Component`
            Mounted component name.
        hosting_component : `edb.cell.hierarchy._hierarchy.Component`
            Hosting component name.
        mounted_component_pin1 : str
            Mounted component Pin 1 name.
        mounted_component_pin2 : str
            Mounted component Pin 2 name.
        hosting_component_pin1 : str
            Hosted component Pin 1 name.
        hosting_component_pin2 : str
            Hosted component Pin 2 name.
        flipped : bool, optional
            Either if the mounted component will be flipped or not.

        Returns
        -------
        tuple
            Tuple of Vector offset, rotation and solder height.

        Examples
        --------
        >>> edb1 = Edb(edbpath=targetfile1,  edbversion="2021.2")
        >>> hosting_cmp = edb1.components.get_component_by_name("U100")
        >>> mounted_cmp = edb2.components.get_component_by_name("BGA")
        >>> vector, rotation, solder_ball_height = edb1.components.get_component_placement_vector(
        ...                                             mounted_component=mounted_cmp,
        ...                                             hosting_component=hosting_cmp,
        ...                                             mounted_component_pin1="A12",
        ...                                             mounted_component_pin2="A14",
        ...                                             hosting_component_pin1="A12",
        ...                                             hosting_component_pin2="A14")
        """
        m_pin1_pos = [0.0, 0.0]
        m_pin2_pos = [0.0, 0.0]
        h_pin1_pos = [0.0, 0.0]
        h_pin2_pos = [0.0, 0.0]
        if not isinstance(mounted_component, self._pedb.edb_api.cell.hierarchy.component):
            return False
        if not isinstance(hosting_component, self._pedb.edb_api.cell.hierarchy.component):
            return False

        if mounted_component_pin1:
            m_pin1 = self._get_edb_pin_from_pin_name(mounted_component, mounted_component_pin1)
            m_pin1_pos = self.get_pin_position(m_pin1)
        if mounted_component_pin2:
            m_pin2 = self._get_edb_pin_from_pin_name(mounted_component, mounted_component_pin2)
            m_pin2_pos = self.get_pin_position(m_pin2)

        if hosting_component_pin1:
            h_pin1 = self._get_edb_pin_from_pin_name(hosting_component, hosting_component_pin1)
            h_pin1_pos = self.get_pin_position(h_pin1)

        if hosting_component_pin2:
            h_pin2 = self._get_edb_pin_from_pin_name(hosting_component, hosting_component_pin2)
            h_pin2_pos = self.get_pin_position(h_pin2)
        #
        vector = [h_pin1_pos[0] - m_pin1_pos[0], h_pin1_pos[1] - m_pin1_pos[1]]
        vector1 = GeometryOperators.v_points(m_pin1_pos, m_pin2_pos)
        vector2 = GeometryOperators.v_points(h_pin1_pos, h_pin2_pos)
        multiplier = 1
        if flipped:
            multiplier = -1
        vector1[1] = multiplier * vector1[1]

        rotation = GeometryOperators.v_angle_sign_2D(vector1, vector2, False)
        if rotation != 0.0:
            layinst = mounted_component.GetLayout().GetLayoutInstance()
            cmpinst = layinst.GetLayoutObjInstance(mounted_component, None)
            center = cmpinst.GetCenter()
            center_double = [center.X.ToDouble(), center.Y.ToDouble()]
            vector_center = GeometryOperators.v_points(center_double, m_pin1_pos)
            x_v2 = vector_center[0] * math.cos(rotation) + multiplier * vector_center[1] * math.sin(rotation)
            y_v2 = -1 * vector_center[0] * math.sin(rotation) + multiplier * vector_center[1] * math.cos(rotation)
            new_vector = [x_v2 + center_double[0], y_v2 + center_double[1]]
            vector = [h_pin1_pos[0] - new_vector[0], h_pin1_pos[1] - new_vector[1]]

        if vector:
            solder_ball_height = self.get_solder_ball_height(mounted_component)
            return True, vector, rotation, solder_ball_height
        self._logger.warning("Failed to compute vector.")
        return False, [0, 0], 0, 0

    @pyedb_function_handler()
    def get_solder_ball_height(self, cmp):
        """Get component solder ball height.

        Parameters
        ----------
        cmp : str or  self._pedb.component
            EDB component or str component name.

        Returns
        -------
        double, bool
            Salder ball height vale, ``False`` when failed.

        """
        if cmp is not None:
            if not (isinstance(cmp, self._pedb.edb_api.cell.hierarchy.component)):
                cmp = self.get_component_by_name(cmp)
            cmp_prop = cmp.GetComponentProperty().Clone()
            return cmp_prop.GetSolderBallProperty().GetHeight()
        return False

    @pyedb_function_handler()
    def create_source_on_component(self, sources=None):
        """Create voltage, current source, or resistor on component.

        Parameters
        ----------
        sources : list[Source]
            List of ``edb_data.sources.Source`` objects.

        Returns
        -------
        bool
            ``True`` when successful, ``False`` when failed.

        """

        if not sources:  # pragma: no cover
            return False
        if isinstance(sources, Source):  # pragma: no cover
            sources = [sources]
        if isinstance(sources, list):  # pragma: no cover
            for src in sources:
                if not isinstance(src, Source):  # pragma: no cover
                    self._logger.error("List of source objects must be passed as an argument.")
                    return False
        for source in sources:
            positive_pins = self.get_pin_from_component(source.positive_node.component, source.positive_node.net)
            negative_pins = self.get_pin_from_component(source.negative_node.component, source.negative_node.net)
            positive_pin_group = self.create_pingroup_from_pins(positive_pins)
            if not positive_pin_group:  # pragma: no cover
                return False
            negative_pin_group = self.create_pingroup_from_pins(negative_pins)
            if not negative_pin_group:  # pragma: no cover
                return False
            if source.source_type == SourceType.Vsource:  # pragma: no cover
                positive_pin_group_term = self._create_pin_group_terminal(
                    positive_pin_group,
                )
                negative_pin_group_term = self._create_pin_group_terminal(negative_pin_group, isref=True)
                positive_pin_group_term.SetBoundaryType(self._edb.cell.terminal.BoundaryType.kVoltageSource)
                negative_pin_group_term.SetBoundaryType(self._edb.cell.terminal.BoundaryType.kVoltageSource)
                term_name = source.name
                positive_pin_group_term.SetName(term_name)
                negative_pin_group_term.SetName("{}_ref".format(term_name))
                positive_pin_group_term.SetSourceAmplitude(self._get_edb_value(source.amplitude))
                negative_pin_group_term.SetSourceAmplitude(self._get_edb_value(source.amplitude))
                positive_pin_group_term.SetSourcePhase(self._get_edb_value(source.phase))
                negative_pin_group_term.SetSourcePhase(self._get_edb_value(source.phase))
                positive_pin_group_term.SetImpedance(self._get_edb_value(source.impedance))
                negative_pin_group_term.SetImpedance(self._get_edb_value(source.impedance))
                positive_pin_group_term.SetReferenceTerminal(negative_pin_group_term)
            elif source.source_type == SourceType.Isource:  # pragma: no cover
                positive_pin_group_term = self._create_pin_group_terminal(
                    positive_pin_group,
                )
                negative_pin_group_term = self._create_pin_group_terminal(negative_pin_group, isref=True)
                positive_pin_group_term.SetBoundaryType(self._edb.cell.terminal.BoundaryType.kCurrentSource)
                negative_pin_group_term.SetBoundaryType(self._edb.cell.terminal.BoundaryType.kCurrentSource)
                term_name = source.name
                positive_pin_group_term.SetName(term_name)
                negative_pin_group_term.SetName("{}_ref".format(term_name))
                positive_pin_group_term.SetSourceAmplitude(self._get_edb_value(source.amplitude))
                negative_pin_group_term.SetSourceAmplitude(self._get_edb_value(source.amplitude))
                positive_pin_group_term.SetSourcePhase(self._get_edb_value(source.phase))
                negative_pin_group_term.SetSourcePhase(self._get_edb_value(source.phase))
                positive_pin_group_term.SetImpedance(self._get_edb_value(source.impedance))
                negative_pin_group_term.SetImpedance(self._get_edb_value(source.impedance))
                positive_pin_group_term.SetReferenceTerminal(negative_pin_group_term)
            elif source.source_type == SourceType.Rlc:  # pragma: no cover
                self.create(
                    pins=[positive_pins[0], negative_pins[0]],
                    component_name=source.name,
                    is_rlc=True,
                    r_value=source.r_value,
                    l_value=source.l_value,
                    c_value=source.c_value,
                )
        return True

    @pyedb_function_handler()
    def create_port_on_pins(self, refdes, pins, reference_pins, impedance=50.0, port_name=None, pec_boundary=False):
        """Create circuit port between pins and reference ones.

        Parameters
        ----------
        refdes : Component reference designator
            str or EDBComponent object.
        pins : pin name where the terminal has to be created. Single pin or several ones can be provided.If several
        pins are provided a pin group will is created. Pin names can be the EDB name or the EDBPadstackInstance one.
        For instance the pin called ``Pin1`` located on component ``U1``, ``U1-Pin1`` or ``Pin1`` can be provided and
        will be handled.
            str, [str], EDBPadstackInstance, [EDBPadstackInstance]
        reference_pins : reference pin name used for terminal reference. Single pin or several ones can be provided.
        If several pins are provided a pin group will is created. Pin names can be the EDB name or the
        EDBPadstackInstance one. For instance the pin called ``Pin1`` located on component ``U1``, ``U1-Pin1``
        or ``Pin1`` can be provided and will be handled.
            str, [str], EDBPadstackInstance, [EDBPadstackInstance]
        impedance : Port impedance
            str, float
        port_name : str, optional
            Port name. The default is ``None``, in which case a name is automatically assigned.
        pec_boundary : bool, optional
        Whether to define the PEC boundary, The default is ``False``. If set to ``True``,
        a perfect short is created between the pin and impedance is ignored. This
        parameter is only supported on a port created between two pins, such as
        when there is no pin group.

        Returns
        -------
        EDB terminal created, or False if failed to create.

        Example:
        >>> from pyedb import Edb
        >>> edb = Edb(path_to_edb_file)
        >>> pin = "AJ6"
        >>> ref_pins = ["AM7", "AM4"]
        Or to take all reference pins
        >>> ref_pins = [pin for pin in list(edb.components["U2A5"].pins.values()) if pin.net_name == "GND"]
        >>> edb.components.create_port_on_pins(refdes="U2A5", pins=pin, reference_pins=ref_pins)
        >>> edb.save_edb()
        >>> edb.close_edb()
        """

        if isinstance(pins, str) or isinstance(pins, EDBPadstackInstance):
            pins = [pins]
        if isinstance(reference_pins, str):
            reference_pins = [reference_pins]
        if isinstance(refdes, str) or isinstance(refdes, EDBComponent):
            refdes = self.instances[refdes]
        if len([pin for pin in pins if isinstance(pin, str)]) == len(pins):
            cmp_pins = []
            for pin_name in pins:
                cmp_pin = [pin for pin in list(refdes.pins.values()) if pin_name == pin.name]
                if not cmp_pin:
                    cmp_pin = [pin for pin in list(refdes.pins.values()) if pin_name == pin.name.split("-")[1]]
                if cmp_pin:
                    cmp_pins.append(cmp_pin[0])
            if not cmp_pins:
                return
            pins = cmp_pins
        if not len([pin for pin in pins if isinstance(pin, EDBPadstackInstance)]) == len(pins):
            self._logger.error("Pin list must contain only pins instances")
            return
        if not port_name:
            port_name = "Port_{}_{}".format(pins[0].net_name, pins[0].name)
        if len([pin for pin in reference_pins if isinstance(pin, str)]) == len(reference_pins):
            ref_cmp_pins = []
            for ref_pin_name in reference_pins:
                cmp_ref_pin = [pin for pin in list(refdes.pins.values()) if ref_pin_name == pin.name]
                if not cmp_ref_pin:
                    cmp_ref_pin = [pin for pin in list(refdes.pins.values()) if ref_pin_name == pin.name.split("-")[1]]
                if cmp_ref_pin:
                    ref_cmp_pins.append(cmp_ref_pin[0])
            if not ref_cmp_pins:
                return
            reference_pins = ref_cmp_pins
        if not len([pin for pin in reference_pins if isinstance(pin, EDBPadstackInstance)]) == len(reference_pins):
            return
        if len(pins) > 1:
            pec_boundary = False
            self._logger.info(
                "Disabling PEC boundary creation, this feature is supported on single pin "
                "ports only, {} pins found".format(len(pins))
            )
            group_name = "group_{}".format(port_name)
            pin_group = self.create_pingroup_from_pins(pins, group_name)
            term = self._create_pin_group_terminal(pingroup=pin_group, term_name=port_name)

        else:
            term = self._create_terminal(pins[0].primitive_object, term_name=port_name)
        term.SetIsCircuitPort(True)
        if len(reference_pins) > 1:
            pec_boundary = False
            self._logger.info(
                "Disabling PEC boundary creation. This feature is supported on single pin"
                "ports only {} reference pins found.".format(len(reference_pins))
            )
            ref_group_name = "group_{}_ref".format(port_name)
            ref_pin_group = self.create_pingroup_from_pins(reference_pins, ref_group_name)
            ref_term = self._create_pin_group_terminal(pingroup=ref_pin_group, term_name=port_name + "_ref")
        else:
            ref_term = self._create_terminal(reference_pins[0].primitive_object, term_name=port_name + "_ref")
        ref_term.SetIsCircuitPort(True)
        term.SetImpedance(self._edb.utility.value(impedance))
        term.SetReferenceTerminal(ref_term)
        if pec_boundary:
            term.SetIsCircuitPort(False)
            ref_term.SetIsCircuitPort(False)
            term.SetBoundaryType(self._edb.cell.terminal.BoundaryType.PecBoundary)
            ref_term.SetBoundaryType(self._edb.cell.terminal.BoundaryType.PecBoundary)
            self._logger.info(
                "PEC boundary created between pin {} and reference pin {}".format(pins[0].name, reference_pins[0].name)
            )
        if term:
            return term
        return False

    @pyedb_function_handler()
    def create_port_on_component(
        self,
        component,
        net_list,
        port_type=SourceType.CoaxPort,
        do_pingroup=True,
        reference_net="gnd",
        port_name=None,
        solder_balls_height=None,
        solder_balls_size=None,
        solder_balls_mid_size=None,
    ):
        """Create ports on a component.

        Parameters
        ----------
        component : str or  self._pedb.component
            EDB component or str component name.
        net_list : str or list of string.
            List of nets where ports must be created on the component.
            If the net is not part of the component, this parameter is skipped.
        port_type : SourceType enumerator, CoaxPort or CircuitPort
            Type of port to create. ``CoaxPort`` generates solder balls.
            ``CircuitPort`` generates circuit ports on pins belonging to the net list.
        do_pingroup : bool
            True activate pingroup during port creation (only used with combination of CircPort),
            False will take the closest reference pin and generate one port per signal pin.
        refnet : string or list of string.
            list of the reference net.
        port_name : str
            Port name for overwriting the default port-naming convention,
            which is ``[component][net][pin]``. The port name must be unique.
            If a port with the specified name already exists, the
            default naming convention is used so that port creation does
            not fail.
        solder_balls_height : float, optional
            Solder balls height used for the component. When provided default value is overwritten and must be
            provided in meter.
        solder_balls_size : float, optional
            Solder balls diameter. When provided auto evaluation based on padstack size will be disabled.
        solder_balls_mid_size : float, optional
            Solder balls mid diameter. When provided if value is different than solder balls size, spheroid shape will
            be switched.

        Returns
        -------
        double, bool
            Salder ball height vale, ``False`` when failed.

        Examples
        --------

        >>> from pyedb import Edb
        >>> edbapp = Edb("myaedbfolder")
        >>> net_list = ["M_DQ<1>", "M_DQ<2>", "M_DQ<3>", "M_DQ<4>", "M_DQ<5>"]
        >>> edbapp.components.create_port_on_component(cmp="U2A5", net_list=net_list,
        >>> port_type=SourceType.CoaxPort, do_pingroup=False, refnet="GND")

        """
        if isinstance(component, str):
            component = self.instances[component].edbcomponent
        if not solder_balls_height:
            solder_balls_height = self.components[component.GetName()].solder_ball_height
        if not solder_balls_size:
            solder_balls_size = self.components[component.GetName()].solder_ball_diameter[0]
        if not solder_balls_mid_size:
            solder_balls_mid_size = self.components[component.GetName()].solder_ball_diameter[1]
        if not isinstance(net_list, list):
            net_list = [net_list]
        for net in net_list:
            if not isinstance(net, str):
                try:
                    net_name = net.name
                    if net_name != "":
                        net_list.append(net_name)
                except:
                    pass
        if reference_net in net_list:
            net_list.remove(reference_net)
        cmp_pins = [
            p for p in list(component.LayoutObjs) if int(p.GetObjType()) == 1 and p.GetNet().GetName() in net_list
        ]
        for p in cmp_pins:  # pragma no cover
            if not p.IsLayoutPin():
                p.SetIsLayoutPin(True)
        if len(cmp_pins) == 0:
            self._logger.info(
                "No pins found on component {}, searching padstack instances instead".format(component.GetName())
            )
            return False
        pin_layers = cmp_pins[0].GetPadstackDef().GetData().GetLayerNames()
        if port_type == SourceType.CoaxPort:
            pad_params = self._padstack.get_pad_parameters(pin=cmp_pins[0], layername=pin_layers[0], pad_type=0)
            if not pad_params[0] == 7:
                if not solder_balls_size:  # pragma no cover
                    sball_diam = min([self._pedb.edb_value(val).ToDouble() for val in pad_params[1]])
                    sball_mid_diam = sball_diam
                else:  # pragma no cover
                    sball_diam = solder_balls_size
                    if solder_balls_mid_size:
                        sball_mid_diam = solder_balls_mid_size
                    else:
                        sball_mid_diam = solder_balls_size
                if not solder_balls_height:  # pragma no cover
                    solder_balls_height = 2 * sball_diam / 3
            else:  # pragma no cover
                if not solder_balls_size:
                    bbox = pad_params[1]
                    sball_diam = min([abs(bbox[2] - bbox[0]), abs(bbox[3] - bbox[1])]) * 0.8
                else:
                    sball_diam = solder_balls_size
                if not solder_balls_height:
                    solder_balls_height = 2 * sball_diam / 3
                if solder_balls_mid_size:
                    sball_mid_diam = solder_balls_mid_size
                else:
                    sball_mid_diam = sball_diam
            sball_shape = "Cylinder"
            if not sball_diam == sball_mid_diam:
                sball_shape = "Spheroid"
            self.set_solder_ball(
                component=component,
                sball_height=solder_balls_height,
                sball_diam=sball_diam,
                sball_mid_diam=sball_mid_diam,
                shape=sball_shape,
            )
            for pin in cmp_pins:
                self._padstack.create_coax_port(padstackinstance=pin, name=port_name)

        elif port_type == SourceType.CircPort:  # pragma no cover
            ref_pins = [
                p
                for p in list(component.LayoutObjs)
                if int(p.GetObjType()) == 1 and p.GetNet().GetName() in reference_net
            ]
            for p in ref_pins:
                if not p.IsLayoutPin():
                    p.SetIsLayoutPin(True)
            if len(ref_pins) == 0:
                self._logger.info("No reference pin found on component {}.".format(component.GetName()))
            if do_pingroup:
                if len(ref_pins) == 1:
                    ref_pin_group_term = self._create_terminal(ref_pins[0])
                else:
                    ref_pin_group = self.create_pingroup_from_pins(ref_pins)
                    if not ref_pin_group:
                        return False
                    ref_pin_group_term = self._create_pin_group_terminal(ref_pin_group, isref=True)
                    if not ref_pin_group_term:
                        return False
                for net in net_list:
                    pins = [pin for pin in cmp_pins if pin.GetNet().GetName() == net]
                    if pins:
                        if len(pins) == 1:
                            pin_term = self._create_terminal(pins[0])
                            if pin_term:
                                pin_term.SetReferenceTerminal(ref_pin_group_term)
                        else:
                            pin_group = self.create_pingroup_from_pins(pins)
                            if not pin_group:
                                return False
                            pin_group_term = self._create_pin_group_terminal(pin_group)
                            if pin_group_term:
                                pin_group_term.SetReferenceTerminal(ref_pin_group_term)
                    else:
                        self._logger.info("No pins found on component {} for the net {}".format(component, net))
            else:
                for net in net_list:
                    pins = [pin for pin in cmp_pins if pin.GetNet().GetName() == net]
                    for pin in pins:
                        self.create_port_on_pins(component, pin, ref_pins)
        return True

    @pyedb_function_handler()
    def _create_terminal(self, pin, term_name=None):
        """Create terminal on component pin.

        Parameters
        ----------
        pin : Edb padstack instance.

        term_name : Terminal name (Optional).
            str.

        Returns
        -------
        EDB terminal.
        """

        res, from_layer, _ = pin.GetLayerRange()
        cmp_name = pin.GetComponent().GetName()
        net_name = pin.GetNet().GetName()
        pin_name = pin.GetName()
        if term_name is None:
            term_name = "{}.{}.{}".format(cmp_name, pin_name, net_name)
        for term in list(self._pedb.active_layout.Terminals):
            if term.GetName() == term_name:
                return term
        term = self._edb.cell.terminal.PadstackInstanceTerminal.Create(
            pin.GetLayout(), pin.GetNet(), term_name, pin, from_layer
        )
        return term

    @pyedb_function_handler()
    def _get_closest_pin_from(self, pin, ref_pinlist):
        """Returns the closest pin from given pin among the list of reference pins.

        Parameters
        ----------
        pin : Edb padstack instance.

        ref_pinlist : list of reference edb pins.

        Returns
        -------
        Edb pin.

        """
        res, pin_position, pin_rot = pin.GetPositionAndRotation(
            self._pedb.point_data(0.0, 0.0),
            0.0,
        )
        distance = 1e3
        closest_pin = ref_pinlist[0]
        for ref_pin in ref_pinlist:
            res, ref_pin_position, ref_pin_rot = ref_pin.GetPositionAndRotation(
                self._pedb.point_data(0.0, 0.0),
                0.0,
            )
            temp_distance = pin_position.Distance(ref_pin_position)
            if temp_distance < distance:
                distance = temp_distance
                closest_pin = ref_pin
        return closest_pin

    @pyedb_function_handler()
    def replace_rlc_by_gap_boundaries(self, component=None):
        """Replace RLC component by RLC gap boundaries. These boundary types are compatible with 3D modeler export.
        Only 2 pins RLC components are supported in this command.

        Parameters
        ----------
        component : str
            Reference designator of the RLC component.

        Returns
        -------
        bool
        ``True`` when succeed, ``False`` if it failed.

        Examples
        --------
        >>> from pyedb import Edb
        >>> edb = Edb(edb_file)
        >>>  for refdes, cmp in edb.components.capacitors.items():
        >>>     edb.components.replace_rlc_by_gap_boundaries(refdes)
        >>> edb.save_edb()
        >>> edb.close_edb()
        """
        if not component:  # pragma no cover
            return False
        if isinstance(component, str):
            component = self.instances[component]
            if not component:  # pragma  no cover
                self._logger.error("component %s not found.", component)
                return False
        component_type = component.edbcomponent.GetComponentType()
        if (
            component_type == self._edb.definition.ComponentType.Other
            or component_type == self._edb.definition.ComponentType.IC
            or component_type == self._edb.definition.ComponentType.IO
        ):
            self._logger.info("Component %s passed to deactivate is not an RLC.", component.refdes)
            return False
        component.is_enabled = False
        return self.add_rlc_boundary(component.refdes, False)

    @pyedb_function_handler()
    def deactivate_rlc_component(self, component=None, create_circuit_port=False, pec_boundary=False):
        """Deactivate RLC component with a possibility to convert it to a circuit port.

        Parameters
        ----------
        component : str
            Reference designator of the RLC component.

        create_circuit_port : bool, optional
            Whether to replace the deactivated RLC component with a circuit port. The default
            is ``False``.
        pec_boundary : bool, optional
            Whether to define the PEC boundary, The default is ``False``. If set to ``True``,
            a perfect short is created between the pin and impedance is ignored. This
            parameter is only supported on a port created between two pins, such as
            when there is no pin group.

        Returns
        -------
        bool
            ``True`` when successful, ``False`` when failed.

        Examples
        --------
        >>> from pyedb import Edb
        >>> edb_file = r'C:\my_edb_file.aedb'
        >>> edb = Edb(edb_file)
        >>> for cmp in list(edb.components.instances.keys()):
        >>>     edb.components.deactivate_rlc_component(component=cmp, create_circuit_port=False)
        >>> edb.save_edb()
        >>> edb.close_edb()
        """
        if not component:
            return False
        if isinstance(component, str):
            component = self.instances[component]
            if not component:
                self._logger.error("component %s not found.", component)
                return False
        component_type = component.edbcomponent.GetComponentType()
        if (
            component_type == self._edb.definition.ComponentType.Other
            or component_type == self._edb.definition.ComponentType.IC
            or component_type == self._edb.definition.ComponentType.IO
        ):
            self._logger.info("Component %s passed to deactivate is not an RLC.", component.refdes)
            return False
        component.is_enabled = False
        return self.add_port_on_rlc_component(
            component=component.refdes, circuit_ports=create_circuit_port, pec_boundary=pec_boundary
        )

    @pyedb_function_handler()
    def add_port_on_rlc_component(self, component=None, circuit_ports=True, pec_boundary=False):
        """Deactivate RLC component and replace it with a circuit port.
        The circuit port supports only two-pin components.

        Parameters
        ----------
        component : str
            Reference designator of the RLC component.

        circuit_ports : bool
            ``True`` will replace RLC component by circuit ports, ``False`` gap ports compatible with HFSS 3D modeler
            export.

        pec_boundary : bool, optional
            Whether to define the PEC boundary, The default is ``False``. If set to ``True``,
            a perfect short is created between the pin and impedance is ignored. This
            parameter is only supported on a port created between two pins, such as
            when there is no pin group.

        Returns
        -------
        bool
            ``True`` when successful, ``False`` when failed.
        """
        if isinstance(component, str):  # pragma: no cover
            component = self.instances[component]
        if not isinstance(component, EDBComponent):  # pragma: no cover
            return False
        self.set_component_rlc(component.refdes)
        pins = self.get_pin_from_component(component.refdes)
        if len(pins) == 2:  # pragma: no cover
            pin_layers = self._padstack._get_pin_layer_range(pins[0])
            pos_pin_term = self._pedb.edb_api.cell.terminal.PadstackInstanceTerminal.Create(
                self._active_layout,
                pins[0].GetNet(),
                "{}_{}".format(component.refdes, pins[0].GetName()),
                pins[0],
                pin_layers[0],
                False,
            )
            if not pos_pin_term:  # pragma: no cover
                return False
            neg_pin_term = self._pedb.edb_api.cell.terminal.PadstackInstanceTerminal.Create(
                self._active_layout,
                pins[1].GetNet(),
                "{}_{}_ref".format(component.refdes, pins[1].GetName()),
                pins[1],
                pin_layers[0],
                False,
            )
            if not neg_pin_term:  # pragma: no cover
                return False
            if pec_boundary:
                pos_pin_term.SetBoundaryType(self._pedb.edb_api.cell.terminal.BoundaryType.PecBoundary)
                neg_pin_term.SetBoundaryType(self._pedb.edb_api.cell.terminal.BoundaryType.PecBoundary)
            else:
                pos_pin_term.SetBoundaryType(self._pedb.edb_api.cell.terminal.BoundaryType.PortBoundary)
                neg_pin_term.SetBoundaryType(self._pedb.edb_api.cell.terminal.BoundaryType.PortBoundary)
            pos_pin_term.SetName(component.refdes)
            pos_pin_term.SetReferenceTerminal(neg_pin_term)
            if circuit_ports and not pec_boundary:
                pos_pin_term.SetIsCircuitPort(True)
                neg_pin_term.SetIsCircuitPort(True)
            elif pec_boundary:
                pos_pin_term.SetIsCircuitPort(False)
                neg_pin_term.SetIsCircuitPort(False)
            else:
                pos_pin_term.SetIsCircuitPort(False)
                neg_pin_term.SetIsCircuitPort(False)
            self._logger.info("Component {} has been replaced by port".format(component.refdes))
            return True
        return False

    @pyedb_function_handler()
    def add_rlc_boundary(self, component=None, circuit_type=True):
        """Add RLC gap boundary on component and replace it with a circuit port.
        The circuit port supports only 2-pin components.

        Parameters
        ----------
        component : str
            Reference designator of the RLC component.
        circuit_type : bool
            When ``True`` circuit type are defined, if ``False`` gap type will be used instead (compatible with HFSS 3D
            modeler). Default value is ``True``.

        Returns
        -------
        bool
            ``True`` when successful, ``False`` when failed.
        """
        if isinstance(component, str):  # pragma: no cover
            component = self.instances[component]
        if not isinstance(component, EDBComponent):  # pragma: no cover
            return False
        self.set_component_rlc(component.refdes)
        pins = self.get_pin_from_component(component.refdes)
        if len(pins) == 2:  # pragma: no cover
            pin_layer = self._padstack._get_pin_layer_range(pins[0])[0]
            pos_pin_term = self._pedb.edb_api.cell.terminal.PadstackInstanceTerminal.Create(
                self._active_layout,
                pins[0].GetNet(),
                "{}_{}".format(component.refdes, pins[0].GetName()),
                pins[0],
                pin_layer,
                False,
            )
            if not pos_pin_term:  # pragma: no cover
                return False
            neg_pin_term = self._pedb.edb_api.cell.terminal.PadstackInstanceTerminal.Create(
                self._active_layout,
                pins[1].GetNet(),
                "{}_{}_ref".format(component.refdes, pins[1].GetName()),
                pins[1],
                pin_layer,
                True,
            )
            if not neg_pin_term:  # pragma: no cover
                return False
            pos_pin_term.SetBoundaryType(self._pedb.edb_api.cell.terminal.BoundaryType.RlcBoundary)
            if not circuit_type:
                pos_pin_term.SetIsCircuitPort(False)
            else:
                pos_pin_term.SetIsCircuitPort(True)
            pos_pin_term.SetName(component.refdes)
            neg_pin_term.SetBoundaryType(self._pedb.edb_api.cell.terminal.BoundaryType.RlcBoundary)
            if not circuit_type:
                neg_pin_term.SetIsCircuitPort(False)
            else:
                neg_pin_term.SetIsCircuitPort(True)
            pos_pin_term.SetReferenceTerminal(neg_pin_term)
            rlc_values = component.rlc_values
            rlc = self._edb.utility.Rlc()
            if rlc_values[0]:
                rlc.REnabled = True
                rlc.R = self._edb.utility.value(rlc_values[0])
            if rlc_values[1]:
                rlc.LEnabled = True
                rlc.L = self._edb.utility.value(rlc_values[1])
            if rlc_values[2]:
                rlc.CEnabled = True
                rlc.C = self._edb.utility.value(rlc_values[2])
            rlc.is_parallel = component.is_parallel_rlc
            pos_pin_term.SetRlcBoundaryParameters(rlc)
            self._logger.info("Component {} has been replaced by port".format(component.refdes))
            return True

    @pyedb_function_handler()
    def _create_pin_group_terminal(self, pingroup, isref=False, term_name=None, term_type="circuit"):
        """Creates an EDB pin group terminal from a given EDB pin group.

        Parameters
        ----------
        pingroup : Edb pin group.

        isref : bool
        Specify if this terminal a reference terminal.

        term_name : Terminal name (Optional). If not provided default name is Component name, Pin name, Net name.
            str.

        term_type: Type of terminal, gap, circuit or auto.
        str.
        Returns
        -------
        Edb pin group terminal.
        """
        pin = list(pingroup.GetPins())[0]
        if term_name is None:
            term_name = "{}.{}.{}".format(pin.GetComponent().GetName(), pin.GetName(), pin.GetNet().GetName())
        for t in list(self._pedb.active_layout.Terminals):
            if t.GetName() == term_name:
                return t
        pingroup_term = self._edb.cell.terminal.PinGroupTerminal.Create(
            self._active_layout, pingroup.GetNet(), term_name, pingroup, isref
        )
        if term_type == "circuit":
            pingroup_term.SetIsCircuitPort(True)
        elif term_type == "auto":
            pingroup_term.SetIsAutoPort(True)
        return pingroup_term

    @pyedb_function_handler()
    def _is_top_component(self, cmp):
        """Test the component placement layer.

        Parameters
        ----------
        cmp :  self._pedb.component
             Edb component.

        Returns
        -------
        bool
            ``True`` when component placed on top layer, ``False`` on bottom layer.


        """
        signal_layers = cmp.GetLayout().GetLayerCollection().Layers(self._edb.cell.layer_type_set.SignalLayerSet)
        if cmp.GetPlacementLayer() == signal_layers[0]:
            return True
        else:
            return False

    @pyedb_function_handler()
    def _getComponentDefinition(self, name, pins):
        componentDefinition = self._pedb.edb_api.definition.ComponentDef.FindByName(self._db, name)
        if componentDefinition.IsNull():
            componentDefinition = self._pedb.edb_api.definition.ComponentDef.Create(self._db, name, None)
            if componentDefinition.IsNull():
                self._logger.error("Failed to create component definition {}".format(name))
                return None
            ind = 1
            for pin in pins:
                if not pin.GetName():
                    pin.SetName(str(ind))
                ind += 1
                componentDefinitionPin = self._pedb.edb_api.definition.ComponentDefPin.Create(
                    componentDefinition, pin.GetName()
                )
                if componentDefinitionPin.IsNull():
                    self._logger.error("Failed to create component definition pin {}-{}".format(name, pin.GetName()))
                    return None
        else:
            self._logger.warning("Found existing component definition for footprint {}".format(name))
        return componentDefinition

    @pyedb_function_handler()
    def create_rlc_component(
        self, pins, component_name="", r_value=None, c_value=None, l_value=None, is_parallel=False
    ):  # pragma: no cover
        """Create physical Rlc component.

        Parameters
        ----------
        pins : list
             List of EDB pins, length must be 2, since only 2 pins component are currently supported.
             It can be an `dotnet.edb_core.edb_data.padstacks_data.EDBPadstackInstance` object or
             an Edb Padstack Instance object.
        component_name : str
            Component definition name.
        r_value : float
            Resistor value.
        c_value : float
            Capacitance value.
        l_value : float
            Inductor value.
        is_parallel : bool
            Using parallel model when ``True``, series when ``False``.

        Returns
        -------
        Component
            Created EDB component.

        """
        warnings.warn("`create_rlc_component` is deprecated. Use `create` method instead.", DeprecationWarning)
        return self.create(
            pins=pins,
            component_name=component_name,
            is_rlc=True,
            r_value=r_value,
            l_value=l_value,
            c_value=c_value,
            is_parallel=is_parallel,
        )

    @pyedb_function_handler()
    def create(
        self,
        pins,
        component_name=None,
        placement_layer=None,
        component_part_name=None,
        is_rlc=False,
        r_value=None,
        c_value=None,
        l_value=None,
        is_parallel=False,
    ):
        """Create a component from pins.

        Parameters
        ----------
        pins : list
            List of EDB core pins.
        component_name : str
            Name of the reference designator for the component.
        placement_layer : str, optional
            Name of the layer used for placing the component.
        component_part_name : str, optional
            Part name of the component.
        is_rlc : bool, optional
            Whether if the new component will be an RLC or not.
        r_value : float
            Resistor value.
        c_value : float
            Capacitance value.
        l_value : float
            Inductor value.
        is_parallel : bool
            Using parallel model when ``True``, series when ``False``.

        Returns
        -------
        bool
            ``True`` when successful, ``False`` when failed.

        Examples
        --------

        >>> from pyedb import Edb
        >>> edbapp = Edb("myaedbfolder")
        >>> pins = edbapp.components.get_pin_from_component("A1")
        >>> edbapp.components.create(pins, "A1New")

        """
        if not component_name:
            component_name = generate_unique_name("Comp_")
        if component_part_name:
            compdef = self._getComponentDefinition(component_part_name, pins)
        else:
            compdef = self._getComponentDefinition(component_name, pins)
        if not compdef:
            return False
        new_cmp = self._pedb.edb_api.cell.hierarchy.component.Create(
            self._active_layout, component_name, compdef.GetName()
        )

        if isinstance(pins[0], EDBPadstackInstance):
            pins = [i._edb_padstackinstance for i in pins]
        hosting_component_location = pins[0].GetComponent().GetTransform()
        for pin in pins:
            pin.SetIsLayoutPin(True)
            new_cmp.AddMember(pin)
        new_cmp.SetComponentType(self._edb.definition.ComponentType.Other)
        if not placement_layer:
            new_cmp_layer_name = pins[0].GetPadstackDef().GetData().GetLayerNames()[0]
        else:
            new_cmp_layer_name = placement_layer
        new_cmp_placement_layer = self._edb.cell.layer.FindByName(self._layout.layer_collection, new_cmp_layer_name)
        new_cmp.SetPlacementLayer(new_cmp_placement_layer)

        if is_rlc and len(pins) == 2:
            rlc = self._edb.utility.utility.Rlc()
            rlc.IsParallel = is_parallel
            if r_value is None:
                rlc.REnabled = False
            else:
                rlc.REnabled = True
                rlc.R = self._get_edb_value(r_value)
            if l_value is None:
                rlc.LEnabled = False
            else:
                rlc.LEnabled = True
                rlc.L = self._get_edb_value(l_value)
            if c_value is None:
                rlc.CEnabled = False
            else:
                rlc.CEnabled = True
                rlc.C = self._get_edb_value(c_value)
            if rlc.REnabled and not rlc.CEnabled and not rlc.CEnabled:
                new_cmp.SetComponentType(self._edb.definition.ComponentType.Resistor)
            elif rlc.CEnabled and not rlc.REnabled and not rlc.LEnabled:
                new_cmp.SetComponentType(self._edb.definition.ComponentType.Capacitor)
            elif rlc.LEnabled and not rlc.REnabled and not rlc.CEnabled:
                new_cmp.SetComponentType(self._edb.definition.ComponentType.Inductor)
            else:
                new_cmp.SetComponentType(self._edb.definition.ComponentType.Resistor)

            pin_pair = self._edb.utility.utility.PinPair(pins[0].GetName(), pins[1].GetName())
            rlc_model = self._edb.cell.hierarchy._hierarchy.PinPairModel()
            rlc_model.SetPinPairRlc(pin_pair, rlc)
            edb_rlc_component_property = self._edb.cell.hierarchy._hierarchy.RLCComponentProperty()
            if not edb_rlc_component_property.SetModel(rlc_model) or not new_cmp.SetComponentProperty(
                edb_rlc_component_property
            ):
                return False  # pragma no cover
        new_cmp.SetTransform(hosting_component_location)
        new_edb_comp = EDBComponent(self._pedb, new_cmp)
        self._cmp[new_cmp.GetName()] = new_edb_comp
        return new_edb_comp

    @pyedb_function_handler()
    def create_component_from_pins(
        self, pins, component_name, placement_layer=None, component_part_name=None
    ):  # pragma: no cover
        """Create a component from pins.

        .. deprecated:: 0.6.62
           Use :func:`create` method instead.

        Parameters
        ----------
        pins : list
            List of EDB core pins.
        component_name : str
            Name of the reference designator for the component.
        placement_layer : str, optional
            Name of the layer used for placing the component.
        component_part_name : str, optional
            Part name of the component. It's created a new definition if doesn't exists.

        Returns
        -------
        bool
            ``True`` when successful, ``False`` when failed.

        Examples
        --------

        >>> from pyedb import Edb
        >>> edbapp = Edb("myaedbfolder")
        >>> pins = edbapp.components.get_pin_from_component("A1")
        >>> edbapp.components.create(pins, "A1New")

        """
        warnings.warn("`create_component_from_pins` is deprecated. Use `create` method instead.", DeprecationWarning)
        return self.create(
            pins=pins,
            component_name=component_name,
            placement_layer=placement_layer,
            component_part_name=component_part_name,
            is_rlc=False,
        )

    @pyedb_function_handler()
    def set_component_model(self, componentname, model_type="Spice", modelpath=None, modelname=None):
        """Assign a Spice or Touchstone model to a component.

        Parameters
        ----------
        componentname : str
            Name of the component.
        model_type : str, optional
            Type of the model. Options are ``"Spice"`` and
            ``"Touchstone"``.  The default is ``"Spice"``.
        modelpath : str, optional
            Full path to the model file. The default is ``None``.
        modelname : str, optional
            Name of the model. The default is ``None``.

        Returns
        -------
        bool
            ``True`` when successful, ``False`` when failed.

        Examples
        --------

        >>> from pyedb import Edb
        >>> edbapp = Edb("myaedbfolder")
        >>> edbapp.components.set_component_model("A1", model_type="Spice",
        ...                                            modelpath="pathtospfile",
        ...                                            modelname="spicemodelname")

        """
        if not modelname:
            modelname = get_filename_without_extension(modelpath)
        edbComponent = self.get_component_by_name(componentname)
        if str(edbComponent.EDBHandle) == "0":
            return False
        edbRlcComponentProperty = edbComponent.GetComponentProperty().Clone()

        componentPins = self.get_pin_from_component(componentname)
        componentNets = self.get_nets_from_pin_list(componentPins)
        pinNumber = len(componentPins)
        if model_type == "Spice":
            with open(modelpath, "r") as f:
                for line in f:
                    if "subckt" in line.lower():
                        pinNames = [i.strip() for i in re.split(" |\t", line) if i]
                        pinNames.remove(pinNames[0])
                        pinNames.remove(pinNames[0])
                        break
            if len(pinNames) == pinNumber:
                spiceMod = self._edb.cell.hierarchy._hierarchy.SPICEModel()
                spiceMod.SetModelPath(modelpath)
                spiceMod.SetModelName(modelname)
                terminal = 1
                for pn in pinNames:
                    spiceMod.AddTerminalPinPair(pn, str(terminal))
                    terminal += 1

                edbRlcComponentProperty.SetModel(spiceMod)
                if not edbComponent.SetComponentProperty(edbRlcComponentProperty):
                    self._logger.error("Error assigning the `Spice` model.")
                    return False
            else:
                self._logger.error("Wrong number of Pins")
                return False

        elif model_type == "Touchstone":  # pragma: no cover
            nPortModelName = modelname
            edbComponentDef = edbComponent.GetComponentDef()
            nPortModel = self._edb.definition.NPortComponentModel.FindByName(edbComponentDef, nPortModelName)
            if nPortModel.IsNull():
                nPortModel = self._edb.definition.NPortComponentModel.Create(nPortModelName)
                nPortModel.SetReferenceFile(modelpath)
                edbComponentDef.AddComponentModel(nPortModel)

            sParameterMod = self._edb.cell.hierarchy._hierarchy.SParameterModel()
            sParameterMod.SetComponentModelName(nPortModelName)
            gndnets = filter(lambda x: "gnd" in x.lower(), componentNets)
            if len(list(gndnets)) > 0:  # pragma: no cover
                net = gndnets[0]
            else:  # pragma: no cover
                net = componentNets[len(componentNets) - 1]
            sParameterMod.SetReferenceNet(net)
            edbRlcComponentProperty.SetModel(sParameterMod)
            if not edbComponent.SetComponentProperty(edbRlcComponentProperty):
                self._logger.error("Error assigning the `Touchstone` model")
                return False
        return True

    @pyedb_function_handler()
    def create_pingroup_from_pins(self, pins, group_name=None):
        """Create a pin group on a component.

        Parameters
        ----------
        pins : list
            List of EDB pins.
        group_name : str, optional
            Name for the group. The default is ``None``, in which case
            a default name is assigned as follows: ``[component Name] [NetName]``.

        Returns
        -------
        tuple
            The tuple is structured as: (bool, pingroup).

        Examples
        --------
        >>> from pyedb import Edb
        >>> edbapp = Edb("myaedbfolder")
        >>> edbapp.components.create_pingroup_from_pins(gndpinlist, "MyGNDPingroup")

        """
        if len(pins) < 1:
            self._logger.error("No pins specified for pin group %s", group_name)
            return (False, None)
        if len([pin for pin in pins if isinstance(pin, EDBPadstackInstance)]):
            _pins = [pin._edb_padstackinstance for pin in pins]
            if _pins:
                pins = _pins
        if group_name is None:
            group_name = self._edb.cell.hierarchy.pin_group.GetUniqueName(self._active_layout)
        for pin in pins:
            pin.SetIsLayoutPin(True)
        forbiden_car = "-><"
        group_name = group_name.translate({ord(i): "_" for i in forbiden_car})
        for pgroup in list(self._pedb.active_layout.PinGroups):
            if pgroup.GetName() == group_name:
                pin_group_exists = True
                if len(pgroup.GetPins()) == len(pins):
                    pnames = [i.GetName() for i in pins]
                    for p in pgroup.GetPins():
                        if p.GetName() in pnames:
                            continue
                        else:
                            group_name = self._edb.cell.hierarchy.pin_group.GetUniqueName(
                                self._active_layout, group_name
                            )
                            pin_group_exists = False
                else:
                    group_name = self._edb.cell.hierarchy.pin_group.GetUniqueName(self._active_layout, group_name)
                    pin_group_exists = False
                if pin_group_exists:
                    return pgroup
        pingroup = _retry_ntimes(
            10,
            self._edb.cell.hierarchy.pin_group.Create,
            self._active_layout,
            group_name,
            convert_py_list_to_net_list(pins),
        )
        if pingroup.IsNull():
            return False
        else:
            pingroup.SetNet(pins[0].GetNet())
            return pingroup

    @pyedb_function_handler()
    def delete_single_pin_rlc(self, deactivate_only=False):
        # type: (bool) -> list
        """Delete all RLC components with a single pin.
        Single pin component model type will be reverted to ``"RLC"``.

        Parameters
        ----------
        deactivate_only : bool, optional
            Whether to only deactivate RLC components with a single point rather than
            delete them. The default is ``False``, in which case they are deleted.

        Returns
        -------
        list
            List of deleted RLC components.


        Examples
        --------

        >>> from pyedb import Edb
        >>> edbapp = Edb("myaedbfolder")
        >>> list_of_deleted_rlcs = edbapp.components.delete_single_pin_rlc()
        >>> print(list_of_deleted_rlcs)

        """
        deleted_comps = []
        for comp, val in self.instances.items():
            if val.numpins < 2 and val.type in ["Resistor", "Capacitor", "Inductor"]:
                if deactivate_only:
                    val.is_enabled = False
                    val.model_type = "RLC"
                else:
                    val.edbcomponent.Delete()
                    deleted_comps.append(comp)
        if not deactivate_only:
            self.refresh_components()
        self._pedb._logger.info("Deleted {} components".format(len(deleted_comps)))

        return deleted_comps

    @pyedb_function_handler()
    def delete_component(self, component_name):  # pragma: no cover
        """Delete a component.

        .. deprecated:: 0.6.62
           Use :func:`delete` method instead.

        Parameters
        ----------
        component_name : str
            Name of the component.

        Returns
        -------
        bool
            ``True`` when successful, ``False`` when failed.

        Examples
        --------

        >>> from pyedb import Edb
        >>> edbapp = Edb("myaedbfolder")
        >>> edbapp.components.delete("A1")

        """
        warnings.warn("`delete_component` is deprecated. Use `delete` property instead.", DeprecationWarning)
        return self.delete(component_name=component_name)

    @pyedb_function_handler()
    def delete(self, component_name):
        """Delete a component.

        Parameters
        ----------
        component_name : str
            Name of the component.

        Returns
        -------
        bool
            ``True`` when successful, ``False`` when failed.

        Examples
        --------

        >>> from pyedb import Edb
        >>> edbapp = Edb("myaedbfolder")
        >>> edbapp.components.delete("A1")

        """
        edb_cmp = self.get_component_by_name(component_name)
        if edb_cmp is not None:
            edb_cmp.Delete()
            if edb_cmp in list(self.instances.keys()):
                del self.components[edb_cmp]
            return True
        return False

    @pyedb_function_handler()
    def disable_rlc_component(self, component_name):
        """Disable a RLC component.

        Parameters
        ----------
        component_name : str
            Name of the RLC component.

        Returns
        -------
        bool
            ``True`` when successful, ``False`` when failed.

        Examples
        --------

        >>> from pyedb import Edb
        >>> edbapp = Edb("myaedbfolder")
        >>> edbapp.components.disable_rlc_component("A1")

        """
        edb_cmp = self.get_component_by_name(component_name)
        if edb_cmp is not None:
            rlc_property = edb_cmp.GetComponentProperty().Clone()
            pin_pair_model = rlc_property.GetModel().Clone()
            pprlc = pin_pair_model.GetPinPairRlc(list(pin_pair_model.PinPairs)[0])
            pprlc.CEnabled = False
            pprlc.LEnabled = False
            pprlc.REnabled = False
            pin_pair_model.SetPinPairRlc(list(pin_pair_model.PinPairs)[0], pprlc)
            rlc_property.SetModel(pin_pair_model)
            edb_cmp.SetComponentProperty(rlc_property)
            return True
        return False

    @pyedb_function_handler()
    def set_solder_ball(
        self,
        component="",
        sball_diam=None,
        sball_height=None,
        shape="Cylinder",
        sball_mid_diam=None,
        chip_orientation="chip_down",
        auto_reference_size=True,
        reference_size_x=0,
        reference_size_y=0,
        reference_height=0,
    ):
        """Set cylindrical solder balls on a given component.

        Parameters
        ----------
        component : str or EDB component, optional
            Name of the discrete component.
        sball_diam  : str, float, optional
            Diameter of the solder ball.
        sball_height : str, float, optional
            Height of the solder ball.
        shape : str, optional
            Shape of solder ball. Options are ``"Cylinder"``,
            ``"Spheroid"``. The default is ``"Cylinder"``.
        sball_mid_diam : str, float, optional
            Mid diameter of the solder ball.
        chip_orientation : str, optional
            Give the chip orientation, ``"chip_down"`` or ``"chip_up"``. Default is ``"chip_down"``. Only applicable on
            IC model.
        auto_reference_size : bool, optional
            Whether to automatically set reference size.
        reference_size_x : int, str, float, optional
            X size of the reference. Applicable when auto_reference_size is False.
        reference_size_y : int, str, float, optional
            Y size of the reference. Applicable when auto_reference_size is False.
        reference_height : int, str, float, optional
            Height of the reference. Applicable when auto_reference_size is False.

        Returns
        -------
        bool
            ``True`` when successful, ``False`` when failed.

        Examples
        --------

        >>> from pyedb import Edb
        >>> edbapp = Edb("myaedbfolder")
        >>> edbapp.components.set_solder_ball("A1")

        """
        if not isinstance(component, self._pedb.edb_api.cell.hierarchy.component):
            edb_cmp = self.get_component_by_name(component)
            cmp = self.instances[component]
        else:  # pragma: no cover
            edb_cmp = component
            cmp = self.instances[edb_cmp.GetName()]

        cmp_type = edb_cmp.GetComponentType()
        if not sball_diam:
            pin1 = list(cmp.pins.values())[0].pin
            pin_layers = pin1.GetPadstackDef().GetData().GetLayerNames()
            pad_params = self._padstack.get_pad_parameters(pin=pin1, layername=pin_layers[0], pad_type=0)
            _sb_diam = min([self._get_edb_value(val).ToDouble() for val in pad_params[1]])
            sball_diam = _sb_diam
        if sball_height:
            sball_height = round(self._edb.utility.Value(sball_height).ToDouble(), 9)
        else:
            sball_height = round(self._edb.utility.Value(sball_diam).ToDouble(), 9) / 2

        if not sball_mid_diam:
            sball_mid_diam = sball_diam

        if shape == "Cylinder":
            sball_shape = self._edb.definition.SolderballShape.Cylinder
        else:
            sball_shape = self._edb.definition.SolderballShape.Spheroid

        cmp_property = edb_cmp.GetComponentProperty().Clone()
        if cmp_type == self._edb.definition.ComponentType.IC:
            ic_die_prop = cmp_property.GetDieProperty().Clone()
            ic_die_prop.SetType(self._edb.definition.DieType.FlipChip)
            if chip_orientation.lower() == "chip_up":
                ic_die_prop.SetOrientation(self._edb.definition.DieOrientation.ChipUp)
            else:
                ic_die_prop.SetOrientation(self._edb.definition.DieOrientation.ChipDown)
            cmp_property.SetDieProperty(ic_die_prop)

        solder_ball_prop = cmp_property.GetSolderBallProperty().Clone()
        solder_ball_prop.SetDiameter(self._get_edb_value(sball_diam), self._get_edb_value(sball_mid_diam))
        solder_ball_prop.SetHeight(self._get_edb_value(sball_height))

        solder_ball_prop.SetShape(sball_shape)
        cmp_property.SetSolderBallProperty(solder_ball_prop)

        port_prop = cmp_property.GetPortProperty().Clone()
        port_prop.SetReferenceHeight(self._pedb.edb_value(reference_height))
        port_prop.SetReferenceSizeAuto(auto_reference_size)
        if not auto_reference_size:
            port_prop.SetReferenceSize(self._pedb.edb_value(reference_size_x), self._pedb.edb_value(reference_size_y))
        cmp_property.SetPortProperty(port_prop)
        edb_cmp.SetComponentProperty(cmp_property)
        return True

    @pyedb_function_handler()
    def set_component_rlc(
        self,
        componentname,
        res_value=None,
        ind_value=None,
        cap_value=None,
        isparallel=False,
    ):
        """Update values for an RLC component.

        Parameters
        ----------
        componentname :
            Name of the RLC component.
        res_value : float, optional
            Resistance value. The default is ``None``.
        ind_value : float, optional
            Inductor value.  The default is ``None``.
        cap_value : float optional
            Capacitor value.  The default is ``None``.
        isparallel : bool, optional
            Whether the RLC component is parallel. The default is ``False``.

        Returns
        -------
        bool
            ``True`` when successful, ``False`` when failed.

        Examples
        --------

        >>> from pyedb import Edb
        >>> edbapp = Edb("myaedbfolder")
        >>> edbapp.components.set_component_rlc(
        ...     "R1", res_value=50, ind_value=1e-9, cap_value=1e-12, isparallel=False
        ... )

        """
        if res_value is None and ind_value is None and cap_value is None:
            self.instances[componentname].is_enabled = False
            self._logger.info("No parameters passed, component %s  is disabled.", componentname)
            return True
        edb_component = self.get_component_by_name(componentname)
        edb_rlc_component_property = self._edb.cell.hierarchy._hierarchy.RLCComponentProperty()
        component_pins = self.get_pin_from_component(componentname)
        pin_number = len(component_pins)
        if pin_number == 2:
            from_pin = component_pins[0]
            to_pin = component_pins[1]
            rlc = self._edb.utility.utility.Rlc()
            rlc.IsParallel = isparallel
            if res_value is not None:
                rlc.REnabled = True
                rlc.R = self._get_edb_value(res_value)
            else:
                rlc.REnabled = False
            if ind_value is not None:
                rlc.LEnabled = True
                rlc.L = self._get_edb_value(ind_value)
            else:
                rlc.LEnabled = False
            if cap_value is not None:
                rlc.CEnabled = True
                rlc.C = self._get_edb_value(cap_value)
            else:
                rlc.CEnabled = False
            pin_pair = self._edb.utility.utility.PinPair(from_pin.GetName(), to_pin.GetName())
            rlc_model = self._edb.cell.hierarchy._hierarchy.PinPairModel()
            rlc_model.SetPinPairRlc(pin_pair, rlc)
            if not edb_rlc_component_property.SetModel(rlc_model) or not edb_component.SetComponentProperty(
                edb_rlc_component_property
            ):
                self._logger.error("Failed to set RLC model on component")
                return False
        else:
            self._logger.warning(
                "Component %s has not been assigned because either it is not present in the layout "
                "or it contains a number of pins not equal to 2",
                componentname,
            )
            return False
        self._logger.info("RLC properties for Component %s has been assigned.", componentname)
        return True

    @pyedb_function_handler()
    def update_rlc_from_bom(
        self,
        bom_file,
        delimiter=";",
        valuefield="Func des",
        comptype="Prod name",
        refdes="Pos / Place",
    ):
        """Update the EDC core component values (RLCs) with values coming from a BOM file.

        Parameters
        ----------
        bom_file : str
            Full path to the BOM file, which is a delimited text file.
            Header values needed inside the BOM reader must
            be explicitly set if different from the defaults.
        delimiter : str, optional
            Value to use for the delimiter. The default is ``";"``.
        valuefield : str, optional
            Field header containing the value of the component. The default is ``"Func des"``.
            The value for this parameter must being with the value of the component
            followed by a space and then the rest of the value. For example, ``"22pF"``.
        comptype : str, optional
            Field header containing the type of component. The default is ``"Prod name"``. For
            example, you might enter ``"Inductor"``.
        refdes : str, optional
            Field header containing the reference designator of the component. The default is
            ``"Pos / Place"``. For example, you might enter ``"C100"``.

        Returns
        -------
        bool
            ``True`` if the file contains the header and it is correctly parsed. ``True`` is
            returned even if no values are assigned.

        """
        with open(bom_file, "r") as f:
            Lines = f.readlines()
            found = False
            refdescolumn = None
            comptypecolumn = None
            valuecolumn = None
            unmount_comp_list = list(self.instances.keys())
            for line in Lines:
                content_line = [i.strip() for i in line.split(delimiter)]
                if valuefield in content_line:
                    valuecolumn = content_line.index(valuefield)
                if comptype in content_line:
                    comptypecolumn = content_line.index(comptype)
                if refdes in content_line:
                    refdescolumn = content_line.index(refdes)
                elif refdescolumn:
                    found = True
                    new_refdes = content_line[refdescolumn].split(" ")[0]
                    new_value = content_line[valuecolumn].split(" ")[0]
                    new_type = content_line[comptypecolumn]
                    if "resistor" in new_type.lower():
                        self.set_component_rlc(new_refdes, res_value=new_value)
                        unmount_comp_list.remove(new_refdes)
                    elif "capacitor" in new_type.lower():
                        self.set_component_rlc(new_refdes, cap_value=new_value)
                        unmount_comp_list.remove(new_refdes)
                    elif "inductor" in new_type.lower():
                        self.set_component_rlc(new_refdes, ind_value=new_value)
                        unmount_comp_list.remove(new_refdes)
            for comp in unmount_comp_list:
                self.components[comp].is_enabled = False
        return found

    @pyedb_function_handler()
    def import_bom(
        self,
        bom_file,
        delimiter=",",
        refdes_col=0,
        part_name_col=1,
        comp_type_col=2,
        value_col=3,
    ):
        """Load external BOM file.

        Parameters
        ----------
        bom_file : str
            Full path to the BOM file, which is a delimited text file.
        delimiter : str, optional
            Value to use for the delimiter. The default is ``","``.
        refdes_col : int, optional
            Column index of reference designator. The default is ``"0"``.
        part_name_col : int, optional
             Column index of part name. The default is ``"1"``. Set to ``None`` if
             the column does not exist.
        comp_type_col : int, optional
            Column index of component type. The default is ``"2"``.
        value_col : int, optional
            Column index of value. The default is ``"3"``. Set to ``None``
            if the column does not exist.

        Returns
        -------
        bool
        """
        with open(bom_file, "r") as f:
            lines = f.readlines()
            unmount_comp_list = list(self.instances.keys())
            for l in lines[1:]:
                l = l.replace(" ", "").replace("\n", "")
                if not l:
                    continue
                l = l.split(delimiter)

                refdes = l[refdes_col]
                comp = self.components[refdes]
                if not part_name_col == None:
                    part_name = l[part_name_col]
                    if comp.partname == part_name:
                        pass
                    else:
                        pinlist = self.get_pin_from_component(refdes)
                        if not part_name in self.definitions:
                            footprint_cell = self.definitions[comp.partname]._edb_object.GetFootprintCell()
                            comp_def = self._edb.definition.ComponentDef.Create(self._db, part_name, footprint_cell)
                            for pin in pinlist:
                                self._edb.definition.ComponentDefPin.Create(comp_def, pin.GetName())

                        p_layer = comp.placement_layer
                        refdes_temp = comp.refdes + "_temp"
                        comp.refdes = refdes_temp

                        unmount_comp_list.remove(refdes)
                        comp.edbcomponent.Ungroup(True)

                        self.create(pinlist, refdes, p_layer, part_name)
                        self.refresh_components()
                        comp = self.components[refdes]

                comp_type = l[comp_type_col]
                if comp_type.capitalize() in ["Resistor", "Capacitor", "Inductor", "Other"]:
                    comp.type = comp_type.capitalize()
                else:
                    comp.type = comp_type.upper()

                if comp_type.capitalize() in ["Resistor", "Capacitor", "Inductor"] and refdes in unmount_comp_list:
                    unmount_comp_list.remove(refdes)
                if not value_col == None:
                    try:
                        value = l[value_col]
                    except:
                        value = None
                    if value:
                        if comp_type == "Resistor":
                            self.set_component_rlc(refdes, res_value=value)
                        elif comp_type == "Capacitor":
                            self.set_component_rlc(refdes, cap_value=value)
                        elif comp_type == "Inductor":
                            self.set_component_rlc(refdes, ind_value=value)
            for comp in unmount_comp_list:
                self.components[comp].is_enabled = False
        return True

    @pyedb_function_handler()
    def export_bom(self, bom_file, delimiter=","):
        """Export Bom file from layout.

        Parameters
        ----------
        bom_file : str
            Full path to the BOM file, which is a delimited text file.
        delimiter : str, optional
            Value to use for the delimiter. The default is ``","``.
        """
        with open(bom_file, "w") as f:
            f.writelines([delimiter.join(["RefDes", "Part name", "Type", "Value\n"])])
            for refdes, comp in self.instances.items():
                if not comp.is_enabled and comp.type in ["Resistor", "Capacitor", "Inductor"]:
                    continue
                part_name = comp.partname
                comp_type = comp.type
                if comp_type == "Resistor":
                    value = comp.res_value
                elif comp_type == "Capacitor":
                    value = comp.cap_value
                elif comp_type == "Inductor":
                    value = comp.ind_value
                else:
                    value = ""
                if not value:
                    value = ""
                f.writelines([delimiter.join([refdes, part_name, comp_type, value + "\n"])])
        return True

    @pyedb_function_handler()
    def get_pin_from_component(self, component, netName=None, pinName=None):
        """Retrieve the pins of a component.

        Parameters
        ----------
        component : str or EDB component
            Name of the component or the EDB component object.
        netName : str, optional
            Filter on the net name as an alternative to
            ``pinName``. The default is ``None``.
        pinName : str, optional
            Filter on the pin name an alternative to
            ``netName``. The default is ``None``.

        Returns
        -------
        list
            List of pins when the component is found or ``[]`` otherwise.

        Examples
        --------

        >>> from pyedb import Edb
        >>> edbapp = Edb("myaedbfolder", "project name", "release version")
        >>> edbapp.components.get_pin_from_component("R1", refdes)

        """
        if not isinstance(component, self._pedb.edb_api.cell.hierarchy.component):
            component = self._pedb.edb_api.cell.hierarchy.component.FindByName(self._active_layout, component)
        if netName:
            if not isinstance(netName, list):
                netName = [netName]
            pins = [
                p
                for p in list(component.LayoutObjs)
                if int(p.GetObjType()) == 1 and p.IsLayoutPin() and p.GetNet().GetName() in netName
            ]
        elif pinName:
            if not isinstance(pinName, list):
                pinName = [pinName]
            pins = [
                p
                for p in list(component.LayoutObjs)
                if int(p.GetObjType()) == 1
                and p.IsLayoutPin()
                and (self.get_aedt_pin_name(p) in pinName or p.GetName() in pinName)
            ]
        else:
            pins = [p for p in list(component.LayoutObjs) if int(p.GetObjType()) == 1 and p.IsLayoutPin()]
        return pins

    @pyedb_function_handler()
    def get_aedt_pin_name(self, pin):
        """Retrieve the pin name that is shown in AEDT.

        .. note::
           To obtain the EDB core pin name, use `pin.GetName()`.

        Parameters
        ----------
        pin : str
            Name of the pin in EDB core.

        Returns
        -------
        str
            Name of the pin in AEDT.

        Examples
        --------

        >>> from pyedb import Edb
        >>> edbapp = Edb("myaedbfolder", "project name", "release version")
        >>> edbapp.components.get_aedt_pin_name(pin)

        """
        if isinstance(pin, EDBPadstackInstance):
            pin = pin._edb_padstackinstance
        val = String("")
        _, name = pin.GetProductProperty(self._edb.edb_api.ProductId.Designer, 11, val)
        name = str(name).strip("'")
        return name

    @pyedb_function_handler()
    def get_pin_position(self, pin):
        """Retrieve the pin position in meters.

        Parameters
        ----------
        pin : str
            Name of the pin.

        Returns
        -------
        list
            Pin position as a list of float values in the form ``[x, y]``.

        Examples
        --------

        >>> from pyedb import Edb
        >>> edbapp = Edb("myaedbfolder", "project name", "release version")
        >>> edbapp.components.get_pin_position(pin)

        """
        res, pt_pos, rot_pos = pin.GetPositionAndRotation()

        if pin.GetComponent().IsNull():
            transformed_pt_pos = pt_pos
        else:
            transformed_pt_pos = pin.GetComponent().GetTransform().TransformPoint(pt_pos)
        pin_xy = self._edb.geometry.point_data(
            self._get_edb_value(str(transformed_pt_pos.X.ToDouble())),
            self._get_edb_value(str(transformed_pt_pos.Y.ToDouble())),
        )
        return [pin_xy.X.ToDouble(), pin_xy.Y.ToDouble()]

    @pyedb_function_handler()
    def get_pins_name_from_net(self, net_name, pin_list=None):
        """Retrieve pins belonging to a net.

        Parameters
        ----------
        pin_list : list of EDBPadstackInstance, optional
            List of pins to check. The default is ``None``, in which case all pins are checked
        net_name : str
            Name of the net.

        Returns
        -------
        list of str names:
            Pins belonging to the net.

        Examples
        --------

        >>> from pyedb import Edb
        >>> edbapp = Edb("myaedbfolder", "project name", "release version")
        >>> edbapp.components.get_pins_name_from_net(pin_list, net_name)

        """
        pin_names = []
        if not pin_list:
            pin_list = []
            for i in [*self.components.values()]:
                for j in [*i.pins.values()]:
                    pin_list.append(j)
        for pin in pin_list:
            if pin.GetNet().GetName() == net_name:
<<<<<<< HEAD
                pinlist.append(self.get_aedt_pin_name(pin))
        return pinlist
=======
                pin_names.append(self.get_aedt_pin_name(pin))
        return pin_names
>>>>>>> 769100d6

    @pyedb_function_handler()
    def get_nets_from_pin_list(self, PinList):
        """Retrieve nets with one or more pins.

        Parameters
        ----------
        PinList : list
            List of pins.

        Returns
        -------
        list
            List of nets with one or more pins.

        Examples
        --------

        >>> from pyedb import Edb
        >>> edbapp = Edb("myaedbfolder", "project name", "release version")
        >>> edbapp.components.get_nets_from_pin_list(pinlist)

        """
        netlist = []
        for pin in PinList:
            netlist.append(pin.GetNet().GetName())
        return list(set(netlist))

    @pyedb_function_handler()
    def get_component_net_connection_info(self, refdes):
        """Retrieve net connection information.

        Parameters
        ----------
        refdes :
            Reference designator for the net.

        Returns
        -------
        dict
            Dictionary of the net connection information for the reference designator.

        Examples
        --------

        >>> from pyedb import Edb
        >>> edbapp = Edb("myaedbfolder", "project name", "release version")
        >>> edbapp.components.get_component_net_connection_info(refdes)

        """
        component_pins = self.get_pin_from_component(refdes)
        data = {"refdes": [], "pin_name": [], "net_name": []}
        for pin_obj in component_pins:
            pin_name = pin_obj.GetName()
            net_name = pin_obj.GetNet().GetName()
            if pin_name is not None:
                data["refdes"].append(refdes)
                data["pin_name"].append(pin_name)
                data["net_name"].append(net_name)
        return data

    def get_rats(self):
        """Retrieve a list of dictionaries of the reference designator, pin names, and net names.

        Returns
        -------
        list
            List of dictionaries of the reference designator, pin names,
            and net names.

        Examples
        --------

        >>> from pyedb import Edb
        >>> edbapp = Edb("myaedbfolder", "project name", "release version")
        >>> edbapp.components.get_rats()

        """
        df_list = []
        for refdes in self.instances.keys():
            df = self.get_component_net_connection_info(refdes)
            df_list.append(df)
        return df_list

    def get_through_resistor_list(self, threshold=1):
        """Retrieve through resistors.

        Parameters
        ----------
        threshold : int, optional
            Threshold value. The default is ``1``.

        Returns
        -------
        list
            List of through resistors.

        Examples
        --------

        >>> from pyedb import Edb
        >>> edbapp = Edb("myaedbfolder", "project name", "release version")
        >>> edbapp.components.get_through_resistor_list()

        """
        through_comp_list = []
        for refdes, comp_obj in self.resistors.items():
            numpins = comp_obj.numpins

            if numpins == 2:
                value = comp_obj.res_value
                value = resistor_value_parser(value)

                if value <= threshold:
                    through_comp_list.append(refdes)

        return through_comp_list

    @pyedb_function_handler()
    def short_component_pins(self, component_name, pins_to_short=None, width=1e-3):
        """Short pins of component with a trace.

        Parameters
        ----------
        component_name : str
            Name of the component.
        pins_to_short : list, optional
            List of pins to short. If `None`, all pins will be shorted.
        width : float, optional
            Short Trace width. It will be used in trace computation algorithm

        Returns
        -------
        bool
            ``True`` when successful, ``False`` when failed.

        Examples
        --------

        >>> from pyedb import Edb
        >>> edbapp = Edb("myaedbfolder")
        >>> edbapp.components.short_component_pins("J4A2", ["G4", "9", "3"])

        """
        component = self.components[component_name]
        pins = component.pins
        pins_list = []

        component.center
        for pin_name, pin in pins.items():
            if pins_to_short:
                if pin_name in pins_to_short:
                    pins_list.append(pin)
            else:
                pins_list.append(pin)
        positions_to_short = []
        center = component.center
        c = [center[0], center[1], 0]
        delta_pins = []
        w = width
        for pin in pins_list:
            placement_layer = pin.placement_layer
            positions_to_short.append(pin.position)
            if placement_layer in self._pedb.padstacks.definitions[pin.pin.GetPadstackDef().GetName()].pad_by_layer:
                pad = self._pedb.padstacks.definitions[pin.pin.GetPadstackDef().GetName()].pad_by_layer[placement_layer]
            else:
                layer = list(self._pedb.padstacks.definitions[pin.pin.GetPadstackDef().GetName()].pad_by_layer.keys())[
                    0
                ]
                pad = self._pedb.padstacks.definitions[pin.pin.GetPadstackDef().GetName()].pad_by_layer[layer]
            pars = pad.parameters_values
            geom = pad.geometry_type
            if geom < 6 and pars:
                delta_pins.append(max(pars) + min(pars) / 2)
                w = min(min(pars), w)
            elif pars:
                delta_pins.append(1.5 * pars[0])
                w = min(pars[0], w)
            elif pad.polygon_data.edb_api:  # pragma: no cover
                bbox = pad.polygon_data.edb_api.GetBBox()
                lower = [bbox.Item1.X.ToDouble(), bbox.Item1.Y.ToDouble()]
                upper = [bbox.Item2.X.ToDouble(), bbox.Item2.Y.ToDouble()]
                pars = [abs(lower[0] - upper[0]), abs(lower[1] - upper[1])]
                delta_pins.append(max(pars) + min(pars) / 2)
                w = min(min(pars), w)
            else:
                delta_pins.append(1.5 * width)
        i = 0

        while i < len(positions_to_short) - 1:
            p0 = []
            p0.append([positions_to_short[i][0] - delta_pins[i], positions_to_short[i][1], 0])
            p0.append([positions_to_short[i][0] + delta_pins[i], positions_to_short[i][1], 0])
            p0.append([positions_to_short[i][0], positions_to_short[i][1] - delta_pins[i], 0])
            p0.append([positions_to_short[i][0], positions_to_short[i][1] + delta_pins[i], 0])
            p0.append([positions_to_short[i][0], positions_to_short[i][1], 0])
            l0 = [
                GeometryOperators.points_distance(p0[0], c),
                GeometryOperators.points_distance(p0[1], c),
                GeometryOperators.points_distance(p0[2], c),
                GeometryOperators.points_distance(p0[3], c),
                GeometryOperators.points_distance(p0[4], c),
            ]
            l0_min = l0.index(min(l0))
            p1 = []
            p1.append(
                [
                    positions_to_short[i + 1][0] - delta_pins[i + 1],
                    positions_to_short[i + 1][1],
                    0,
                ]
            )
            p1.append(
                [
                    positions_to_short[i + 1][0] + delta_pins[i + 1],
                    positions_to_short[i + 1][1],
                    0,
                ]
            )
            p1.append(
                [
                    positions_to_short[i + 1][0],
                    positions_to_short[i + 1][1] - delta_pins[i + 1],
                    0,
                ]
            )
            p1.append(
                [
                    positions_to_short[i + 1][0],
                    positions_to_short[i + 1][1] + delta_pins[i + 1],
                    0,
                ]
            )
            p1.append([positions_to_short[i + 1][0], positions_to_short[i + 1][1], 0])

            l1 = [
                GeometryOperators.points_distance(p1[0], c),
                GeometryOperators.points_distance(p1[1], c),
                GeometryOperators.points_distance(p1[2], c),
                GeometryOperators.points_distance(p1[3], c),
                GeometryOperators.points_distance(p1[4], c),
            ]
            l1_min = l1.index(min(l1))

            trace_points = [positions_to_short[i]]

            trace_points.append(p0[l0_min][:2])
            trace_points.append(c[:2])
            trace_points.append(p1[l1_min][:2])

            trace_points.append(positions_to_short[i + 1])

            self._pedb.modeler.create_trace(
                trace_points,
                layer_name=placement_layer,
                net_name="short",
                width=w,
                start_cap_style="Flat",
                end_cap_style="Flat",
            )
            i += 1
        return True<|MERGE_RESOLUTION|>--- conflicted
+++ resolved
@@ -2439,13 +2439,8 @@
                     pin_list.append(j)
         for pin in pin_list:
             if pin.GetNet().GetName() == net_name:
-<<<<<<< HEAD
-                pinlist.append(self.get_aedt_pin_name(pin))
-        return pinlist
-=======
                 pin_names.append(self.get_aedt_pin_name(pin))
         return pin_names
->>>>>>> 769100d6
 
     @pyedb_function_handler()
     def get_nets_from_pin_list(self, PinList):
