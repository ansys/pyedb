# Copyright (C) 2023 - 2024 ANSYS, Inc. and/or its affiliates.
# SPDX-License-Identifier: MIT
#
#
# Permission is hereby granted, free of charge, to any person obtaining a copy
# of this software and associated documentation files (the "Software"), to deal
# in the Software without restriction, including without limitation the rights
# to use, copy, modify, merge, publish, distribute, sublicense, and/or sell
# copies of the Software, and to permit persons to whom the Software is
# furnished to do so, subject to the following conditions:
#
# The above copyright notice and this permission notice shall be included in all
# copies or substantial portions of the Software.
#
# THE SOFTWARE IS PROVIDED "AS IS", WITHOUT WARRANTY OF ANY KIND, EXPRESS OR
# IMPLIED, INCLUDING BUT NOT LIMITED TO THE WARRANTIES OF MERCHANTABILITY,
# FITNESS FOR A PARTICULAR PURPOSE AND NONINFRINGEMENT. IN NO EVENT SHALL THE
# AUTHORS OR COPYRIGHT HOLDERS BE LIABLE FOR ANY CLAIM, DAMAGES OR OTHER
# LIABILITY, WHETHER IN AN ACTION OF CONTRACT, TORT OR OTHERWISE, ARISING FROM,
# OUT OF OR IN CONNECTION WITH THE SOFTWARE OR THE USE OR OTHER DEALINGS IN THE
# SOFTWARE.

"""This module contains the `Components` class.

"""
import codecs
import json
import math
import os
import re
import warnings

from pyedb.component_libraries.ansys_components import (
    ComponentLib,
    ComponentPart,
    Series,
)
from pyedb.dotnet.clr_module import String
from pyedb.dotnet.edb_core.cell.hierarchy.component import EDBComponent
from pyedb.dotnet.edb_core.definition.component_def import EDBComponentDef
from pyedb.dotnet.edb_core.edb_data.padstacks_data import EDBPadstackInstance
from pyedb.dotnet.edb_core.edb_data.sources import Source, SourceType
from pyedb.dotnet.edb_core.general import convert_py_list_to_net_list
from pyedb.dotnet.edb_core.padstack import EdbPadstacks
from pyedb.generic.general_methods import (
    _retry_ntimes,
    generate_unique_name,
    get_filename_without_extension,
)
from pyedb.modeler.geometry_operators import GeometryOperators


def resistor_value_parser(RValue):
    """Convert a resistor value.

    Parameters
    ----------
    RValue : float
        Resistor value.

    Returns
    -------
    float
        Resistor value.

    """
    if isinstance(RValue, str):
        RValue = RValue.replace(" ", "")
        RValue = RValue.replace("meg", "m")
        RValue = RValue.replace("Ohm", "")
        RValue = RValue.replace("ohm", "")
        RValue = RValue.replace("k", "e3")
        RValue = RValue.replace("m", "e-3")
        RValue = RValue.replace("M", "e6")
    RValue = float(RValue)
    return RValue


class Components(object):
    """Manages EDB components and related method accessible from `Edb.components` property.

    Parameters
    ----------
    edb_class : :class:`pyedb.dotnet.edb.Edb`

    Examples
    --------
    >>> from pyedb import Edb
    >>> edbapp = Edb("myaedbfolder")
    >>> edbapp.components
    """

    def __getitem__(self, name):
        """Get  a component or component definition from the Edb project.

        Parameters
        ----------
        name : str

        Returns
        -------
        :class:`pyedb.dotnet.edb_core.cell.hierarchy.component.EDBComponent`

        """
        if name in self.instances:
            return self.instances[name]
        elif name in self.definitions:
            return self.definitions[name]
        self._pedb.logger.error("Component or definition not found.")
        return

    def __init__(self, p_edb):
        self._pedb = p_edb
        self._cmp = {}
        self._res = {}
        self._cap = {}
        self._ind = {}
        self._ios = {}
        self._ics = {}
        self._others = {}
        self._pins = {}
        self._comps_by_part = {}
        self._init_parts()
        self._padstack = EdbPadstacks(self._pedb)

    @property
    def _logger(self):
        """Logger."""
        return self._pedb.logger

    @property
    def _edb(self):
        return self._pedb.edb_api

    def _init_parts(self):
        a = self.instances
        a = self.resistors
        a = self.ICs
        a = self.Others
        a = self.inductors
        a = self.IOs
        a = self.components_by_partname
        return True

    def _get_edb_value(self, value):
        return self._pedb.edb_value(value)

    @property
    def _edbutils(self):
        return self._pedb.edbutils

    @property
    def _active_layout(self):
        return self._pedb.active_layout

    @property
    def _layout(self):
        return self._pedb.layout

    @property
    def _cell(self):
        return self._pedb.cell

    @property
    def _db(self):
        return self._pedb.active_db

    @property
    def components(self):
        """Component setup information.

        .. deprecated:: 0.6.62
           Use new property :func:`instances` instead.

        Returns
        -------
        dict[str, :class:`pyedb.dotnet.edb_core.cell.hierarchy.component.EDBComponent`]
            Default dictionary for the EDB component.

        Examples
        --------

        >>> from pyedb import Edb
        >>> edbapp = Edb("myaedbfolder")
        >>> edbapp.components.components

        """
        warnings.warn("Use new property :func:`instances` instead.", DeprecationWarning)
        return self.instances

    @property
    def instances(self):
        """All Cell components objects.

        Returns
        -------
        Dict[str, :class:`pyedb.dotnet.edb_core.cell.hierarchy.component.EDBComponent`]
            Default dictionary for the EDB component.

        Examples
        --------

        >>> from pyedb import Edb
        >>> edbapp = Edb("myaedbfolder")
        >>> edbapp.components.instances

        """
        if not self._cmp:
            self.refresh_components()
        return self._cmp

    @property
    def definitions(self):
        """Retrieve component definition list.

        Returns
        -------
        dict of :class:`EDBComponentDef`"""
        return {l.GetName(): EDBComponentDef(self._pedb, l) for l in list(self._pedb.component_defs)}

    @property
    def nport_comp_definition(self):
        """Retrieve Nport component definition list."""
        m = "Ansys.Ansoft.Edb.Definition.NPortComponentModel"
        return {name: l for name, l in self.definitions.items() if m in [i.ToString() for i in l._comp_model]}

    def import_definition(self, file_path):
        """Import component definition from json file.

        Parameters
        ----------
        file_path : str
            File path of json file.
        """
        with codecs.open(file_path, "r", encoding="utf-8") as f:
            data = json.load(f)
            for part_name, p in data["Definitions"].items():
                model_type = p["Model_type"]
                if part_name not in self.definitions:
                    continue
                comp_definition = self.definitions[part_name]
                comp_definition.type = p["Component_type"]

                if model_type == "RLC":
                    comp_definition.assign_rlc_model(p["Res"], p["Ind"], p["Cap"], p["Is_parallel"])
                else:
                    model_name = p["Model_name"]
                    file_path = data[model_type][model_name]
                    if model_type == "SParameterModel":
                        if "Reference_net" in p:
                            reference_net = p["Reference_net"]
                        else:
                            reference_net = None
                        comp_definition.assign_s_param_model(file_path, model_name, reference_net)
                    elif model_type == "SPICEModel":
                        comp_definition.assign_spice_model(file_path, model_name)
                    else:
                        pass
        return True

    def export_definition(self, file_path):
        """Export component definitions to json file.

        Parameters
        ----------
        file_path : str
            File path of json file.

        Returns
        -------

        """
        data = {
            "SParameterModel": {},
            "SPICEModel": {},
            "Definitions": {},
        }
        for part_name, props in self.definitions.items():
            comp_list = list(props.components.values())
            if comp_list:
                data["Definitions"][part_name] = {}
                data["Definitions"][part_name]["Component_type"] = props.type
                comp = comp_list[0]
                data["Definitions"][part_name]["Model_type"] = comp.model_type
                if comp.model_type == "RLC":
                    rlc_values = [i if i else 0 for i in comp.rlc_values]
                    data["Definitions"][part_name]["Res"] = rlc_values[0]
                    data["Definitions"][part_name]["Ind"] = rlc_values[1]
                    data["Definitions"][part_name]["Cap"] = rlc_values[2]
                    data["Definitions"][part_name]["Is_parallel"] = True if comp.is_parallel_rlc else False
                else:
                    if comp.model_type == "SParameterModel":
                        model = comp.s_param_model
                        data["Definitions"][part_name]["Model_name"] = model.name
                        data["Definitions"][part_name]["Reference_net"] = model.reference_net
                        if not model.name in data["SParameterModel"]:
                            data["SParameterModel"][model.name] = model.file_path
                    elif comp.model_type == "SPICEModel":
                        model = comp.spice_model
                        data["Definitions"][part_name]["Model_name"] = model.name
                        if not model.name in data["SPICEModel"]:
                            data["SPICEModel"][model.name] = model.file_path
                    else:
                        model = comp.netlist_model
                        data["Definitions"][part_name]["Model_name"] = model.netlist

        with codecs.open(file_path, "w", encoding="utf-8") as f:
            json.dump(data, f, ensure_ascii=False, indent=4)
        return file_path

    def refresh_components(self):
        """Refresh the component dictionary."""
        # self._logger.info("Refreshing the Components dictionary.")
        self._cmp = {}
        for i in self._pedb.layout.groups:
            if i.group_type == "component":
                self._cmp[i.name] = i
        return True

    @property
    def resistors(self):
        """Resistors.

        Returns
        -------
        dict[str, :class:`pyedb.dotnet.edb_core.cell.hierarchy.component.EDBComponent`]
            Dictionary of resistors.

        Examples
        --------

        >>> from pyedb import Edb
        >>> edbapp = Edb("myaedbfolder")
        >>> edbapp.components.resistors
        """
        self._res = {}
        for el, val in self.instances.items():
            if val.type == "Resistor":
                self._res[el] = val
        return self._res

    @property
    def capacitors(self):
        """Capacitors.

        Returns
        -------
        dict[str, :class:`pyedb.dotnet.edb_core.cell.hierarchy.component.EDBComponent`]
            Dictionary of capacitors.

        Examples
        --------

        >>> from pyedb import Edb
        >>> edbapp = Edb("myaedbfolder")
        >>> edbapp.components.capacitors
        """
        self._cap = {}
        for el, val in self.instances.items():
            if val.type == "Capacitor":
                self._cap[el] = val
        return self._cap

    @property
    def inductors(self):
        """Inductors.

        Returns
        -------
        dict[str, :class:`pyedb.dotnet.edb_core.cell.hierarchy.component.EDBComponent`]
            Dictionary of inductors.

        Examples
        --------

        >>> from pyedb import Edb
        >>> edbapp = Edb("myaedbfolder")
        >>> edbapp.components.inductors

        """
        self._ind = {}
        for el, val in self.instances.items():
            if val.type == "Inductor":
                self._ind[el] = val
        return self._ind

    @property
    def ICs(self):
        """Integrated circuits.

        Returns
        -------
        dict[str, :class:`pyedb.dotnet.edb_core.cell.hierarchy.component.EDBComponent`]
            Dictionary of integrated circuits.

        Examples
        --------

        >>> from pyedb import Edb
        >>> edbapp = Edb("myaedbfolder")
        >>> edbapp.components.ICs

        """
        self._ics = {}
        for el, val in self.instances.items():
            if val.type == "IC":
                self._ics[el] = val
        return self._ics

    @property
    def IOs(self):
        """Circuit inupts and outputs.

        Returns
        -------
        dict[str, :class:`pyedb.dotnet.edb_core.cell.hierarchy.component.EDBComponent`]
            Dictionary of circuit inputs and outputs.

        Examples
        --------

        >>> from pyedb import Edb
        >>> edbapp = Edb("myaedbfolder")
        >>> edbapp.components.IOs

        """
        self._ios = {}
        for el, val in self.instances.items():
            if val.type == "IO":
                self._ios[el] = val
        return self._ios

    @property
    def Others(self):
        """Other core components.

        Returns
        -------
        dict[str, :class:`pyedb.dotnet.edb_core.cell.hierarchy.component.EDBComponent`]
            Dictionary of other core components.

        Examples
        --------

        >>> from pyedb import Edb
        >>> edbapp = Edb("myaedbfolder")
        >>> edbapp.components.others

        """
        self._others = {}
        for el, val in self.instances.items():
            if val.type == "Other":
                self._others[el] = val
        return self._others

    @property
    def components_by_partname(self):
        """Components by part name.

        Returns
        -------
        dict
            Dictionary of components by part name.

        Examples
        --------

        >>> from pyedb import Edb
        >>> edbapp = Edb("myaedbfolder")
        >>> edbapp.components.components_by_partname

        """
        self._comps_by_part = {}
        for el, val in self.instances.items():
            if val.partname in self._comps_by_part.keys():
                self._comps_by_part[val.partname].append(val)
            else:
                self._comps_by_part[val.partname] = [val]
        return self._comps_by_part

    def get_component_by_name(self, name):
        """Retrieve a component by name.

        Parameters
        ----------
        name : str
            Name of the component.

        Returns
        -------
        bool
            ``True`` when successful, ``False`` when failed.

        """
        return self._pedb.layout.find_component_by_name(name)

    def get_components_from_nets(self, netlist=None):
        """Retrieve components from a net list.

        Parameters
        ----------
        netlist : str, optional
            Name of the net list. The default is ``None``.

        Returns
        -------
        list
            List of components that belong to the signal nets.

        """
        cmp_list = []
        if isinstance(netlist, str):
            netlist = [netlist]
        components = list(self.instances.keys())
        for refdes in components:
            cmpnets = self._cmp[refdes].nets
            if set(cmpnets).intersection(set(netlist)):
                cmp_list.append(refdes)
        return cmp_list

    def _get_edb_pin_from_pin_name(self, cmp, pin):
        if not isinstance(cmp, self._pedb.edb_api.cell.hierarchy.component):
            return False
        if not isinstance(pin, str):
            pin = pin.GetName()
        pins = self.get_pin_from_component(component=cmp, pinName=pin)
        if pins:
            return pins[0]
        return False

    def get_component_placement_vector(
        self,
        mounted_component,
        hosting_component,
        mounted_component_pin1,
        mounted_component_pin2,
        hosting_component_pin1,
        hosting_component_pin2,
        flipped=False,
    ):
        """Get the placement vector between 2 components.

        Parameters
        ----------
        mounted_component : `edb.cell.hierarchy._hierarchy.Component`
            Mounted component name.
        hosting_component : `edb.cell.hierarchy._hierarchy.Component`
            Hosting component name.
        mounted_component_pin1 : str
            Mounted component Pin 1 name.
        mounted_component_pin2 : str
            Mounted component Pin 2 name.
        hosting_component_pin1 : str
            Hosted component Pin 1 name.
        hosting_component_pin2 : str
            Hosted component Pin 2 name.
        flipped : bool, optional
            Either if the mounted component will be flipped or not.

        Returns
        -------
        tuple
            Tuple of Vector offset, rotation and solder height.

        Examples
        --------
        >>> edb1 = Edb(edbpath=targetfile1,  edbversion="2021.2")
        >>> hosting_cmp = edb1.components.get_component_by_name("U100")
        >>> mounted_cmp = edb2.components.get_component_by_name("BGA")
        >>> vector, rotation, solder_ball_height = edb1.components.get_component_placement_vector(
        ...                                             mounted_component=mounted_cmp,
        ...                                             hosting_component=hosting_cmp,
        ...                                             mounted_component_pin1="A12",
        ...                                             mounted_component_pin2="A14",
        ...                                             hosting_component_pin1="A12",
        ...                                             hosting_component_pin2="A14")
        """
        m_pin1_pos = [0.0, 0.0]
        m_pin2_pos = [0.0, 0.0]
        h_pin1_pos = [0.0, 0.0]
        h_pin2_pos = [0.0, 0.0]
        if not isinstance(mounted_component, self._pedb.edb_api.cell.hierarchy.component):
            return False
        if not isinstance(hosting_component, self._pedb.edb_api.cell.hierarchy.component):
            return False

        if mounted_component_pin1:
            m_pin1 = self._get_edb_pin_from_pin_name(mounted_component, mounted_component_pin1)
            m_pin1_pos = self.get_pin_position(m_pin1)
        if mounted_component_pin2:
            m_pin2 = self._get_edb_pin_from_pin_name(mounted_component, mounted_component_pin2)
            m_pin2_pos = self.get_pin_position(m_pin2)

        if hosting_component_pin1:
            h_pin1 = self._get_edb_pin_from_pin_name(hosting_component, hosting_component_pin1)
            h_pin1_pos = self.get_pin_position(h_pin1)

        if hosting_component_pin2:
            h_pin2 = self._get_edb_pin_from_pin_name(hosting_component, hosting_component_pin2)
            h_pin2_pos = self.get_pin_position(h_pin2)
        #
        vector = [h_pin1_pos[0] - m_pin1_pos[0], h_pin1_pos[1] - m_pin1_pos[1]]
        vector1 = GeometryOperators.v_points(m_pin1_pos, m_pin2_pos)
        vector2 = GeometryOperators.v_points(h_pin1_pos, h_pin2_pos)
        multiplier = 1
        if flipped:
            multiplier = -1
        vector1[1] = multiplier * vector1[1]

        rotation = GeometryOperators.v_angle_sign_2D(vector1, vector2, False)
        if rotation != 0.0:
            layinst = mounted_component.GetLayout().GetLayoutInstance()
            cmpinst = layinst.GetLayoutObjInstance(mounted_component, None)
            center = cmpinst.GetCenter()
            center_double = [center.X.ToDouble(), center.Y.ToDouble()]
            vector_center = GeometryOperators.v_points(center_double, m_pin1_pos)
            x_v2 = vector_center[0] * math.cos(rotation) + multiplier * vector_center[1] * math.sin(rotation)
            y_v2 = -1 * vector_center[0] * math.sin(rotation) + multiplier * vector_center[1] * math.cos(rotation)
            new_vector = [x_v2 + center_double[0], y_v2 + center_double[1]]
            vector = [h_pin1_pos[0] - new_vector[0], h_pin1_pos[1] - new_vector[1]]

        if vector:
            solder_ball_height = self.get_solder_ball_height(mounted_component)
            return True, vector, rotation, solder_ball_height
        self._logger.warning("Failed to compute vector.")
        return False, [0, 0], 0, 0

    def get_solder_ball_height(self, cmp):
        """Get component solder ball height.

        Parameters
        ----------
        cmp : str or  self._pedb.component
            EDB component or str component name.

        Returns
        -------
        double, bool
            Salder ball height vale, ``False`` when failed.

        """
        if cmp is not None:
            if not (isinstance(cmp, self._pedb.edb_api.cell.hierarchy.component)):
                cmp = self.get_component_by_name(cmp)
            cmp_prop = cmp.GetComponentProperty().Clone()
            return cmp_prop.GetSolderBallProperty().GetHeight()
        return False

    def get_vendor_libraries(self):
        """Retrieve all capacitors and inductors libraries from ANSYS installation (used by Siwave).

        Returns
        -------
        pyedb.component_libraries.ansys_components import ComponentLib object. ComponentLib object contains nested
        dictionaries to navigate through [component tpe][vendors][series]
        [class: `pyedb.component_libraries.ansys_components.ComponentPart`]

        Examples
        --------
        >>> edbapp = Edb()
        >>> comp_lib = edbapp.components.get_vendor_libraries()
        >>> network = comp_lib.capacitors["AVX"]["AccuP01005"]["C005YJ0R1ABSTR"].s_parameters
        >>> network.write_touchstone(os.path.join(edbapp.directory, "test_export.s2p"))

        """
        comp_lib_path = os.path.join(self._pedb.base_path, "complib", "Locked")
        comp_types = ["Capacitors", "Inductors"]
        comp_lib = ComponentLib()
        comp_lib.path = comp_lib_path
        for cmp_type in comp_types:
            folder = os.path.join(comp_lib_path, cmp_type)
            vendors = {f.name: "" for f in os.scandir(folder) if f.is_dir()}
            for vendor in list(vendors.keys()):
                series = {f.name: Series() for f in os.scandir(os.path.join(folder, vendor)) if f.is_dir()}
                for serie_name, _ in series.items():
                    _serie = {}
                    index_file = os.path.join(folder, vendor, serie_name, "index.txt")
                    sbin_file = os.path.join(folder, vendor, serie_name, "sdata.bin")
                    if os.path.isfile(index_file):
                        with open(index_file, "r") as f:
                            for line in f.readlines():
                                part_name, index = line.split()
                                _serie[part_name] = ComponentPart(part_name, int(index), sbin_file)
                            f.close()
                        series[serie_name] = _serie
                vendors[vendor] = series
            if cmp_type == "Capacitors":
                comp_lib.capacitors = vendors
            elif cmp_type == "Inductors":
                comp_lib.inductors = vendors
        return comp_lib

    def create_source_on_component(self, sources=None):
        """Create voltage, current source, or resistor on component.

        Parameters
        ----------
        sources : list[Source]
            List of ``edb_data.sources.Source`` objects.

        Returns
        -------
        bool
            ``True`` when successful, ``False`` when failed.

        """

        if not sources:  # pragma: no cover
            return False
        if isinstance(sources, Source):  # pragma: no cover
            sources = [sources]
        if isinstance(sources, list):  # pragma: no cover
            for src in sources:
                if not isinstance(src, Source):  # pragma: no cover
                    self._logger.error("List of source objects must be passed as an argument.")
                    return False
        for source in sources:
            positive_pins = self.get_pin_from_component(source.positive_node.component, source.positive_node.net)
            negative_pins = self.get_pin_from_component(source.negative_node.component, source.negative_node.net)
            positive_pin_group = self.create_pingroup_from_pins(positive_pins)
            if not positive_pin_group:  # pragma: no cover
                return False
            positive_pin_group = self._pedb.siwave.pin_groups[positive_pin_group.GetName()]
            negative_pin_group = self.create_pingroup_from_pins(negative_pins)
            if not negative_pin_group:  # pragma: no cover
                return False
            negative_pin_group = self._pedb.siwave.pin_groups[negative_pin_group.GetName()]
            if source.source_type == SourceType.Vsource:  # pragma: no cover
                positive_pin_group_term = self._create_pin_group_terminal(
                    positive_pin_group,
                )
                negative_pin_group_term = self._create_pin_group_terminal(negative_pin_group, isref=True)
                positive_pin_group_term.SetBoundaryType(self._edb.cell.terminal.BoundaryType.kVoltageSource)
                negative_pin_group_term.SetBoundaryType(self._edb.cell.terminal.BoundaryType.kVoltageSource)
                term_name = source.name
                positive_pin_group_term.SetName(term_name)
                negative_pin_group_term.SetName("{}_ref".format(term_name))
                positive_pin_group_term.SetSourceAmplitude(self._get_edb_value(source.amplitude))
                negative_pin_group_term.SetSourceAmplitude(self._get_edb_value(source.amplitude))
                positive_pin_group_term.SetSourcePhase(self._get_edb_value(source.phase))
                negative_pin_group_term.SetSourcePhase(self._get_edb_value(source.phase))
                positive_pin_group_term.SetImpedance(self._get_edb_value(source.impedance))
                negative_pin_group_term.SetImpedance(self._get_edb_value(source.impedance))
                positive_pin_group_term.SetReferenceTerminal(negative_pin_group_term)
            elif source.source_type == SourceType.Isource:  # pragma: no cover
                positive_pin_group_term = self._create_pin_group_terminal(
                    positive_pin_group,
                )
                negative_pin_group_term = self._create_pin_group_terminal(negative_pin_group, isref=True)
                positive_pin_group_term.SetBoundaryType(self._edb.cell.terminal.BoundaryType.kCurrentSource)
                negative_pin_group_term.SetBoundaryType(self._edb.cell.terminal.BoundaryType.kCurrentSource)
                term_name = source.name
                positive_pin_group_term.SetName(term_name)
                negative_pin_group_term.SetName("{}_ref".format(term_name))
                positive_pin_group_term.SetSourceAmplitude(self._get_edb_value(source.amplitude))
                negative_pin_group_term.SetSourceAmplitude(self._get_edb_value(source.amplitude))
                positive_pin_group_term.SetSourcePhase(self._get_edb_value(source.phase))
                negative_pin_group_term.SetSourcePhase(self._get_edb_value(source.phase))
                positive_pin_group_term.SetImpedance(self._get_edb_value(source.impedance))
                negative_pin_group_term.SetImpedance(self._get_edb_value(source.impedance))
                positive_pin_group_term.SetReferenceTerminal(negative_pin_group_term)
            elif source.source_type == SourceType.Rlc:  # pragma: no cover
                self.create(
                    pins=[positive_pins[0], negative_pins[0]],
                    component_name=source.name,
                    is_rlc=True,
                    r_value=source.r_value,
                    l_value=source.l_value,
                    c_value=source.c_value,
                )
        return True

    def create_port_on_pins(self, refdes, pins, reference_pins, impedance=50.0, port_name=None, pec_boundary=False):
        """Create circuit port between pins and reference ones.

        Parameters
        ----------
        refdes : Component reference designator
            str or EDBComponent object.
        pins : pin name where the terminal has to be created. Single pin or several ones can be provided.If several
        pins are provided a pin group will is created. Pin names can be the EDB name or the EDBPadstackInstance one.
        For instance the pin called ``Pin1`` located on component ``U1``, ``U1-Pin1`` or ``Pin1`` can be provided and
        will be handled.
            str, [str], EDBPadstackInstance, [EDBPadstackInstance]
        reference_pins : reference pin name used for terminal reference. Single pin or several ones can be provided.
        If several pins are provided a pin group will is created. Pin names can be the EDB name or the
        EDBPadstackInstance one. For instance the pin called ``Pin1`` located on component ``U1``, ``U1-Pin1``
        or ``Pin1`` can be provided and will be handled.
            str, [str], EDBPadstackInstance, [EDBPadstackInstance]
        impedance : Port impedance
            str, float
        port_name : str, optional
            Port name. The default is ``None``, in which case a name is automatically assigned.
        pec_boundary : bool, optional
        Whether to define the PEC boundary, The default is ``False``. If set to ``True``,
        a perfect short is created between the pin and impedance is ignored. This
        parameter is only supported on a port created between two pins, such as
        when there is no pin group.

        Returns
        -------
        EDB terminal created, or False if failed to create.

        Example:
        >>> from pyedb import Edb
        >>> edb = Edb(path_to_edb_file)
        >>> pin = "AJ6"
        >>> ref_pins = ["AM7", "AM4"]
        Or to take all reference pins
        >>> ref_pins = [pin for pin in list(edb.components["U2A5"].pins.values()) if pin.net_name == "GND"]
        >>> edb.components.create_port_on_pins(refdes="U2A5", pins=pin, reference_pins=ref_pins)
        >>> edb.save_edb()
        >>> edb.close_edb()
        """

        if isinstance(pins, str):
            pins = [pins]
        elif isinstance(pins, EDBPadstackInstance):
            pins = [pins.name]
        if isinstance(reference_pins, str):
            reference_pins = [reference_pins]
        if isinstance(reference_pins, list):
            _temp = []
            for ref_pin in reference_pins:
                if isinstance(ref_pin, int):
                    if ref_pin in self._padstack.instances:
                        _temp.append(self._padstack.instances[ref_pin])
                elif isinstance(ref_pin, str):
                    if ref_pin in self.instances[refdes].pins:
                        _temp.append(self.instances[refdes].pins[ref_pin])
                    else:
                        p = [pp for pp in list(self._padstack.instances.values()) if pp.name == ref_pin]
                        if p:
                            _temp.append(p)
                elif isinstance(ref_pin, EDBPadstackInstance):
                    _temp.append(ref_pin.name)
            reference_pins = _temp
        elif isinstance(reference_pins, int):
            if reference_pins in self._padstack.instances:
                reference_pins = self._padstack.instances[reference_pins]
        if isinstance(refdes, str):
            refdes = self.instances[refdes]
        elif isinstance(refdes, self._pedb._edb.Cell.Hierarchy.Component):
            refdes = EDBComponent(self._pedb, refdes)
        refdes_pins = refdes.pins
        if any(refdes.rlc_values):
            return self.deactivate_rlc_component(component=refdes, create_circuit_port=True)
        if len([pin for pin in pins if isinstance(pin, str)]) == len(pins):
            cmp_pins = []
            for pin_name in pins:
                cmp_pins = [pin for pin in list(refdes_pins.values()) if pin_name == pin.name]
                if not cmp_pins:
                    for pin in list(refdes_pins.values()):
                        if pin.name and "-" in pin.name:
                            if pin_name == pin.name.split("-")[1]:
                                cmp_pins.append(pin)
            if not cmp_pins:
<<<<<<< HEAD
                self._logger.warning("No pin found for creating port, skipping.")
=======
                self._logger.warning("No pin found during port creation. Port is not defined.")
>>>>>>> 8e073f15
                return
            pins = cmp_pins
        if not len([pin for pin in pins if isinstance(pin, EDBPadstackInstance)]) == len(pins):
            self._logger.error("Pin list must contain only pins instances")
            return
        if not port_name:
            port_name = "Port_{}_{}".format(pins[0].net_name, pins[0].name)
        if len([pin for pin in reference_pins if isinstance(pin, str)]) == len(reference_pins):
            ref_cmp_pins = []
            for ref_pin_name in reference_pins:
                if ref_pin_name in refdes_pins:
                    ref_cmp_pins.append(refdes_pins[ref_pin_name])
                elif "-" in ref_pin_name and ref_pin_name.split("-")[1] in refdes_pins:
                    ref_cmp_pins.append(refdes_pins[ref_pin_name.split("-")[1]])
            if not ref_cmp_pins:
                self._logger.warning("No reference pins found during port creation. Port is not defined.")
                return
            reference_pins = ref_cmp_pins
        if not reference_pins:
            self._logger.error("No reference pins found.")
            return
        if len(pins) > 1:
            pec_boundary = False
            self._logger.info(
                "Disabling PEC boundary creation, this feature is supported on single pin "
                "ports only, {} pins found".format(len(pins))
            )
            group_name = "group_{}".format(port_name)
            pin_group = self.create_pingroup_from_pins(pins, group_name)
            term = self._create_pin_group_terminal(pingroup=pin_group, term_name=port_name)

        else:
            term = self._create_terminal(pins[0].primitive_object, term_name=port_name)
        term.SetIsCircuitPort(True)
        if len(reference_pins) > 1:
            pec_boundary = False
            self._logger.info(
                "Disabling PEC boundary creation. This feature is supported on single pin"
                "ports only {} reference pins found.".format(len(reference_pins))
            )
            ref_group_name = "group_{}_ref".format(port_name)
            ref_pin_group = self.create_pingroup_from_pins(reference_pins, ref_group_name)
            ref_pin_group = self._pedb.siwave.pin_groups[ref_pin_group.GetName()]
            ref_term = self._create_pin_group_terminal(pingroup=ref_pin_group, term_name=port_name + "_ref")

        else:
            ref_term = self._create_terminal(reference_pins[0].primitive_object, term_name=port_name + "_ref")
        ref_term.SetIsCircuitPort(True)
        term.SetImpedance(self._edb.utility.value(impedance))
        term.SetReferenceTerminal(ref_term)
        if pec_boundary:
            term.SetIsCircuitPort(False)
            ref_term.SetIsCircuitPort(False)
            term.SetBoundaryType(self._edb.cell.terminal.BoundaryType.PecBoundary)
            ref_term.SetBoundaryType(self._edb.cell.terminal.BoundaryType.PecBoundary)
            self._logger.info(
                "PEC boundary created between pin {} and reference pin {}".format(pins[0].name, reference_pins[0].name)
            )
        if term:
            return term
        return False

    def create_port_on_component(
        self,
        component,
        net_list,
        port_type=SourceType.CoaxPort,
        do_pingroup=True,
        reference_net="gnd",
        port_name=None,
        solder_balls_height=None,
        solder_balls_size=None,
        solder_balls_mid_size=None,
        extend_reference_pins_outside_component=False,
    ):
        """Create ports on a component.

        Parameters
        ----------
        component : str or  self._pedb.component
            EDB component or str component name.
        net_list : str or list of string.
            List of nets where ports must be created on the component.
            If the net is not part of the component, this parameter is skipped.
        port_type : SourceType enumerator, CoaxPort or CircuitPort
            Type of port to create. ``CoaxPort`` generates solder balls.
            ``CircuitPort`` generates circuit ports on pins belonging to the net list.
        do_pingroup : bool
            True activate pingroup during port creation (only used with combination of CircPort),
            False will take the closest reference pin and generate one port per signal pin.
        refnet : string or list of string.
            list of the reference net.
        port_name : str
            Port name for overwriting the default port-naming convention,
            which is ``[component][net][pin]``. The port name must be unique.
            If a port with the specified name already exists, the
            default naming convention is used so that port creation does
            not fail.
        solder_balls_height : float, optional
            Solder balls height used for the component. When provided default value is overwritten and must be
            provided in meter.
        solder_balls_size : float, optional
            Solder balls diameter. When provided auto evaluation based on padstack size will be disabled.
        solder_balls_mid_size : float, optional
            Solder balls mid-diameter. When provided if value is different than solder balls size, spheroid shape will
            be switched.
        extend_reference_pins_outside_component : bool
            When no reference pins are found on the component extend the pins search with taking the closest one. If
            `do_pingroup` is `True` will be set to `False`. Default value is `False`.

        Returns
        -------
        double, bool
            Salder ball height vale, ``False`` when failed.

        Examples
        --------

        >>> from pyedb import Edb
        >>> edbapp = Edb("myaedbfolder")
        >>> net_list = ["M_DQ<1>", "M_DQ<2>", "M_DQ<3>", "M_DQ<4>", "M_DQ<5>"]
        >>> edbapp.components.create_port_on_component(cmp="U2A5", net_list=net_list,
        >>> port_type=SourceType.CoaxPort, do_pingroup=False, refnet="GND")

        """
        if isinstance(component, str):
            component = self.instances[component].edbcomponent

        if not isinstance(net_list, list):
            net_list = [net_list]
        for net in net_list:
            if not isinstance(net, str):
                try:
                    net_name = net.name
                    if net_name != "":
                        net_list.append(net_name)
                except:
                    pass
        if reference_net in net_list:
            net_list.remove(reference_net)
        cmp_pins = [
            p for p in list(component.LayoutObjs) if int(p.GetObjType()) == 1 and p.GetNet().GetName() in net_list
        ]
        for p in cmp_pins:  # pragma no cover
            if not p.IsLayoutPin():
                p.SetIsLayoutPin(True)
        if len(cmp_pins) == 0:
            self._logger.info(
                "No pins found on component {}, searching padstack instances instead".format(component.GetName())
            )
            return False
        pin_layers = cmp_pins[0].GetPadstackDef().GetData().GetLayerNames()
        if port_type == SourceType.CoaxPort:
            if not solder_balls_height:
                solder_balls_height = self.instances[component.GetName()].solder_ball_height
            if not solder_balls_size:
                solder_balls_size = self.instances[component.GetName()].solder_ball_diameter[0]
            if not solder_balls_mid_size:
                solder_balls_mid_size = self.instances[component.GetName()].solder_ball_diameter[1]
            ref_pins = [
                p
                for p in list(component.LayoutObjs)
                if int(p.GetObjType()) == 1 and p.GetNet().GetName() in reference_net
            ]
            if not ref_pins:
                self._logger.error(
                    "No reference pins found on component. You might consider"
                    "using Circuit port instead since reference pins can be extended"
                    "outside the component when not found if argument extend_reference_pins_outside_component is True."
                )
                return False
            pad_params = self._padstack.get_pad_parameters(pin=cmp_pins[0], layername=pin_layers[0], pad_type=0)
            if not pad_params[0] == 7:
                if not solder_balls_size:  # pragma no cover
                    sball_diam = min([self._pedb.edb_value(val).ToDouble() for val in pad_params[1]])
                    sball_mid_diam = sball_diam
                else:  # pragma no cover
                    sball_diam = solder_balls_size
                    if solder_balls_mid_size:
                        sball_mid_diam = solder_balls_mid_size
                    else:
                        sball_mid_diam = solder_balls_size
                if not solder_balls_height:  # pragma no cover
                    solder_balls_height = 2 * sball_diam / 3
            else:  # pragma no cover
                if not solder_balls_size:
                    bbox = pad_params[1]
                    sball_diam = min([abs(bbox[2] - bbox[0]), abs(bbox[3] - bbox[1])]) * 0.8
                else:
                    sball_diam = solder_balls_size
                if not solder_balls_height:
                    solder_balls_height = 2 * sball_diam / 3
                if solder_balls_mid_size:
                    sball_mid_diam = solder_balls_mid_size
                else:
                    sball_mid_diam = sball_diam
            sball_shape = "Cylinder"
            if not sball_diam == sball_mid_diam:
                sball_shape = "Spheroid"
            self.set_solder_ball(
                component=component,
                sball_height=solder_balls_height,
                sball_diam=sball_diam,
                sball_mid_diam=sball_mid_diam,
                shape=sball_shape,
            )
            for pin in cmp_pins:
                self._padstack.create_coax_port(padstackinstance=pin, name=port_name)

        elif port_type == SourceType.CircPort:  # pragma no cover
            ref_pins = [
                p
                for p in list(component.LayoutObjs)
                if int(p.GetObjType()) == 1 and p.GetNet().GetName() in reference_net
            ]
            for p in ref_pins:
                if not p.IsLayoutPin():
                    p.SetIsLayoutPin(True)
            if not ref_pins:
                self._logger.warning("No reference pins found on component")
                if not extend_reference_pins_outside_component:
                    self._logger.warning(
                        "argument extend_reference_pins_outside_component is False. You might want "
                        "setting to True to extend the reference pin search outside the component"
                    )
                else:
                    do_pingroup = False
            if do_pingroup:
                if len(ref_pins) == 1:
                    ref_pins.is_pin = True
                    ref_pin_group_term = self._create_terminal(ref_pins[0])
                else:
                    for pin in ref_pins:
                        pin.is_pin = True
                    ref_pin_group = self.create_pingroup_from_pins(ref_pins)
                    if not ref_pin_group:
                        self._logger.error(f"Failed to create reference pin group on component {component.GetName()}.")
                        return False
                    ref_pin_group = self._pedb.siwave.pin_groups[ref_pin_group.GetName()]
                    ref_pin_group_term = self._create_pin_group_terminal(ref_pin_group, isref=False)
                    if not ref_pin_group_term:
                        self._logger.error(
                            f"Failed to create reference pin group terminal on component {component.GetName()}"
                        )
                        return False
                for net in net_list:
                    pins = [pin for pin in cmp_pins if pin.GetNet().GetName() == net]
                    if pins:
                        if len(pins) == 1:
                            pin_term = self._create_terminal(pins[0])
                            if pin_term:
                                pin_term.SetReferenceTerminal(ref_pin_group_term)
                        else:
                            pin_group = self.create_pingroup_from_pins(pins)
                            if not pin_group:
                                return False
                            pin_group = self._pedb.siwave.pin_groups[pin_group.GetName()]
                            pin_group_term = self._create_pin_group_terminal(pin_group)
                            if pin_group_term:
                                pin_group_term.SetReferenceTerminal(ref_pin_group_term)
                    else:
                        self._logger.info("No pins found on component {} for the net {}".format(component, net))
            else:
                for net in net_list:
                    pins = [pin for pin in cmp_pins if pin.GetNet().GetName() == net]
                    for pin in pins:
                        if ref_pins:
                            self.create_port_on_pins(component, pin, ref_pins)
                        else:
                            if extend_reference_pins_outside_component:
                                _pin = EDBPadstackInstance(pin, self._pedb)
                                ref_pin = _pin.get_reference_pins(
                                    reference_net=reference_net[0],
                                    max_limit=1,
                                    component_only=False,
                                    search_radius=3e-3,
                                )
                                if ref_pin:
                                    self.create_port_on_pins(
                                        component,
                                        [EDBPadstackInstance(pin, self._pedb).name],
                                        [EDBPadstackInstance(ref_pin[0]._edb_object, self._pedb).id],
                                    )
                            else:
                                self._logger.error("Skipping port creation no reference pin found.")
        return True

    def _create_terminal(self, pin, term_name=None):
        """Create terminal on component pin.

        Parameters
        ----------
        pin : Edb padstack instance.

        term_name : Terminal name (Optional).
            str.

        Returns
        -------
        EDB terminal.
        """

        res, from_layer, _ = pin.GetLayerRange()
        cmp_name = pin.GetComponent().GetName()
        net_name = pin.GetNet().GetName()
        pin_name = pin.GetName()
        if term_name is None:
            term_name = "{}.{}.{}".format(cmp_name, pin_name, net_name)
        for term in list(self._pedb.active_layout.Terminals):
            if term.GetName() == term_name:
                return term
        term = self._edb.cell.terminal.PadstackInstanceTerminal.Create(
            pin.GetLayout(), pin.GetNet(), term_name, pin, from_layer
        )
        return term

    def _get_closest_pin_from(self, pin, ref_pinlist):
        """Returns the closest pin from given pin among the list of reference pins.

        Parameters
        ----------
        pin : Edb padstack instance.

        ref_pinlist : list of reference edb pins.

        Returns
        -------
        Edb pin.

        """
        res, pin_position, pin_rot = pin.GetPositionAndRotation(
            self._pedb.point_data(0.0, 0.0),
            0.0,
        )
        distance = 1e3
        closest_pin = ref_pinlist[0]
        for ref_pin in ref_pinlist:
            res, ref_pin_position, ref_pin_rot = ref_pin.GetPositionAndRotation(
                self._pedb.point_data(0.0, 0.0),
                0.0,
            )
            temp_distance = pin_position.Distance(ref_pin_position)
            if temp_distance < distance:
                distance = temp_distance
                closest_pin = ref_pin
        return closest_pin

    def replace_rlc_by_gap_boundaries(self, component=None):
        """Replace RLC component by RLC gap boundaries. These boundary types are compatible with 3D modeler export.
        Only 2 pins RLC components are supported in this command.

        Parameters
        ----------
        component : str
            Reference designator of the RLC component.

        Returns
        -------
        bool
        ``True`` when succeed, ``False`` if it failed.

        Examples
        --------
        >>> from pyedb import Edb
        >>> edb = Edb(edb_file)
        >>>  for refdes, cmp in edb.components.capacitors.items():
        >>>     edb.components.replace_rlc_by_gap_boundaries(refdes)
        >>> edb.save_edb()
        >>> edb.close_edb()
        """
        if not component:  # pragma no cover
            return False
        if isinstance(component, str):
            component = self.instances[component]
            if not component:  # pragma  no cover
                self._logger.error("component %s not found.", component)
                return False
        component_type = component.edbcomponent.GetComponentType()
        if (
            component_type == self._edb.definition.ComponentType.Other
            or component_type == self._edb.definition.ComponentType.IC
            or component_type == self._edb.definition.ComponentType.IO
        ):
            self._logger.info("Component %s passed to deactivate is not an RLC.", component.refdes)
            return False
        component.is_enabled = False
        return self.add_rlc_boundary(component.refdes, False)

    def deactivate_rlc_component(self, component=None, create_circuit_port=False, pec_boundary=False):
        """Deactivate RLC component with a possibility to convert it to a circuit port.

        Parameters
        ----------
        component : str
            Reference designator of the RLC component.

        create_circuit_port : bool, optional
            Whether to replace the deactivated RLC component with a circuit port. The default
            is ``False``.
        pec_boundary : bool, optional
            Whether to define the PEC boundary, The default is ``False``. If set to ``True``,
            a perfect short is created between the pin and impedance is ignored. This
            parameter is only supported on a port created between two pins, such as
            when there is no pin group.

        Returns
        -------
        bool
            ``True`` when successful, ``False`` when failed.

        Examples
        --------
        >>> from pyedb import Edb
        >>> edb_file = r'C:\my_edb_file.aedb'
        >>> edb = Edb(edb_file)
        >>> for cmp in list(edb.components.instances.keys()):
        >>>     edb.components.deactivate_rlc_component(component=cmp, create_circuit_port=False)
        >>> edb.save_edb()
        >>> edb.close_edb()
        """
        if not component:
            return False
        if isinstance(component, str):
            component = self.instances[component]
            if not component:
                self._logger.error("component %s not found.", component)
                return False
        component_type = component.edbcomponent.GetComponentType()
        if (
            component_type == self._edb.definition.ComponentType.Other
            or component_type == self._edb.definition.ComponentType.IC
            or component_type == self._edb.definition.ComponentType.IO
        ):
            self._logger.info("Component %s passed to deactivate is not an RLC.", component.refdes)
            return False
        component.is_enabled = False
        return self.add_port_on_rlc_component(
            component=component.refdes, circuit_ports=create_circuit_port, pec_boundary=pec_boundary
        )

    def add_port_on_rlc_component(self, component=None, circuit_ports=True, pec_boundary=False):
        """Deactivate RLC component and replace it with a circuit port.
        The circuit port supports only two-pin components.

        Parameters
        ----------
        component : str
            Reference designator of the RLC component.

        circuit_ports : bool
            ``True`` will replace RLC component by circuit ports, ``False`` gap ports compatible with HFSS 3D modeler
            export.

        pec_boundary : bool, optional
            Whether to define the PEC boundary, The default is ``False``. If set to ``True``,
            a perfect short is created between the pin and impedance is ignored. This
            parameter is only supported on a port created between two pins, such as
            when there is no pin group.

        Returns
        -------
        bool
            ``True`` when successful, ``False`` when failed.
        """
        if isinstance(component, str):  # pragma: no cover
            component = self.instances[component]
        if not isinstance(component, EDBComponent):  # pragma: no cover
            return False
        self.set_component_rlc(component.refdes)
        pins = self.get_pin_from_component(component.refdes)
        if len(pins) == 2:  # pragma: no cover
            pin_layers = self._padstack._get_pin_layer_range(pins[0])
            pos_pin_term = self._pedb.edb_api.cell.terminal.PadstackInstanceTerminal.Create(
                self._active_layout,
                pins[0].GetNet(),
                "{}_{}".format(component.refdes, pins[0].GetName()),
                pins[0],
                pin_layers[0],
                False,
            )
            if not pos_pin_term:  # pragma: no cover
                return False
            neg_pin_term = self._pedb.edb_api.cell.terminal.PadstackInstanceTerminal.Create(
                self._active_layout,
                pins[1].GetNet(),
                "{}_{}_ref".format(component.refdes, pins[1].GetName()),
                pins[1],
                pin_layers[0],
                False,
            )
            if not neg_pin_term:  # pragma: no cover
                return False
            if pec_boundary:
                pos_pin_term.SetBoundaryType(self._pedb.edb_api.cell.terminal.BoundaryType.PecBoundary)
                neg_pin_term.SetBoundaryType(self._pedb.edb_api.cell.terminal.BoundaryType.PecBoundary)
            else:
                pos_pin_term.SetBoundaryType(self._pedb.edb_api.cell.terminal.BoundaryType.PortBoundary)
                neg_pin_term.SetBoundaryType(self._pedb.edb_api.cell.terminal.BoundaryType.PortBoundary)
            pos_pin_term.SetName(component.refdes)
            pos_pin_term.SetReferenceTerminal(neg_pin_term)
            if circuit_ports and not pec_boundary:
                pos_pin_term.SetIsCircuitPort(True)
                neg_pin_term.SetIsCircuitPort(True)
            elif pec_boundary:
                pos_pin_term.SetIsCircuitPort(False)
                neg_pin_term.SetIsCircuitPort(False)
            else:
                pos_pin_term.SetIsCircuitPort(False)
                neg_pin_term.SetIsCircuitPort(False)
            self._logger.info("Component {} has been replaced by port".format(component.refdes))
            return True
        return False

    def add_rlc_boundary(self, component=None, circuit_type=True):
        """Add RLC gap boundary on component and replace it with a circuit port.
        The circuit port supports only 2-pin components.

        Parameters
        ----------
        component : str
            Reference designator of the RLC component.
        circuit_type : bool
            When ``True`` circuit type are defined, if ``False`` gap type will be used instead (compatible with HFSS 3D
            modeler). Default value is ``True``.

        Returns
        -------
        bool
            ``True`` when successful, ``False`` when failed.
        """
        if isinstance(component, str):  # pragma: no cover
            component = self.instances[component]
        if not isinstance(component, EDBComponent):  # pragma: no cover
            return False
        self.set_component_rlc(component.refdes)
        pins = self.get_pin_from_component(component.refdes)
        if len(pins) == 2:  # pragma: no cover
            pin_layer = self._padstack._get_pin_layer_range(pins[0])[0]
            pos_pin_term = self._pedb.edb_api.cell.terminal.PadstackInstanceTerminal.Create(
                self._active_layout,
                pins[0].GetNet(),
                "{}_{}".format(component.refdes, pins[0].GetName()),
                pins[0],
                pin_layer,
                False,
            )
            if not pos_pin_term:  # pragma: no cover
                return False
            neg_pin_term = self._pedb.edb_api.cell.terminal.PadstackInstanceTerminal.Create(
                self._active_layout,
                pins[1].GetNet(),
                "{}_{}_ref".format(component.refdes, pins[1].GetName()),
                pins[1],
                pin_layer,
                True,
            )
            if not neg_pin_term:  # pragma: no cover
                return False
            pos_pin_term.SetBoundaryType(self._pedb.edb_api.cell.terminal.BoundaryType.RlcBoundary)
            if not circuit_type:
                pos_pin_term.SetIsCircuitPort(False)
            else:
                pos_pin_term.SetIsCircuitPort(True)
            pos_pin_term.SetName(component.refdes)
            neg_pin_term.SetBoundaryType(self._pedb.edb_api.cell.terminal.BoundaryType.RlcBoundary)
            if not circuit_type:
                neg_pin_term.SetIsCircuitPort(False)
            else:
                neg_pin_term.SetIsCircuitPort(True)
            pos_pin_term.SetReferenceTerminal(neg_pin_term)
            rlc_values = component.rlc_values
            rlc = self._edb.utility.Rlc()
            if rlc_values[0]:
                rlc.REnabled = True
                rlc.R = self._edb.utility.value(rlc_values[0])
            if rlc_values[1]:
                rlc.LEnabled = True
                rlc.L = self._edb.utility.value(rlc_values[1])
            if rlc_values[2]:
                rlc.CEnabled = True
                rlc.C = self._edb.utility.value(rlc_values[2])
            rlc.is_parallel = component.is_parallel_rlc
            pos_pin_term.SetRlcBoundaryParameters(rlc)
            self._logger.info("Component {} has been replaced by port".format(component.refdes))
            return True

    def _create_pin_group_terminal(self, pingroup, isref=False, term_name=None, term_type="circuit"):
        """Creates an EDB pin group terminal from a given EDB pin group.

        Parameters
        ----------
        pingroup : Edb pin group.

        isref : bool
        Specify if this terminal a reference terminal.

        term_name : Terminal name (Optional). If not provided default name is Component name, Pin name, Net name.
            str.

        term_type: Type of terminal, gap, circuit or auto.
        str.
        Returns
        -------
        Edb pin group terminal.
        """
        if not "Cell.Hierarchy.PinGroup" in str(pingroup):
            pingroup = pingroup._edb_object
        pin = list(pingroup.GetPins())[0]
        if term_name is None:
            term_name = "{}.{}.{}".format(pin.GetComponent().GetName(), pin.GetName(), pin.GetNet().GetName())
        for t in list(self._pedb.active_layout.Terminals):
            if t.GetName() == term_name:
                return t
        pingroup_term = self._edb.cell.terminal.PinGroupTerminal.Create(
            self._active_layout, pingroup.GetNet(), term_name, pingroup, isref
        )
        if term_type == "circuit":
            pingroup_term.SetIsCircuitPort(True)
        elif term_type == "auto":
            pingroup_term.SetIsAutoPort(True)
        return pingroup_term

    def _is_top_component(self, cmp):
        """Test the component placement layer.

        Parameters
        ----------
        cmp :  self._pedb.component
             Edb component.

        Returns
        -------
        bool
            ``True`` when component placed on top layer, ``False`` on bottom layer.


        """
        signal_layers = cmp.GetLayout().GetLayerCollection().Layers(self._edb.cell.layer_type_set.SignalLayerSet)
        if cmp.GetPlacementLayer() == signal_layers[0]:
            return True
        else:
            return False

    def _getComponentDefinition(self, name, pins):
        componentDefinition = self._pedb.edb_api.definition.ComponentDef.FindByName(self._db, name)
        if componentDefinition.IsNull():
            componentDefinition = self._pedb.edb_api.definition.ComponentDef.Create(self._db, name, None)
            if componentDefinition.IsNull():
                self._logger.error("Failed to create component definition {}".format(name))
                return None
            ind = 1
            for pin in pins:
                if not pin.GetName():
                    pin.SetName(str(ind))
                ind += 1
                componentDefinitionPin = self._pedb.edb_api.definition.ComponentDefPin.Create(
                    componentDefinition, pin.GetName()
                )
                if componentDefinitionPin.IsNull():
                    self._logger.error("Failed to create component definition pin {}-{}".format(name, pin.GetName()))
                    return None
        else:
            self._logger.warning("Found existing component definition for footprint {}".format(name))
        return componentDefinition

    def create_rlc_component(
        self, pins, component_name="", r_value=None, c_value=None, l_value=None, is_parallel=False
    ):  # pragma: no cover
        """Create physical Rlc component.

        Parameters
        ----------
        pins : list
             List of EDB pins, length must be 2, since only 2 pins component are currently supported.
             It can be an `dotnet.edb_core.edb_data.padstacks_data.EDBPadstackInstance` object or
             an Edb Padstack Instance object.
        component_name : str
            Component definition name.
        r_value : float
            Resistor value.
        c_value : float
            Capacitance value.
        l_value : float
            Inductor value.
        is_parallel : bool
            Using parallel model when ``True``, series when ``False``.

        Returns
        -------
        Component
            Created EDB component.

        """
        warnings.warn("`create_rlc_component` is deprecated. Use `create` method instead.", DeprecationWarning)
        return self.create(
            pins=pins,
            component_name=component_name,
            is_rlc=True,
            r_value=r_value,
            l_value=l_value,
            c_value=c_value,
            is_parallel=is_parallel,
        )

    def create(
        self,
        pins,
        component_name=None,
        placement_layer=None,
        component_part_name=None,
        is_rlc=False,
        r_value=None,
        c_value=None,
        l_value=None,
        is_parallel=False,
    ):
        """Create a component from pins.

        Parameters
        ----------
        pins : list
            List of EDB core pins.
        component_name : str
            Name of the reference designator for the component.
        placement_layer : str, optional
            Name of the layer used for placing the component.
        component_part_name : str, optional
            Part name of the component.
        is_rlc : bool, optional
            Whether if the new component will be an RLC or not.
        r_value : float
            Resistor value.
        c_value : float
            Capacitance value.
        l_value : float
            Inductor value.
        is_parallel : bool
            Using parallel model when ``True``, series when ``False``.

        Returns
        -------
        bool
            ``True`` when successful, ``False`` when failed.

        Examples
        --------

        >>> from pyedb import Edb
        >>> edbapp = Edb("myaedbfolder")
        >>> pins = edbapp.components.get_pin_from_component("A1")
        >>> edbapp.components.create(pins, "A1New")

        """
        pins = [p._edb_object for p in pins]
        if not component_name:
            component_name = generate_unique_name("Comp_")
        if component_part_name:
            compdef = self._getComponentDefinition(component_part_name, pins)
        else:
            compdef = self._getComponentDefinition(component_name, pins)
        if not compdef:
            return False
        new_cmp = self._pedb.edb_api.cell.hierarchy.component.Create(
            self._active_layout, component_name, compdef.GetName()
        )

        if isinstance(pins[0], EDBPadstackInstance):
            pins = [i._edb_object for i in pins]
        hosting_component_location = pins[0].GetComponent().GetTransform()
        for pin in pins:
            pin.SetIsLayoutPin(True)
            new_cmp.AddMember(pin)
        new_cmp.SetComponentType(self._edb.definition.ComponentType.Other)
        if not placement_layer:
            new_cmp_layer_name = pins[0].GetPadstackDef().GetData().GetLayerNames()[0]
        else:
            new_cmp_layer_name = placement_layer
        new_cmp_placement_layer = self._edb.cell.layer.FindByName(self._layout.layer_collection, new_cmp_layer_name)
        new_cmp.SetPlacementLayer(new_cmp_placement_layer)

        if is_rlc and len(pins) == 2:
            rlc = self._edb.utility.utility.Rlc()
            rlc.IsParallel = is_parallel
            if r_value is None:
                rlc.REnabled = False
            else:
                rlc.REnabled = True
                rlc.R = self._get_edb_value(r_value)
            if l_value is None:
                rlc.LEnabled = False
            else:
                rlc.LEnabled = True
                rlc.L = self._get_edb_value(l_value)
            if c_value is None:
                rlc.CEnabled = False
            else:
                rlc.CEnabled = True
                rlc.C = self._get_edb_value(c_value)
            if rlc.REnabled and not rlc.CEnabled and not rlc.CEnabled:
                new_cmp.SetComponentType(self._edb.definition.ComponentType.Resistor)
            elif rlc.CEnabled and not rlc.REnabled and not rlc.LEnabled:
                new_cmp.SetComponentType(self._edb.definition.ComponentType.Capacitor)
            elif rlc.LEnabled and not rlc.REnabled and not rlc.CEnabled:
                new_cmp.SetComponentType(self._edb.definition.ComponentType.Inductor)
            else:
                new_cmp.SetComponentType(self._edb.definition.ComponentType.Resistor)

            pin_pair = self._edb.utility.utility.PinPair(pins[0].GetName(), pins[1].GetName())
            rlc_model = self._edb.cell.hierarchy._hierarchy.PinPairModel()
            rlc_model.SetPinPairRlc(pin_pair, rlc)
            edb_rlc_component_property = self._edb.cell.hierarchy._hierarchy.RLCComponentProperty()
            if not edb_rlc_component_property.SetModel(rlc_model) or not new_cmp.SetComponentProperty(
                edb_rlc_component_property
            ):
                return False  # pragma no cover
        new_cmp.SetTransform(hosting_component_location)
        new_edb_comp = EDBComponent(self._pedb, new_cmp)
        self._cmp[new_cmp.GetName()] = new_edb_comp
        return new_edb_comp

    def create_component_from_pins(
        self, pins, component_name, placement_layer=None, component_part_name=None
    ):  # pragma: no cover
        """Create a component from pins.

        .. deprecated:: 0.6.62
           Use :func:`create` method instead.

        Parameters
        ----------
        pins : list
            List of EDB core pins.
        component_name : str
            Name of the reference designator for the component.
        placement_layer : str, optional
            Name of the layer used for placing the component.
        component_part_name : str, optional
            Part name of the component. It's created a new definition if doesn't exists.

        Returns
        -------
        bool
            ``True`` when successful, ``False`` when failed.

        Examples
        --------

        >>> from pyedb import Edb
        >>> edbapp = Edb("myaedbfolder")
        >>> pins = edbapp.components.get_pin_from_component("A1")
        >>> edbapp.components.create(pins, "A1New")

        """
        warnings.warn("`create_component_from_pins` is deprecated. Use `create` method instead.", DeprecationWarning)
        return self.create(
            pins=pins,
            component_name=component_name,
            placement_layer=placement_layer,
            component_part_name=component_part_name,
            is_rlc=False,
        )

    def set_component_model(self, componentname, model_type="Spice", modelpath=None, modelname=None):
        """Assign a Spice or Touchstone model to a component.

        Parameters
        ----------
        componentname : str
            Name of the component.
        model_type : str, optional
            Type of the model. Options are ``"Spice"`` and
            ``"Touchstone"``.  The default is ``"Spice"``.
        modelpath : str, optional
            Full path to the model file. The default is ``None``.
        modelname : str, optional
            Name of the model. The default is ``None``.

        Returns
        -------
        bool
            ``True`` when successful, ``False`` when failed.

        Examples
        --------

        >>> from pyedb import Edb
        >>> edbapp = Edb("myaedbfolder")
        >>> edbapp.components.set_component_model("A1", model_type="Spice",
        ...                                            modelpath="pathtospfile",
        ...                                            modelname="spicemodelname")

        """
        if not modelname:
            modelname = get_filename_without_extension(modelpath)
        edbComponent = self.get_component_by_name(componentname)._edb_object
        if str(edbComponent.EDBHandle) == "0":
            return False
        edbRlcComponentProperty = edbComponent.GetComponentProperty().Clone()

        componentPins = self.get_pin_from_component(componentname)
        componentNets = self.get_nets_from_pin_list(componentPins)
        pinNumber = len(componentPins)
        if model_type == "Spice":
            with open(modelpath, "r") as f:
                for line in f:
                    if "subckt" in line.lower():
                        pinNames = [i.strip() for i in re.split(" |\t", line) if i]
                        pinNames.remove(pinNames[0])
                        pinNames.remove(pinNames[0])
                        break
            if len(pinNames) == pinNumber:
                spiceMod = self._edb.cell.hierarchy._hierarchy.SPICEModel()
                spiceMod.SetModelPath(modelpath)
                spiceMod.SetModelName(modelname)
                terminal = 1
                for pn in pinNames:
                    spiceMod.AddTerminalPinPair(pn, str(terminal))
                    terminal += 1

                edbRlcComponentProperty.SetModel(spiceMod)
                if not edbComponent.SetComponentProperty(edbRlcComponentProperty):
                    self._logger.error("Error assigning the `Spice` model.")
                    return False
            else:
                self._logger.error("Wrong number of Pins")
                return False

        elif model_type == "Touchstone":  # pragma: no cover
            nPortModelName = modelname
            edbComponentDef = edbComponent.GetComponentDef()
            nPortModel = self._edb.definition.NPortComponentModel.FindByName(edbComponentDef, nPortModelName)
            if nPortModel.IsNull():
                nPortModel = self._edb.definition.NPortComponentModel.Create(nPortModelName)
                nPortModel.SetReferenceFile(modelpath)
                edbComponentDef.AddComponentModel(nPortModel)

            sParameterMod = self._edb.cell.hierarchy._hierarchy.SParameterModel()
            sParameterMod.SetComponentModelName(nPortModelName)
            gndnets = filter(lambda x: "gnd" in x.lower(), componentNets)
            if len(list(gndnets)) > 0:  # pragma: no cover
                net = gndnets[0]
            else:  # pragma: no cover
                net = componentNets[len(componentNets) - 1]
            sParameterMod.SetReferenceNet(net)
            edbRlcComponentProperty.SetModel(sParameterMod)
            if not edbComponent.SetComponentProperty(edbRlcComponentProperty):
                self._logger.error("Error assigning the `Touchstone` model")
                return False
        return True

    def create_pingroup_from_pins(self, pins, group_name=None):
        """Create a pin group on a component.

        Parameters
        ----------
        pins : list
            List of EDB pins.
        group_name : str, optional
            Name for the group. The default is ``None``, in which case
            a default name is assigned as follows: ``[component Name] [NetName]``.

        Returns
        -------
        tuple
            The tuple is structured as: (bool, pingroup).

        Examples
        --------
        >>> from pyedb import Edb
        >>> edbapp = Edb("myaedbfolder")
        >>> edbapp.components.create_pingroup_from_pins(gndpinlist, "MyGNDPingroup")

        """
        if len(pins) < 1:
            self._logger.error("No pins specified for pin group %s", group_name)
            return (False, None)
        if len([pin for pin in pins if isinstance(pin, EDBPadstackInstance)]):
            _pins = [pin._edb_padstackinstance for pin in pins]
            if _pins:
                pins = _pins
        if group_name is None:
            group_name = self._edb.cell.hierarchy.pin_group.GetUniqueName(self._active_layout)
        for pin in pins:
            pin.SetIsLayoutPin(True)
        forbiden_car = "-><"
        group_name = group_name.translate({ord(i): "_" for i in forbiden_car})
        for pgroup in list(self._pedb.active_layout.PinGroups):
            if pgroup.GetName() == group_name:
                pin_group_exists = True
                if len(pgroup.GetPins()) == len(pins):
                    pnames = [i.GetName() for i in pins]
                    for p in pgroup.GetPins():
                        if p.GetName() in pnames:
                            continue
                        else:
                            group_name = self._edb.cell.hierarchy.pin_group.GetUniqueName(
                                self._active_layout, group_name
                            )
                            pin_group_exists = False
                else:
                    group_name = self._edb.cell.hierarchy.pin_group.GetUniqueName(self._active_layout, group_name)
                    pin_group_exists = False
                if pin_group_exists:
                    return pgroup
        pingroup = _retry_ntimes(
            10,
            self._edb.cell.hierarchy.pin_group.Create,
            self._active_layout,
            group_name,
            convert_py_list_to_net_list(pins),
        )
        if pingroup.IsNull():
            return False
        else:
            pingroup.SetNet(pins[0].GetNet())
            return pingroup

    def delete_single_pin_rlc(self, deactivate_only=False):
        # type: (bool) -> list
        """Delete all RLC components with a single pin.
        Single pin component model type will be reverted to ``"RLC"``.

        Parameters
        ----------
        deactivate_only : bool, optional
            Whether to only deactivate RLC components with a single point rather than
            delete them. The default is ``False``, in which case they are deleted.

        Returns
        -------
        list
            List of deleted RLC components.


        Examples
        --------

        >>> from pyedb import Edb
        >>> edbapp = Edb("myaedbfolder")
        >>> list_of_deleted_rlcs = edbapp.components.delete_single_pin_rlc()
        >>> print(list_of_deleted_rlcs)

        """
        deleted_comps = []
        for comp, val in self.instances.items():
            if val.numpins < 2 and val.type in ["Resistor", "Capacitor", "Inductor"]:
                if deactivate_only:
                    val.is_enabled = False
                    val.model_type = "RLC"
                else:
                    val.edbcomponent.Delete()
                    deleted_comps.append(comp)
        if not deactivate_only:
            self.refresh_components()
        self._pedb._logger.info("Deleted {} components".format(len(deleted_comps)))

        return deleted_comps

    def delete_component(self, component_name):  # pragma: no cover
        """Delete a component.

        .. deprecated:: 0.6.62
           Use :func:`delete` method instead.

        Parameters
        ----------
        component_name : str
            Name of the component.

        Returns
        -------
        bool
            ``True`` when successful, ``False`` when failed.

        Examples
        --------

        >>> from pyedb import Edb
        >>> edbapp = Edb("myaedbfolder")
        >>> edbapp.components.delete("A1")

        """
        warnings.warn("`delete_component` is deprecated. Use `delete` property instead.", DeprecationWarning)
        return self.delete(component_name=component_name)

    def delete(self, component_name):
        """Delete a component.

        Parameters
        ----------
        component_name : str
            Name of the component.

        Returns
        -------
        bool
            ``True`` when successful, ``False`` when failed.

        Examples
        --------

        >>> from pyedb import Edb
        >>> edbapp = Edb("myaedbfolder")
        >>> edbapp.components.delete("A1")

        """
        edb_cmp = self.get_component_by_name(component_name)._edb_object
        if edb_cmp is not None:
            edb_cmp.Delete()
            if edb_cmp in list(self.instances.keys()):
                del self.components[edb_cmp]
            return True
        return False

    def disable_rlc_component(self, component_name):
        """Disable a RLC component.

        Parameters
        ----------
        component_name : str
            Name of the RLC component.

        Returns
        -------
        bool
            ``True`` when successful, ``False`` when failed.

        Examples
        --------

        >>> from pyedb import Edb
        >>> edbapp = Edb("myaedbfolder")
        >>> edbapp.components.disable_rlc_component("A1")

        """
        edb_cmp = self.get_component_by_name(component_name)
        if edb_cmp is not None:
            edb_cmp = edb_cmp._edb_object
            rlc_property = edb_cmp.GetComponentProperty().Clone()
            pin_pair_model = rlc_property.GetModel().Clone()
            pprlc = pin_pair_model.GetPinPairRlc(list(pin_pair_model.PinPairs)[0])
            pprlc.CEnabled = False
            pprlc.LEnabled = False
            pprlc.REnabled = False
            pin_pair_model.SetPinPairRlc(list(pin_pair_model.PinPairs)[0], pprlc)
            rlc_property.SetModel(pin_pair_model)
            edb_cmp.SetComponentProperty(rlc_property)
            return True
        return False

    def set_solder_ball(
        self,
        component="",
        sball_diam=None,
        sball_height=None,
        shape="Cylinder",
        sball_mid_diam=None,
        chip_orientation="chip_down",
        auto_reference_size=True,
        reference_size_x=0,
        reference_size_y=0,
        reference_height=0,
    ):
        """Set cylindrical solder balls on a given component.

        Parameters
        ----------
        component : str or EDB component, optional
            Name of the discrete component.
        sball_diam  : str, float, optional
            Diameter of the solder ball.
        sball_height : str, float, optional
            Height of the solder ball.
        shape : str, optional
            Shape of solder ball. Options are ``"Cylinder"``,
            ``"Spheroid"``. The default is ``"Cylinder"``.
        sball_mid_diam : str, float, optional
            Mid diameter of the solder ball.
        chip_orientation : str, optional
            Give the chip orientation, ``"chip_down"`` or ``"chip_up"``. Default is ``"chip_down"``. Only applicable on
            IC model.
        auto_reference_size : bool, optional
            Whether to automatically set reference size.
        reference_size_x : int, str, float, optional
            X size of the reference. Applicable when auto_reference_size is False.
        reference_size_y : int, str, float, optional
            Y size of the reference. Applicable when auto_reference_size is False.
        reference_height : int, str, float, optional
            Height of the reference. Applicable when auto_reference_size is False.

        Returns
        -------
        bool
            ``True`` when successful, ``False`` when failed.

        Examples
        --------

        >>> from pyedb import Edb
        >>> edbapp = Edb("myaedbfolder")
        >>> edbapp.components.set_solder_ball("A1")

        """
        if not isinstance(component, self._pedb.edb_api.cell.hierarchy.component):
            edb_cmp = self.get_component_by_name(component)._edb_object
            cmp = self.instances[component]
        else:  # pragma: no cover
            edb_cmp = component
            cmp = self.instances[edb_cmp.GetName()]

        cmp_type = edb_cmp.GetComponentType()
        if not sball_diam:
            pin1 = list(cmp.pins.values())[0].pin
            pin_layers = pin1.GetPadstackDef().GetData().GetLayerNames()
            pad_params = self._padstack.get_pad_parameters(pin=pin1, layername=pin_layers[0], pad_type=0)
            _sb_diam = min([self._get_edb_value(val).ToDouble() for val in pad_params[1]])
            sball_diam = _sb_diam
        if sball_height:
            sball_height = round(self._edb.utility.Value(sball_height).ToDouble(), 9)
        else:
            sball_height = round(self._edb.utility.Value(sball_diam).ToDouble(), 9) / 2

        if not sball_mid_diam:
            sball_mid_diam = sball_diam

        if shape.lower() == "cylinder":
            sball_shape = self._edb.definition.SolderballShape.Cylinder
        else:
            sball_shape = self._edb.definition.SolderballShape.Spheroid

        cmp_property = edb_cmp.GetComponentProperty().Clone()
        if cmp_type == self._edb.definition.ComponentType.IC:
            ic_die_prop = cmp_property.GetDieProperty().Clone()
            ic_die_prop.SetType(self._edb.definition.DieType.FlipChip)
            if chip_orientation.lower() == "chip_up":
                ic_die_prop.SetOrientation(self._edb.definition.DieOrientation.ChipUp)
            else:
                ic_die_prop.SetOrientation(self._edb.definition.DieOrientation.ChipDown)
            cmp_property.SetDieProperty(ic_die_prop)

        solder_ball_prop = cmp_property.GetSolderBallProperty().Clone()
        solder_ball_prop.SetDiameter(self._get_edb_value(sball_diam), self._get_edb_value(sball_mid_diam))
        solder_ball_prop.SetHeight(self._get_edb_value(sball_height))

        solder_ball_prop.SetShape(sball_shape)
        cmp_property.SetSolderBallProperty(solder_ball_prop)

        port_prop = cmp_property.GetPortProperty().Clone()
        port_prop.SetReferenceHeight(self._pedb.edb_value(reference_height))
        port_prop.SetReferenceSizeAuto(auto_reference_size)
        if not auto_reference_size:
            port_prop.SetReferenceSize(self._pedb.edb_value(reference_size_x), self._pedb.edb_value(reference_size_y))
        cmp_property.SetPortProperty(port_prop)
        edb_cmp.SetComponentProperty(cmp_property)
        return True

    def set_component_rlc(
        self,
        componentname,
        res_value=None,
        ind_value=None,
        cap_value=None,
        isparallel=False,
    ):
        """Update values for an RLC component.

        Parameters
        ----------
        componentname :
            Name of the RLC component.
        res_value : float, optional
            Resistance value. The default is ``None``.
        ind_value : float, optional
            Inductor value.  The default is ``None``.
        cap_value : float optional
            Capacitor value.  The default is ``None``.
        isparallel : bool, optional
            Whether the RLC component is parallel. The default is ``False``.

        Returns
        -------
        bool
            ``True`` when successful, ``False`` when failed.

        Examples
        --------

        >>> from pyedb import Edb
        >>> edbapp = Edb("myaedbfolder")
        >>> edbapp.components.set_component_rlc(
        ...     "R1", res_value=50, ind_value=1e-9, cap_value=1e-12, isparallel=False
        ... )

        """
        if res_value is None and ind_value is None and cap_value is None:
            self.instances[componentname].is_enabled = False
            self._logger.info("No parameters passed, component %s  is disabled.", componentname)
            return True
        edb_component = self.get_component_by_name(componentname)._edb_object
        edb_rlc_component_property = self._edb.cell.hierarchy._hierarchy.RLCComponentProperty()
        component_pins = self.get_pin_from_component(componentname)
        pin_number = len(component_pins)
        if pin_number == 2:
            from_pin = component_pins[0]
            to_pin = component_pins[1]
            rlc = self._edb.utility.utility.Rlc()
            rlc.IsParallel = isparallel
            if res_value is not None:
                rlc.REnabled = True
                rlc.R = self._get_edb_value(res_value)
            else:
                rlc.REnabled = False
            if ind_value is not None:
                rlc.LEnabled = True
                rlc.L = self._get_edb_value(ind_value)
            else:
                rlc.LEnabled = False
            if cap_value is not None:
                rlc.CEnabled = True
                rlc.C = self._get_edb_value(cap_value)
            else:
                rlc.CEnabled = False
            pin_pair = self._edb.utility.utility.PinPair(from_pin.GetName(), to_pin.GetName())
            rlc_model = self._edb.cell.hierarchy._hierarchy.PinPairModel()
            rlc_model.SetPinPairRlc(pin_pair, rlc)
            if not edb_rlc_component_property.SetModel(rlc_model) or not edb_component.SetComponentProperty(
                edb_rlc_component_property
            ):
                self._logger.error("Failed to set RLC model on component")
                return False
        else:
            self._logger.warning(
                "Component %s has not been assigned because either it is not present in the layout "
                "or it contains a number of pins not equal to 2",
                componentname,
            )
            return False
        self._logger.info("RLC properties for Component %s has been assigned.", componentname)
        return True

    def update_rlc_from_bom(
        self,
        bom_file,
        delimiter=";",
        valuefield="Func des",
        comptype="Prod name",
        refdes="Pos / Place",
    ):
        """Update the EDC core component values (RLCs) with values coming from a BOM file.

        Parameters
        ----------
        bom_file : str
            Full path to the BOM file, which is a delimited text file.
            Header values needed inside the BOM reader must
            be explicitly set if different from the defaults.
        delimiter : str, optional
            Value to use for the delimiter. The default is ``";"``.
        valuefield : str, optional
            Field header containing the value of the component. The default is ``"Func des"``.
            The value for this parameter must being with the value of the component
            followed by a space and then the rest of the value. For example, ``"22pF"``.
        comptype : str, optional
            Field header containing the type of component. The default is ``"Prod name"``. For
            example, you might enter ``"Inductor"``.
        refdes : str, optional
            Field header containing the reference designator of the component. The default is
            ``"Pos / Place"``. For example, you might enter ``"C100"``.

        Returns
        -------
        bool
            ``True`` if the file contains the header and it is correctly parsed. ``True`` is
            returned even if no values are assigned.

        """
        with open(bom_file, "r") as f:
            Lines = f.readlines()
            found = False
            refdescolumn = None
            comptypecolumn = None
            valuecolumn = None
            unmount_comp_list = list(self.instances.keys())
            for line in Lines:
                content_line = [i.strip() for i in line.split(delimiter)]
                if valuefield in content_line:
                    valuecolumn = content_line.index(valuefield)
                if comptype in content_line:
                    comptypecolumn = content_line.index(comptype)
                if refdes in content_line:
                    refdescolumn = content_line.index(refdes)
                elif refdescolumn:
                    found = True
                    new_refdes = content_line[refdescolumn].split(" ")[0]
                    new_value = content_line[valuecolumn].split(" ")[0]
                    new_type = content_line[comptypecolumn]
                    if "resistor" in new_type.lower():
                        self.set_component_rlc(new_refdes, res_value=new_value)
                        unmount_comp_list.remove(new_refdes)
                    elif "capacitor" in new_type.lower():
                        self.set_component_rlc(new_refdes, cap_value=new_value)
                        unmount_comp_list.remove(new_refdes)
                    elif "inductor" in new_type.lower():
                        self.set_component_rlc(new_refdes, ind_value=new_value)
                        unmount_comp_list.remove(new_refdes)
            for comp in unmount_comp_list:
                self.instances[comp].is_enabled = False
        return found

    def import_bom(
        self,
        bom_file,
        delimiter=",",
        refdes_col=0,
        part_name_col=1,
        comp_type_col=2,
        value_col=3,
    ):
        """Load external BOM file.

        Parameters
        ----------
        bom_file : str
            Full path to the BOM file, which is a delimited text file.
        delimiter : str, optional
            Value to use for the delimiter. The default is ``","``.
        refdes_col : int, optional
            Column index of reference designator. The default is ``"0"``.
        part_name_col : int, optional
             Column index of part name. The default is ``"1"``. Set to ``None`` if
             the column does not exist.
        comp_type_col : int, optional
            Column index of component type. The default is ``"2"``.
        value_col : int, optional
            Column index of value. The default is ``"3"``. Set to ``None``
            if the column does not exist.

        Returns
        -------
        bool
        """
        with open(bom_file, "r") as f:
            lines = f.readlines()
            unmount_comp_list = list(self.instances.keys())
            for l in lines[1:]:
                l = l.replace(" ", "").replace("\n", "")
                if not l:
                    continue
                l = l.split(delimiter)

                refdes = l[refdes_col]
                comp = self.instances[refdes]
                if not part_name_col == None:
                    part_name = l[part_name_col]
                    if comp.partname == part_name:
                        pass
                    else:
                        pinlist = self.get_pin_from_component(refdes)
                        if not part_name in self.definitions:
                            footprint_cell = self.definitions[comp.partname]._edb_object.GetFootprintCell()
                            comp_def = self._edb.definition.ComponentDef.Create(self._db, part_name, footprint_cell)
                            for pin in pinlist:
                                self._edb.definition.ComponentDefPin.Create(comp_def, pin.GetName())

                        p_layer = comp.placement_layer
                        refdes_temp = comp.refdes + "_temp"
                        comp.refdes = refdes_temp

                        unmount_comp_list.remove(refdes)
                        comp.edbcomponent.Ungroup(True)

                        pinlist = [self._pedb.layout.find_object_by_id(i.GetId()) for i in pinlist]
                        self.create(pinlist, refdes, p_layer, part_name)
                        self.refresh_components()
                        comp = self.instances[refdes]

                comp_type = l[comp_type_col]
                if comp_type.capitalize() in ["Resistor", "Capacitor", "Inductor", "Other"]:
                    comp.type = comp_type.capitalize()
                else:
                    comp.type = comp_type.upper()

                if comp_type.capitalize() in ["Resistor", "Capacitor", "Inductor"] and refdes in unmount_comp_list:
                    unmount_comp_list.remove(refdes)
                if not value_col == None:
                    try:
                        value = l[value_col]
                    except:
                        value = None
                    if value:
                        if comp_type == "Resistor":
                            self.set_component_rlc(refdes, res_value=value)
                        elif comp_type == "Capacitor":
                            self.set_component_rlc(refdes, cap_value=value)
                        elif comp_type == "Inductor":
                            self.set_component_rlc(refdes, ind_value=value)
            for comp in unmount_comp_list:
                self.instances[comp].is_enabled = False
        return True

    def export_bom(self, bom_file, delimiter=","):
        """Export Bom file from layout.

        Parameters
        ----------
        bom_file : str
            Full path to the BOM file, which is a delimited text file.
        delimiter : str, optional
            Value to use for the delimiter. The default is ``","``.
        """
        with open(bom_file, "w") as f:
            f.writelines([delimiter.join(["RefDes", "Part name", "Type", "Value\n"])])
            for refdes, comp in self.instances.items():
                if not comp.is_enabled and comp.type in ["Resistor", "Capacitor", "Inductor"]:
                    continue
                part_name = comp.partname
                comp_type = comp.type
                if comp_type == "Resistor":
                    value = comp.res_value
                elif comp_type == "Capacitor":
                    value = comp.cap_value
                elif comp_type == "Inductor":
                    value = comp.ind_value
                else:
                    value = ""
                if not value:
                    value = ""
                f.writelines([delimiter.join([refdes, part_name, comp_type, value + "\n"])])
        return True

    def find_by_reference_designator(self, reference_designator):
        """Find a component.

        Parameters
        ----------
        reference_designator : str
            Reference designator of the component.
        """
        obj = self._pedb.edb_api.cell.hierarchy.component.FindByName(self._active_layout, reference_designator)
        return EDBComponent(self._pedb, obj)

    def get_pin_from_component(self, component, netName=None, pinName=None):
        """Retrieve the pins of a component.

        Parameters
        ----------
        component : str or EDB component
            Name of the component or the EDB component object.
        netName : str, optional
            Filter on the net name as an alternative to
            ``pinName``. The default is ``None``.
        pinName : str, optional
            Filter on the pin name an alternative to
            ``netName``. The default is ``None``.

        Returns
        -------
        list
            List of pins when the component is found or ``[]`` otherwise.

        Examples
        --------

        >>> from pyedb import Edb
        >>> edbapp = Edb("myaedbfolder", "project name", "release version")
        >>> edbapp.components.get_pin_from_component("R1", refdes)

        """
        warnings.warn("Use new property :func:`edb.padstacks.get_instances` instead.", DeprecationWarning)
        if not isinstance(component, self._pedb.edb_api.cell.hierarchy.component):
            component = self._pedb.edb_api.cell.hierarchy.component.FindByName(self._active_layout, component)
        if netName:
            if not isinstance(netName, list):
                netName = [netName]
            pins = [
                p
                for p in list(component.LayoutObjs)
                if int(p.GetObjType()) == 1 and p.IsLayoutPin() and p.GetNet().GetName() in netName
            ]
        elif pinName:
            if not isinstance(pinName, list):
                pinName = [pinName]
            pins = [
                p
                for p in list(component.LayoutObjs)
                if int(p.GetObjType()) == 1
                and p.IsLayoutPin()
                and (self.get_aedt_pin_name(p) in pinName or p.GetName() in pinName)
            ]
        else:
            pins = [p for p in list(component.LayoutObjs) if int(p.GetObjType()) == 1 and p.IsLayoutPin()]
        return pins

    def get_aedt_pin_name(self, pin):
        """Retrieve the pin name that is shown in AEDT.

        .. note::
           To obtain the EDB core pin name, use `pin.GetName()`.

        Parameters
        ----------
        pin : str
            Name of the pin in EDB core.

        Returns
        -------
        str
            Name of the pin in AEDT.

        Examples
        --------

        >>> from pyedb import Edb
        >>> edbapp = Edb("myaedbfolder", "project name", "release version")
        >>> edbapp.components.get_aedt_pin_name(pin)

        """
        if isinstance(pin, EDBPadstackInstance):
            pin = pin._edb_padstackinstance
        val = String("")
        _, name = pin.GetProductProperty(self._edb.edb_api.ProductId.Designer, 11, val)
        name = str(name).strip("'")
        return name

    def get_pins(self, reference_designator, net_name=None, pin_name=None):
        """Get component pins.

        Parameters
        ----------
        reference_designator : str
            Reference designator of the component.
        net_name : str, optional
            Name of the net.
        pin_name : str, optional
            Name of the pin.

        Returns
        -------

        """
        comp = self.find_by_reference_designator(reference_designator)

        pins = comp.pins
        if net_name:
            pins = {i: j for i, j in pins.items() if j.net_name == net_name}

        if pin_name:
            pins = {i: j for i, j in pins.items() if i == pin_name}

        return pins

    def get_pin_position(self, pin):
        """Retrieve the pin position in meters.

        Parameters
        ----------
        pin : str
            Name of the pin.

        Returns
        -------
        list
            Pin position as a list of float values in the form ``[x, y]``.

        Examples
        --------

        >>> from pyedb import Edb
        >>> edbapp = Edb("myaedbfolder", "project name", "release version")
        >>> edbapp.components.get_pin_position(pin)

        """
        try:
            pin = pin._edb_object
        except:
            pin = pin
        res, pt_pos, rot_pos = pin.GetPositionAndRotation()

        if pin.GetComponent().IsNull():
            transformed_pt_pos = pt_pos
        else:
            transformed_pt_pos = pin.GetComponent().GetTransform().TransformPoint(pt_pos)
        pin_xy = self._edb.geometry.point_data(
            self._get_edb_value(str(transformed_pt_pos.X.ToDouble())),
            self._get_edb_value(str(transformed_pt_pos.Y.ToDouble())),
        )
        return [pin_xy.X.ToDouble(), pin_xy.Y.ToDouble()]

    def get_pins_name_from_net(self, net_name, pin_list=None):
        """Retrieve pins belonging to a net.

        Parameters
        ----------
        pin_list : list of EDBPadstackInstance, optional
            List of pins to check. The default is ``None``, in which case all pins are checked
        net_name : str
            Name of the net.

        Returns
        -------
        list of str names:
            Pins belonging to the net.

        Examples
        --------

        >>> from pyedb import Edb
        >>> edbapp = Edb("myaedbfolder", "project name", "release version")
        >>> edbapp.components.get_pins_name_from_net(pin_list, net_name)

        """
        pin_names = []
        if not pin_list:
            pin_list = []
            for i in [*self.components.values()]:
                for j in [*i.pins.values()]:
                    pin_list.append(j)
        for pin in pin_list:
            if pin.GetNet().GetName() == net_name:
                pin_names.append(self.get_aedt_pin_name(pin))
        return pin_names

    def get_nets_from_pin_list(self, PinList):
        """Retrieve nets with one or more pins.

        Parameters
        ----------
        PinList : list
            List of pins.

        Returns
        -------
        list
            List of nets with one or more pins.

        Examples
        --------

        >>> from pyedb import Edb
        >>> edbapp = Edb("myaedbfolder", "project name", "release version")
        >>> edbapp.components.get_nets_from_pin_list(pinlist)

        """
        netlist = []
        for pin in PinList:
            netlist.append(pin.GetNet().GetName())
        return list(set(netlist))

    def get_component_net_connection_info(self, refdes):
        """Retrieve net connection information.

        Parameters
        ----------
        refdes :
            Reference designator for the net.

        Returns
        -------
        dict
            Dictionary of the net connection information for the reference designator.

        Examples
        --------

        >>> from pyedb import Edb
        >>> edbapp = Edb("myaedbfolder", "project name", "release version")
        >>> edbapp.components.get_component_net_connection_info(refdes)

        """
        component_pins = self.get_pin_from_component(refdes)
        data = {"refdes": [], "pin_name": [], "net_name": []}
        for pin_obj in component_pins:
            pin_name = pin_obj.GetName()
            net_name = pin_obj.GetNet().GetName()
            if pin_name is not None:
                data["refdes"].append(refdes)
                data["pin_name"].append(pin_name)
                data["net_name"].append(net_name)
        return data

    def get_rats(self):
        """Retrieve a list of dictionaries of the reference designator, pin names, and net names.

        Returns
        -------
        list
            List of dictionaries of the reference designator, pin names,
            and net names.

        Examples
        --------

        >>> from pyedb import Edb
        >>> edbapp = Edb("myaedbfolder", "project name", "release version")
        >>> edbapp.components.get_rats()

        """
        df_list = []
        for refdes in self.instances.keys():
            df = self.get_component_net_connection_info(refdes)
            df_list.append(df)
        return df_list

    def get_through_resistor_list(self, threshold=1):
        """Retrieve through resistors.

        Parameters
        ----------
        threshold : int, optional
            Threshold value. The default is ``1``.

        Returns
        -------
        list
            List of through resistors.

        Examples
        --------

        >>> from pyedb import Edb
        >>> edbapp = Edb("myaedbfolder", "project name", "release version")
        >>> edbapp.components.get_through_resistor_list()

        """
        through_comp_list = []
        for refdes, comp_obj in self.resistors.items():
            numpins = comp_obj.numpins

            if numpins == 2:
                value = comp_obj.res_value
                value = resistor_value_parser(value)

                if value <= threshold:
                    through_comp_list.append(refdes)

        return through_comp_list

    def short_component_pins(self, component_name, pins_to_short=None, width=1e-3):
        """Short pins of component with a trace.

        Parameters
        ----------
        component_name : str
            Name of the component.
        pins_to_short : list, optional
            List of pins to short. If `None`, all pins will be shorted.
        width : float, optional
            Short Trace width. It will be used in trace computation algorithm

        Returns
        -------
        bool
            ``True`` when successful, ``False`` when failed.

        Examples
        --------

        >>> from pyedb import Edb
        >>> edbapp = Edb("myaedbfolder")
        >>> edbapp.components.short_component_pins("J4A2", ["G4", "9", "3"])

        """
        component = self.instances[component_name]
        pins = component.pins
        pins_list = []

        component.center
        for pin_name, pin in pins.items():
            if pins_to_short:
                if pin_name in pins_to_short:
                    pins_list.append(pin)
            else:
                pins_list.append(pin)
        positions_to_short = []
        center = component.center
        c = [center[0], center[1], 0]
        delta_pins = []
        w = width
        for pin in pins_list:
            placement_layer = pin.placement_layer
            positions_to_short.append(pin.position)
            if placement_layer in self._pedb.padstacks.definitions[pin.pin.GetPadstackDef().GetName()].pad_by_layer:
                pad = self._pedb.padstacks.definitions[pin.pin.GetPadstackDef().GetName()].pad_by_layer[placement_layer]
            else:
                layer = list(self._pedb.padstacks.definitions[pin.pin.GetPadstackDef().GetName()].pad_by_layer.keys())[
                    0
                ]
                pad = self._pedb.padstacks.definitions[pin.pin.GetPadstackDef().GetName()].pad_by_layer[layer]
            pars = pad.parameters_values
            geom = pad.geometry_type
            if geom < 6 and pars:
                delta_pins.append(max(pars) + min(pars) / 2)
                w = min(min(pars), w)
            elif pars:
                delta_pins.append(1.5 * pars[0])
                w = min(pars[0], w)
            elif pad.polygon_data.edb_api:  # pragma: no cover
                bbox = pad.polygon_data.edb_api.GetBBox()
                lower = [bbox.Item1.X.ToDouble(), bbox.Item1.Y.ToDouble()]
                upper = [bbox.Item2.X.ToDouble(), bbox.Item2.Y.ToDouble()]
                pars = [abs(lower[0] - upper[0]), abs(lower[1] - upper[1])]
                delta_pins.append(max(pars) + min(pars) / 2)
                w = min(min(pars), w)
            else:
                delta_pins.append(1.5 * width)
        i = 0

        while i < len(positions_to_short) - 1:
            p0 = []
            p0.append([positions_to_short[i][0] - delta_pins[i], positions_to_short[i][1], 0])
            p0.append([positions_to_short[i][0] + delta_pins[i], positions_to_short[i][1], 0])
            p0.append([positions_to_short[i][0], positions_to_short[i][1] - delta_pins[i], 0])
            p0.append([positions_to_short[i][0], positions_to_short[i][1] + delta_pins[i], 0])
            p0.append([positions_to_short[i][0], positions_to_short[i][1], 0])
            l0 = [
                GeometryOperators.points_distance(p0[0], c),
                GeometryOperators.points_distance(p0[1], c),
                GeometryOperators.points_distance(p0[2], c),
                GeometryOperators.points_distance(p0[3], c),
                GeometryOperators.points_distance(p0[4], c),
            ]
            l0_min = l0.index(min(l0))
            p1 = []
            p1.append(
                [
                    positions_to_short[i + 1][0] - delta_pins[i + 1],
                    positions_to_short[i + 1][1],
                    0,
                ]
            )
            p1.append(
                [
                    positions_to_short[i + 1][0] + delta_pins[i + 1],
                    positions_to_short[i + 1][1],
                    0,
                ]
            )
            p1.append(
                [
                    positions_to_short[i + 1][0],
                    positions_to_short[i + 1][1] - delta_pins[i + 1],
                    0,
                ]
            )
            p1.append(
                [
                    positions_to_short[i + 1][0],
                    positions_to_short[i + 1][1] + delta_pins[i + 1],
                    0,
                ]
            )
            p1.append([positions_to_short[i + 1][0], positions_to_short[i + 1][1], 0])

            l1 = [
                GeometryOperators.points_distance(p1[0], c),
                GeometryOperators.points_distance(p1[1], c),
                GeometryOperators.points_distance(p1[2], c),
                GeometryOperators.points_distance(p1[3], c),
                GeometryOperators.points_distance(p1[4], c),
            ]
            l1_min = l1.index(min(l1))

            trace_points = [positions_to_short[i]]

            trace_points.append(p0[l0_min][:2])
            trace_points.append(c[:2])
            trace_points.append(p1[l1_min][:2])

            trace_points.append(positions_to_short[i + 1])

            self._pedb.modeler.create_trace(
                trace_points,
                layer_name=placement_layer,
                net_name="short",
                width=w,
                start_cap_style="Flat",
                end_cap_style="Flat",
            )
            i += 1
        return True<|MERGE_RESOLUTION|>--- conflicted
+++ resolved
@@ -855,11 +855,7 @@
                             if pin_name == pin.name.split("-")[1]:
                                 cmp_pins.append(pin)
             if not cmp_pins:
-<<<<<<< HEAD
-                self._logger.warning("No pin found for creating port, skipping.")
-=======
                 self._logger.warning("No pin found during port creation. Port is not defined.")
->>>>>>> 8e073f15
                 return
             pins = cmp_pins
         if not len([pin for pin in pins if isinstance(pin, EDBPadstackInstance)]) == len(pins):
@@ -875,7 +871,6 @@
                 elif "-" in ref_pin_name and ref_pin_name.split("-")[1] in refdes_pins:
                     ref_cmp_pins.append(refdes_pins[ref_pin_name.split("-")[1]])
             if not ref_cmp_pins:
-                self._logger.warning("No reference pins found during port creation. Port is not defined.")
                 return
             reference_pins = ref_cmp_pins
         if not reference_pins:
