--- conflicted
+++ resolved
@@ -69,11 +69,7 @@
 
 
 class LayerCollection(object):
-<<<<<<< HEAD
-    AUTO_REFRESH = True
-=======
     auto_refresh = True
->>>>>>> 6cb460ad
 
     def __init__(self, pedb, edb_object=None):
         self._pedb = pedb
@@ -114,11 +110,7 @@
         add_method
         base_layer_name
         """
-<<<<<<< HEAD
-        layer_clone = kwargs.get("layer_clone")
-=======
         layer_clone = kwargs.get("layer_clone", None)
->>>>>>> 6cb460ad
         if layer_clone:
             obj = layer_clone
         else:
@@ -134,21 +126,14 @@
         elif add_method == "add_layer_below":
             method_above_below = self._edb_object.AddLayerBelow
         else:  # pragma: no cover
-<<<<<<< HEAD
-=======
             logger.error("The way of defining layer addition is not correct")
->>>>>>> 6cb460ad
             return False
 
         if method_top_bottom:
             obj = obj if method_top_bottom(obj._edb_object) else False
         elif method_above_below:
             obj = obj if method_above_below(obj._edb_object, base_layer_name) else False
-<<<<<<< HEAD
-        if self.AUTO_REFRESH:
-=======
         if self.auto_refresh:
->>>>>>> 6cb460ad
             self.update_layout()
         return obj
 
@@ -273,11 +258,7 @@
                 obj = layer_clone
             else:  # keep existing layer
                 add_method(i._edb_object)
-<<<<<<< HEAD
-        # add non stackup layers
-=======
         # Add non stackup layers
->>>>>>> 6cb460ad
         for _, i in self.non_stackup_layers.items():
             if i.id == layer_clone.id:
                 lc.AddLayerBottom(layer_clone._edb_object)
@@ -286,16 +267,11 @@
                 lc.AddLayerBottom(i._edb_object)
 
         self._edb_object = lc
-<<<<<<< HEAD
-        if self.AUTO_REFRESH:
-            self.update_layout()
-=======
         if self.auto_refresh:
             self.update_layout()
         
         if not obj:
             logger.info("Layer clone was not found in stackup or non stackup layers.")
->>>>>>> 6cb460ad
         return obj
 
     @property
