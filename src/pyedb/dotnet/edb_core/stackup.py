# Copyright (C) 2023 - 2024 ANSYS, Inc. and/or its affiliates.
# SPDX-License-Identifier: MIT
#
#
# Permission is hereby granted, free of charge, to any person obtaining a copy
# of this software and associated documentation files (the "Software"), to deal
# in the Software without restriction, including without limitation the rights
# to use, copy, modify, merge, publish, distribute, sublicense, and/or sell
# copies of the Software, and to permit persons to whom the Software is
# furnished to do so, subject to the following conditions:
#
# The above copyright notice and this permission notice shall be included in all
# copies or substantial portions of the Software.
#
# THE SOFTWARE IS PROVIDED "AS IS", WITHOUT WARRANTY OF ANY KIND, EXPRESS OR
# IMPLIED, INCLUDING BUT NOT LIMITED TO THE WARRANTIES OF MERCHANTABILITY,
# FITNESS FOR A PARTICULAR PURPOSE AND NONINFRINGEMENT. IN NO EVENT SHALL THE
# AUTHORS OR COPYRIGHT HOLDERS BE LIABLE FOR ANY CLAIM, DAMAGES OR OTHER
# LIABILITY, WHETHER IN AN ACTION OF CONTRACT, TORT OR OTHERWISE, ARISING FROM,
# OUT OF OR IN CONNECTION WITH THE SOFTWARE OR THE USE OR OTHER DEALINGS IN THE
# SOFTWARE.

"""
This module contains the `EdbStackup` class.

"""

from __future__ import absolute_import  # noreorder

from collections import OrderedDict
import json
import logging
import math
import warnings

import matplotlib.colors

from pyedb.dotnet.edb_core.edb_data.layer_data import (
    LayerEdbClass,
    StackupLayerEdbClass,
)
from pyedb.dotnet.edb_core.general import convert_py_list_to_net_list
from pyedb.generic.general_methods import (
    ET,
    generate_unique_name,
    is_ironpython,
    pyedb_function_handler,
)
from pyedb.misc.aedtlib_personalib_install import write_pretty_xml

pd = None
np = None
if not is_ironpython:
    try:
        import numpy as np
    except ImportError:
        np = None

    try:
        import pandas as pd
    except ImportError:
        pd = None

logger = logging.getLogger(__name__)


class Stackup(object):
    """Manages EDB methods for stackup accessible from `Edb.stackup` property."""

    def __getitem__(self, item):
        return self.layers[item]

    def __init__(self, pedb):
        # parent caller class
        self._pedb = pedb
        self._lc = None

    @property
    def _logger(self):
        return self._pedb.logger

    @property
    def layer_types(self):
        """Layer types.

        Returns
        -------
        type
            Types of layers.
        """
        return self._pedb.edb_api.cell.layer_type

    @property
    def thickness(self):
        """Retrieve Stackup thickness.

        Returns
        -------
        float
            Layout stackup thickness.

        """
        return self.get_layout_thickness()

    @property
    def num_layers(self):
        """Retrieve the stackup layer number.

        Returns
        -------
        int
            layer number.

        """
        return len(list(self.stackup_layers.keys()))

    @pyedb_function_handler()
    def _int_to_layer_types(self, val):
        if int(val) == 0:
            return self.layer_types.SignalLayer
        elif int(val) == 1:
            return self.layer_types.DielectricLayer
        elif int(val) == 2:
            return self.layer_types.ConductingLayer
        elif int(val) == 3:
            return self.layer_types.AirlinesLayer
        elif int(val) == 4:
            return self.layer_types.ErrorsLayer
        elif int(val) == 5:
            return self.layer_types.SymbolLayer
        elif int(val) == 6:
            return self.layer_types.MeasureLayer
        elif int(val) == 8:
            return self.layer_types.AssemblyLayer
        elif int(val) == 9:
            return self.layer_types.SilkscreenLayer
        elif int(val) == 10:
            return self.layer_types.SolderMaskLayer
        elif int(val) == 11:
            return self.layer_types.SolderPasteLayer
        elif int(val) == 12:
            return self.layer_types.GlueLayer
        elif int(val) == 13:
            return self.layer_types.WirebondLayer
        elif int(val) == 14:
            return self.layer_types.UserLayer
        elif int(val) == 16:
            return self.layer_types.SIwaveHFSSSolverRegions
        elif int(val) == 17:
            return self.layer_types.PostprocessingLayer
        elif int(val) == 18:
            return self.layer_types.OutlineLayer
        elif int(val) == 16:
            return self.layer_types.LayerTypesCount
        elif int(val) == -1:
            return self.layer_types.UndefinedLayerType

    @pyedb_function_handler()
    def _layer_types_to_int(self, layer_type):
        if not isinstance(layer_type, int):
            if layer_type == self.layer_types.SignalLayer:
                return 0
            elif layer_type == self.layer_types.DielectricLayer:
                return 1
            elif layer_type == self.layer_types.ConductingLayer:
                return 2
            elif layer_type == self.layer_types.AirlinesLayer:
                return 3
            elif layer_type == self.layer_types.ErrorsLayer:
                return 4
            elif layer_type == self.layer_types.SymbolLayer:
                return 5
            elif layer_type == self.layer_types.MeasureLayer:
                return 6
            elif layer_type == self.layer_types.AssemblyLayer:
                return 8
            elif layer_type == self.layer_types.SilkscreenLayer:
                return 9
            elif layer_type == self.layer_types.SolderMaskLayer:
                return 10
            elif layer_type == self.layer_types.SolderPasteLayer:
                return 11
            elif layer_type == self.layer_types.GlueLayer:
                return 12
            elif layer_type == self.layer_types.WirebondLayer:
                return 13
            elif layer_type == self.layer_types.UserLayer:
                return 14
            elif layer_type == self.layer_types.SIwaveHFSSSolverRegions:
                return 16
            elif layer_type == self.layer_types.OutlineLayer:
                return 18
        elif isinstance(layer_type, int):
            return

    @pyedb_function_handler()
    def create_symmetric_stackup(
        self,
        layer_count,
        inner_layer_thickness="17um",
        outer_layer_thickness="50um",
        dielectric_thickness="100um",
        dielectric_material="fr4_epoxy",
        soldermask=True,
        soldermask_thickness="20um",
    ):  # pragma: no cover
        """Create a symmetric stackup.

        Parameters
        ----------
        layer_count : int
            Number of layer count.
        inner_layer_thickness : str, float, optional
            Thickness of inner conductor layer.
        outer_layer_thickness : str, float, optional
            Thickness of outer conductor layer.
        dielectric_thickness : str, float, optional
            Thickness of dielectric layer.
        dielectric_material : str, optional
            Material of dielectric layer.
        soldermask : bool, optional
            Whether to create soldermask layers. The default is``True``.
        soldermask_thickness : str, optional
            Thickness of soldermask layer.

        Returns
        -------
        bool
        """
        if not np:
            self._pedb.logger.error("Numpy is needed. Please, install it first.")
            return False
        if not layer_count % 2 == 0:
            return False

        self.add_layer(
            "BOT",
            None,
            material="copper",
            thickness=outer_layer_thickness,
            fillMaterial=dielectric_material,
        )
        self.add_layer(
            "D" + str(int(layer_count / 2)),
            None,
            material="fr4_epoxy",
            thickness=dielectric_thickness,
            layer_type="dielectric",
            fillMaterial=dielectric_material,
        )
        self.add_layer(
            "TOP",
            None,
            material="copper",
            thickness=outer_layer_thickness,
            fillMaterial=dielectric_material,
        )
        if soldermask:
            self.add_layer(
                "SMT",
                None,
                material="solder_mask",
                thickness=soldermask_thickness,
                layer_type="dielectric",
                fillMaterial=dielectric_material,
            )
            self.add_layer(
                "SMB",
                None,
                material="solder_mask",
                thickness=soldermask_thickness,
                layer_type="dielectric",
                fillMaterial=dielectric_material,
                method="add_on_bottom",
            )
            self.stackup_layers["TOP"].dielectric_fill = "solder_mask"
            self.stackup_layers["BOT"].dielectric_fill = "solder_mask"

        for layer_num in np.arange(int(layer_count / 2), 1, -1):
            # Generate upper half
            self.add_layer(
                "L" + str(layer_num),
                "TOP",
                material="copper",
                thickness=inner_layer_thickness,
                fillMaterial=dielectric_material,
                method="insert_below",
            )
            self.add_layer(
                "D" + str(layer_num - 1),
                "TOP",
                material=dielectric_material,
                thickness=dielectric_thickness,
                layer_type="dielectric",
                fillMaterial=dielectric_material,
                method="insert_below",
            )

            # Generate lower half
            self.add_layer(
                "L" + str(layer_count - layer_num + 1),
                "BOT",
                material="copper",
                thickness=inner_layer_thickness,
                fillMaterial=dielectric_material,
                method="insert_above",
            )
            self.add_layer(
                "D" + str(layer_count - layer_num + 1),
                "BOT",
                material=dielectric_material,
                thickness=dielectric_thickness,
                layer_type="dielectric",
                fillMaterial=dielectric_material,
                method="insert_above",
            )
        return True

    @pyedb_function_handler()
    def refresh_layer_collection(self):
        """Refresh layer collection from Edb. This method is run on demand after all edit operations on stackup."""
        lc_readonly = self._pedb.layout.layer_collection
        layers = [
            i.Clone() for i in list(list(lc_readonly.Layers(self._pedb.edb_api.cell.layer_type_set.StackupLayerSet)))
        ]
        non_stackup = [
            i.Clone() for i in list(list(lc_readonly.Layers(self._pedb.edb_api.cell.layer_type_set.NonStackupLayerSet)))
        ]
        self._lc = self._pedb.edb_api.cell._cell.LayerCollection()
        mode = lc_readonly.GetMode()
        self._lc.SetMode(lc_readonly.GetMode())
        if str(mode) == "Overlapping":
            for layer in layers:
                self._lc.AddStackupLayerAtElevation(layer)
        elif str(mode) == "Laminate":
            for layer in layers:
                self._lc.AddLayerBottom(layer)
        else:
            self._lc.AddLayers(convert_py_list_to_net_list(layers, self._pedb.edb_api.cell.layer))
        for layer in non_stackup:
            self._lc.AddLayerBottom(layer)
        self._lc.SetMode(lc_readonly.GetMode())

    @property
    def _layer_collection(self):
        """Copy of EDB layer collection.

        Returns
        -------
        :class:`Ansys.Ansoft.Edb.Cell.LayerCollection`
            Collection of layers.
        """
        if not self._lc:
            self.refresh_layer_collection()
        return self._lc

    @property
    def mode(self):
        """Stackup mode.

        Returns
        -------
        int, str
            Type of the stackup mode, where:

            * 0 - Laminate
            * 1 - Overlapping
            * 2 - MultiZone
        """
        self._stackup_mode = self._layer_collection.GetMode()
        return str(self._stackup_mode)

    @mode.setter
    def mode(self, value):
        mode = self._pedb.edb_api.Cell.LayerCollectionMode
        if value == 0 or value == mode.Laminate or value == "Laminate":
            self._layer_collection.SetMode(mode.Laminate)
        elif value == 1 or value == mode.Overlapping or value == "Overlapping":
            self._layer_collection.SetMode(mode.Overlapping)
        elif value == 2 or value == mode.MultiZone or value == "MultiZone":
            self._layer_collection.SetMode(mode.MultiZone)
        self._pedb.layout.layer_collection = self._layer_collection

    @property
    def stackup_mode(self):
        """Stackup mode.

        .. deprecated:: 0.6.52
           Use :func:`mode` method instead.

        Returns
        -------
        int, str
            Type of the stackup mode, where:

            * 0 - Laminate
            * 1 - Overlapping
            * 2 - MultiZone
        """
        warnings.warn("`stackup_mode` is deprecated. Use `mode` method instead.", DeprecationWarning)
        return self.mode

    @stackup_mode.setter
    def stackup_mode(self, value):
        warnings.warn("`stackup_mode` is deprecated. Use `mode` method instead.", DeprecationWarning)
        self.mode = value

    @property
    def _edb_layer_list(self):
        layer_list = list(self._layer_collection.Layers(self._pedb.edb_api.cell.layer_type_set.AllLayerSet))
        return [i.Clone() for i in layer_list]

    @property
    def _edb_layer_list_nonstackup(self):
        layer_list = list(self._layer_collection.Layers(self._pedb.edb_api.cell.layer_type_set.NonStackupLayerSet))
        return [i.Clone() for i in layer_list]

    @property
    def layers(self):
        """Retrieve the dictionary of layers.

        Returns
        -------
        Dict[str, :class:`pyedb.dotnet.edb_core.edb_data.layer_data.LayerEdbClass`]
        """
        _lays = OrderedDict()
        for l in self._edb_layer_list:
            name = l.GetName()
            if not l.IsStackupLayer():
                _lays[name] = LayerEdbClass(self, name)
            else:
                _lays[name] = StackupLayerEdbClass(self, name)
        return _lays

    @property
    def signal_layers(self):
        """Retrieve the dictionary of signal layers.

        Returns
        -------
        Dict[str, :class:`pyedb.dotnet.edb_core.edb_data.layer_data.LayerEdbClass`]
        """
        layer_type = self._pedb.edb_api.cell.layer_type.SignalLayer
        _lays = OrderedDict()
        for name, obj in self.layers.items():
            if obj._edb_layer.GetLayerType() == layer_type:
                _lays[name] = obj
        return _lays

    @property
    def stackup_layers(self):
        """Retrieve the dictionary of signal and dielectric layers.

        Returns
        -------
        Dict[str, :class:`dotnet.edb_core.edb_data.layer_data.LayerEdbClass`]
        """
        layer_type = [
            self._pedb.edb_api.cell.layer_type.SignalLayer,
            self._pedb.edb_api.cell.layer_type.DielectricLayer,
        ]
        _lays = OrderedDict()
        for name, obj in self.layers.items():
            if obj._edb_layer.GetLayerType() in layer_type:
                _lays[name] = obj
        return _lays

    @property
    def dielectric_layers(self):
        """Dielectric layers.

        Returns
        -------
        dict[str, :class:`dotnet.edb_core.edb_data.layer_data.EDBLayer`]
            Dictionary of dielectric layers.
        """
        layer_type = self._pedb.edb_api.cell.layer_type.DielectricLayer
        _lays = OrderedDict()
        for name, obj in self.layers.items():
            if obj._edb_layer.GetLayerType() == layer_type:
                _lays[name] = obj
        return _lays

    @property
    def non_stackup_layers(self):
        """Retrieve the dictionary of signal layers.

        Returns
        -------
        Dict[str, :class:`dotnet.edb_core.edb_data.layer_data.LayerEdbClass`]
        """
        return {l.GetName(): LayerEdbClass(self, l.GetName()) for l in self._edb_layer_list_nonstackup}

    @pyedb_function_handler()
    def _edb_value(self, value):
        return self._pedb.edb_value(value)

    @pyedb_function_handler()
    def _set_layout_stackup(self, layer_clone, operation, base_layer=None, method=1):
        """Internal method. Apply stackup change into EDB.

        Parameters
        ----------
        layer_clone : :class:`dotnet.edb_core.EDB_Data.EDBLayer`
        operation : str
            Options are ``"change_attribute"``, ``"change_name"``,``"change_position"``, ``"insert_below"``,
             ``"insert_above"``, ``"add_on_top"``, ``"add_on_bottom"``, ``"non_stackup"``,  ``"add_at_elevation"``.
        base_layer : str, optional
            Name of the base layer. The default value is ``None``.

        Returns
        -------

        """
        _lc = self._layer_collection
        if operation in ["change_position", "change_attribute", "change_name"]:
            lc_readonly = self._pedb.layout.layer_collection
            layers = [
                i.Clone()
                for i in list(list(lc_readonly.Layers(self._pedb.edb_api.cell.layer_type_set.StackupLayerSet)))
            ]
            non_stackup = [
                i.Clone()
                for i in list(list(lc_readonly.Layers(self._pedb.edb_api.cell.layer_type_set.NonStackupLayerSet)))
            ]
            _lc = self._pedb.edb_api.cell._cell.LayerCollection()
            mode = lc_readonly.GetMode()
            _lc.SetMode(lc_readonly.GetMode())
            if str(mode) == "Overlapping":
                for layer in layers:
                    if layer.GetName() == layer_clone.GetName() or layer.GetName() == base_layer:
                        _lc.AddStackupLayerAtElevation(layer_clone)
                    else:
                        _lc.AddStackupLayerAtElevation(layer)
            else:
                for layer in layers:
                    if layer.GetName() == layer_clone.GetName() or layer.GetName() == base_layer:
                        _lc.AddLayerBottom(layer_clone)
                    else:
                        _lc.AddLayerBottom(layer)
            for layer in non_stackup:
                _lc.AddLayerBottom(layer)
            _lc.SetMode(lc_readonly.GetMode())
        elif operation == "insert_below":
            _lc.AddLayerBelow(layer_clone, base_layer)
        elif operation == "insert_above":
            _lc.AddLayerAbove(layer_clone, base_layer)
        elif operation == "add_on_top":
            _lc.AddLayerTop(layer_clone)
        elif operation == "add_on_bottom":
            _lc.AddLayerBottom(layer_clone)
        elif operation == "add_at_elevation":
            _lc.AddStackupLayerAtElevation(layer_clone)
        elif operation == "non_stackup":
            _lc.AddLayerBottom(layer_clone)
        self._pedb.layout.layer_collection = _lc
        self.refresh_layer_collection()
        return True

    @pyedb_function_handler()
    def _create_stackup_layer(self, layer_name, thickness, layer_type="signal"):
        if layer_type == "signal":
            _layer_type = self._pedb.edb_api.cell.layer_type.SignalLayer
        else:
            _layer_type = self._pedb.edb_api.cell.layer_type.DielectricLayer

        result = self._pedb.edb_api.cell._cell.StackupLayer(
            layer_name,
            _layer_type,
            self._edb_value(thickness),
            self._edb_value(0),
            "",
        )
        self.refresh_layer_collection()
        return result

    @pyedb_function_handler()
    def _create_nonstackup_layer(self, layer_name, layer_type):
        if layer_type == "conducting":  # pragma: no cover
            _layer_type = self._pedb.edb_api.cell.layer_type.ConductingLayer
        elif layer_type == "airlines":  # pragma: no cover
            _layer_type = self._pedb.edb_api.cell.layer_type.AirlinesLayer
        elif layer_type == "error":  # pragma: no cover
            _layer_type = self._pedb.edb_api.cell.layer_type.ErrorsLayer
        elif layer_type == "symbol":  # pragma: no cover
            _layer_type = self._pedb.edb_api.cell.layer_type.SymbolLayer
        elif layer_type == "measure":  # pragma: no cover
            _layer_type = self._pedb.edb_api.cell.layer_type.MeasureLayer
        elif layer_type == "assembly":  # pragma: no cover
            _layer_type = self._pedb.edb_api.cell.layer_type.AssemblyLayer
        elif layer_type == "silkscreen":  # pragma: no cover
            _layer_type = self._pedb.edb_api.cell.layer_type.SilkscreenLayer
        elif layer_type == "soldermask":  # pragma: no cover
            _layer_type = self._pedb.edb_api.cell.layer_type.SolderMaskLayer
        elif layer_type == "solderpaste":  # pragma: no cover
            _layer_type = self._pedb.edb_api.cell.layer_type.SolderPasteLayer
        elif layer_type == "glue":  # pragma: no cover
            _layer_type = self._pedb.edb_api.cell.layer_type.GlueLayer
        elif layer_type == "wirebond":  # pragma: no cover
            _layer_type = self._pedb.edb_api.cell.layer_type.WirebondLayer
        elif layer_type == "user":  # pragma: no cover
            _layer_type = self._pedb.edb_api.cell.layer_type.UserLayer
        elif layer_type == "siwavehfsssolverregions":  # pragma: no cover
            _layer_type = self._pedb.edb_api.cell.layer_type.SIwaveHFSSSolverRegions
        elif layer_type == "outline":  # pragma: no cover
            _layer_type = self._pedb.edb_api.cell.layer_type.OutlineLayer
        elif layer_type == "postprocessing":  # pragma: no cover
            _layer_type = self._pedb.edb_api.cell.layer_type.PostprocessingLayer
        else:  # pragma: no cover
            _layer_type = self._pedb.edb_api.cell.layer_type.UndefinedLayerType

        result = self._pedb.edb_api.cell.layer(layer_name, _layer_type)
        self.refresh_layer_collection()
        return result

    @pyedb_function_handler()
    def add_outline_layer(self, outline_name="Outline"):
        """Add an outline layer named ``"Outline"`` if it is not present.

        Returns
        -------
        bool
            "True" if successful, ``False`` if failed.
        """
        outlineLayer = self._pedb.edb_api.cell.layer.FindByName(self._pedb.layout.layer_collection, outline_name)
        if outlineLayer.IsNull():
            return self.add_layer(
                outline_name,
                layer_type="outline",
                material="",
                fillMaterial="",
                thickness="",
            )
        else:
            return False

    @pyedb_function_handler()
    def add_layer(
        self,
        layer_name,
        base_layer=None,
        method="add_on_top",
        layer_type="signal",
        material="copper",
        fillMaterial="fr4_epoxy",
        thickness="35um",
        etch_factor=None,
        is_negative=False,
        enable_roughness=False,
        elevation=None,
    ):
        """Insert a layer into stackup.

        Parameters
        ----------
        layer_name : str
            Name of the layer.
        base_layer : str, optional
            Name of the base layer.
        method : str, optional
            Where to insert the new layer. The default is ``"add_on_top"``. Options are ``"add_on_top"``,
            ``"add_on_bottom"``, ``"insert_above"``, ``"insert_below"``, ``"add_at_elevation"``,.
        layer_type : str, optional
            Type of layer. The default is ``"signal"``. Options are ``"signal"``, ``"dielectric"``, ``"conducting"``,
             ``"air_lines"``, ``"error"``, ``"symbol"``, ``"measure"``, ``"assembly"``, ``"silkscreen"``,
             ``"solder_mask"``, ``"solder_paste"``, ``"glue"``, ``"wirebond"``, ``"hfss_region"``, ``"user"``.
        material : str, optional
            Material of the layer.
        fillMaterial : str, optional
            Fill material of the layer.
        thickness : str, float, optional
            Thickness of the layer.
        etch_factor : int, float, optional
            Etch factor of the layer.
        is_negative : bool, optional
            Whether the layer is negative.
        enable_roughness : bool, optional
            Whether roughness is enabled.
        elevation : float, optional
            Elevation of new layer. Only valid for Overlapping Stackup.

        Returns
        -------
        :class:`pyedb.dotnet.edb_core.edb_data.layer_data.LayerEdbClass`
        """
        if layer_name in self.layers:
            logger.error("layer {} exists.".format(layer_name))
            return False
        materials_lower = {m.lower(): m for m in list(self._pedb.materials.materials.keys())}
        if not material:
            if layer_type == "signal":
                material = "copper"
            else:
                material = "fr4_epoxy"
        if not fillMaterial:
            fillMaterial = "fr4_epoxy"

        if material.lower() not in materials_lower:
            logger.error(material + " does not exist in material library")
        else:
            material = materials_lower[material.lower()]

        if layer_type != "dielectric":
            if fillMaterial.lower() not in materials_lower:
                logger.error(fillMaterial + " does not exist in material library")
            else:
                fillMaterial = materials_lower[fillMaterial.lower()]

        if layer_type in ["signal", "dielectric"]:
            new_layer = self._create_stackup_layer(layer_name, thickness, layer_type)
            new_layer.SetMaterial(material)
            if layer_type != "dielectric":
                new_layer.SetFillMaterial(fillMaterial)
            new_layer.SetNegative(is_negative)
            l1 = len(self.layers)
            if method == "add_at_elevation" and elevation:
                new_layer.SetLowerElevation(self._pedb.edb_value(elevation))
            self._set_layout_stackup(new_layer, method, base_layer)
            if len(self.layers) == l1:
                self._set_layout_stackup(new_layer, method, base_layer, method=2)
            if etch_factor:
                new_layer = self.layers[layer_name]
                new_layer.etch_factor = etch_factor
            if enable_roughness:
                new_layer = self.layers[layer_name]
                new_layer.roughness_enabled = True
        else:
            new_layer = self._create_nonstackup_layer(layer_name, layer_type)
            self._set_layout_stackup(new_layer, "non_stackup")
        self.refresh_layer_collection()
        return self.layers[layer_name]

    def remove_layer(self, name):
        """Remove a layer from stackup.

        Parameters
        ----------
        name : str
            Name of the layer to remove.

        Returns
        -------

        """
        new_layer_collection = self._pedb.edb_api.Cell.LayerCollection()
        for lyr in self._edb_layer_list:
            if not (lyr.GetName() == name):
                new_layer_collection.AddLayerBottom(lyr)

        self._pedb.layout.layer_collection = new_layer_collection
        self.refresh_layer_collection()
        return True

    @pyedb_function_handler()
    def export(self, fpath, file_format="xml", include_material_with_layer=False):
        """Export stackup definition to a CSV or JSON file.

        Parameters
        ----------
        fpath : str
            File path to csv or json file.
        file_format : str, optional
            Format of the file to export. The default is ``"csv"``. Options are ``"csv"``, ``"xlsx"``,
            ``"json"``.
        include_material_with_layer : bool, optional.
            Whether to include the material definition inside layer ones. This parameter is only used
            when a JSON file is exported. The default is ``False``, which keeps the material definition
            section in the JSON file. If ``True``, the material definition is included inside the layer ones.

        Examples
        --------
        >>> from pyedb import Edb
        >>> edb = Edb()
        >>> edb.stackup.export("stackup.xml")
        """
        if len(fpath.split(".")) == 1:
            fpath = "{}.{}".format(fpath, file_format)

        if fpath.endswith(".csv"):
            return self._export_layer_stackup_to_csv_xlsx(fpath, file_format="csv")
        elif fpath.endswith(".xlsx"):
            return self._export_layer_stackup_to_csv_xlsx(fpath, file_format="xlsx")
        elif fpath.endswith(".json"):
            return self._export_layer_stackup_to_json(fpath, include_material_with_layer)
        elif fpath.endswith(".xml"):
            return self._export_xml(fpath)
        else:
            self._logger.warning("Layer stackup format is not supported. Skipping import.")
            return False

    @pyedb_function_handler()
    def export_stackup(self, fpath, file_format="xml", include_material_with_layer=False):
        """Export stackup definition to a CSV or JSON file.

        .. deprecated:: 0.6.61
           Use :func:`export` instead.

        Parameters
        ----------
        fpath : str
            File path to CSV or JSON file.
        file_format : str, optional
            Format of the file to export. The default is ``"csv"``. Options are ``"csv"``, ``"xlsx"``
            and ``"json"``.
        include_material_with_layer : bool, optional.
            Whether to include the material definition inside layer objects. This parameter is only used
            when a JSON file is exported. The default is ``False``, which keeps the material definition
            section in the JSON file. If ``True``, the material definition is included inside the layer ones.

        Examples
        --------
        >>> from pyedb import Edb
        >>> edb = Edb()
        >>> edb.stackup.export_stackup("stackup.xml")
        """

        self._logger.warning("Method export_stackup is deprecated. Use .export.")
        return self.export(fpath, file_format=file_format, include_material_with_layer=include_material_with_layer)

    @pyedb_function_handler()
    def _export_layer_stackup_to_csv_xlsx(self, fpath=None, file_format=None):
        if not pd:
            self._pedb.logger.error("Pandas is needed. Please, install it first.")
            return False
        if is_ironpython:
            return
        data = {
            "Type": [],
            "Material": [],
            "Dielectric_Fill": [],
            "Thickness": [],
        }
        idx = []
        for lyr in self.stackup_layers.values():
            idx.append(lyr.name)
            data["Type"].append(lyr.type)
            data["Material"].append(lyr.material)
            data["Dielectric_Fill"].append(lyr.dielectric_fill)
            data["Thickness"].append(lyr.thickness)
        df = pd.DataFrame(data, index=idx, columns=["Type", "Material", "Dielectric_Fill", "Thickness"])
        if file_format == "csv":  # pragma: no cover
            if not fpath.endswith(".csv"):
                fpath = fpath + ".csv"
            df.to_csv(fpath)
        else:  # pragma: no cover
            if not fpath.endswith(".xlsx"):  # pragma: no cover
                fpath = fpath + ".xlsx"
            df.to_excel(fpath)
        return True

    @pyedb_function_handler()
    def _export_layer_stackup_to_json(self, output_file=None, include_material_with_layer=False):
        if not include_material_with_layer:
            material_out = {}
            for k, v in self._pedb.materials.materials.items():
                material_out[k] = v._json_format()
        layers_out = {}
        for k, v in self.stackup_layers.items():
            layers_out[k] = v._json_format()
            if v.material in self._pedb.materials.materials:
                layer_material = self._pedb.materials.materials[v.material]
                if not v.dielectric_fill:
                    dielectric_fill = False
                else:
                    dielectric_fill = self._pedb.materials.materials[v.dielectric_fill]
                if include_material_with_layer:
                    layers_out[k]["material"] = layer_material._json_format()
                    if dielectric_fill:
                        layers_out[k]["dielectric_fill"] = dielectric_fill._json_format()
        if not include_material_with_layer:
            stackup_out = {"materials": material_out, "layers": layers_out}
        else:
            stackup_out = {"layers": layers_out}
        if output_file:
            with open(output_file, "w") as write_file:
                json.dump(stackup_out, write_file, indent=4)

            return True
        else:
            return False

    # TODO: This method might need some refactoring
    @pyedb_function_handler()
    def _import_layer_stackup(self, input_file=None):
        if input_file:
            f = open(input_file)
            json_dict = json.load(f)  # pragma: no cover
            for k, v in json_dict.items():
                if k == "materials":
                    for material in v.values():
                        material_name = material["name"]
                        del material["name"]
                        if material_name not in self._pedb.materials:
                            self._pedb.materials.add_material(material_name, **material)
                        else:
                            self._pedb.materials.update_material(material_name, material)
                if k == "layers":
                    if len(list(v.values())) == len(list(self.stackup_layers.values())):
                        imported_layers_list = [l_dict["name"] for l_dict in list(v.values())]
                        layout_layer_list = list(self.stackup_layers.keys())
                        for layer_name in imported_layers_list:
                            layer_index = imported_layers_list.index(layer_name)
                            if layout_layer_list[layer_index] != layer_name:
                                self.stackup_layers[layout_layer_list[layer_index]].name = layer_name
                    prev_layer = None
                    for layer_name, layer in v.items():
                        if layer["name"] not in self.stackup_layers:
                            if not prev_layer:
                                self.add_layer(
                                    layer_name,
                                    method="add_on_top",
                                    layer_type=layer["type"],
                                    material=layer["material"],
                                    fillMaterial=layer["dielectric_fill"],
                                    thickness=layer["thickness"],
                                )
                                prev_layer = layer_name
                            else:
                                self.add_layer(
                                    layer_name,
                                    base_layer=layer_name,
                                    method="insert_below",
                                    layer_type=layer["type"],
                                    material=layer["material"],
                                    fillMaterial=layer["dielectric_fill"],
                                    thickness=layer["thickness"],
                                )
                                prev_layer = layer_name
                        if layer_name in self.stackup_layers:
                            self.stackup_layers[layer["name"]]._load_layer(layer)
            self.refresh_layer_collection()
            return True

    @pyedb_function_handler()
    def stackup_limits(self, only_metals=False):
        """Retrieve stackup limits.

        .. deprecated:: 0.6.62
           Use :func:`Edb.stackup.limits` function instead.

        Parameters
        ----------
        only_metals : bool, optional
            Whether to retrieve only metals. The default is ``False``.

        Returns
        -------
        bool
            ``True`` when successful, ``False`` when failed.
        """
        warnings.warn("`stackup_limits` is deprecated. Use `limits` property instead.", DeprecationWarning)
        return self.limits(only_metals=only_metals)

    @pyedb_function_handler()
    def limits(self, only_metals=False):
        """Retrieve stackup limits.

        Parameters
        ----------
        only_metals : bool, optional
            Whether to retrieve only metals. The default is ``False``.

        Returns
        -------
        bool
            ``True`` when successful, ``False`` when failed.
        """
        if only_metals:
            input_layers = self._pedb.edb_api.cell.layer_type_set.SignalLayerSet
        else:
            input_layers = self._pedb.edb_api.cell.layer_type_set.StackupLayerSet

        res, topl, topz, bottoml, bottomz = self._layer_collection.GetTopBottomStackupLayers(input_layers)
        return topl.GetName(), topz, bottoml.GetName(), bottomz

    @pyedb_function_handler()
    def flip_design(self):
        """Flip the current design of a layout.

        Returns
        -------
        bool
            ``True`` when succeed ``False`` if not.

        Examples
        --------
        >>> edb = Edb(edbpath=targetfile,  edbversion="2021.2")
        >>> edb.stackup.flip_design()
        >>> edb.save()
        >>> edb.close_edb()
        """
        try:
            lc = self._layer_collection
            new_lc = self._pedb.edb_api.Cell.LayerCollection()
            lc_mode = lc.GetMode()
            new_lc.SetMode(lc_mode)
            max_elevation = 0.0
            for layer in lc.Layers(self._pedb.edb_api.cell.layer_type_set.StackupLayerSet):
                if "RadBox" not in layer.GetName():  # Ignore RadBox
                    lower_elevation = layer.Clone().GetLowerElevation() * 1.0e6
                    upper_elevation = layer.Clone().GetUpperElevation() * 1.0e6
                    max_elevation = max([max_elevation, lower_elevation, upper_elevation])

            non_stackup_layers = []
            for layer in lc.Layers(self._pedb.edb_api.cell.layer_type_set.AllLayerSet):
                cloned_layer = layer.Clone()
                if not cloned_layer.IsStackupLayer():
                    non_stackup_layers.append(cloned_layer)
                    continue
                if "RadBox" not in cloned_layer.GetName() and not cloned_layer.IsViaLayer():
                    upper_elevation = cloned_layer.GetUpperElevation() * 1.0e6
                    updated_lower_el = max_elevation - upper_elevation
                    val = self._edb_value("{}um".format(updated_lower_el))
                    cloned_layer.SetLowerElevation(val)
                    if (
                        cloned_layer.GetTopBottomAssociation()
                        == self._pedb.edb_api.Cell.TopBottomAssociation.TopAssociated
                    ):
                        cloned_layer.SetTopBottomAssociation(
                            self._pedb.edb_api.Cell.TopBottomAssociation.BottomAssociated
                        )
                    else:
                        cloned_layer.SetTopBottomAssociation(self._pedb.edb_api.Cell.TopBottomAssociation.TopAssociated)
                    new_lc.AddStackupLayerAtElevation(cloned_layer)

            vialayers = [
                lay
                for lay in lc.Layers(self._pedb.edb_api.cell.layer_type_set.StackupLayerSet)
                if lay.Clone().IsViaLayer()
            ]
            for layer in vialayers:
                cloned_via_layer = layer.Clone()
                upper_ref_name = cloned_via_layer.GetRefLayerName(True)
                lower_ref_name = cloned_via_layer.GetRefLayerName(False)
                upper_ref = [
                    lay
                    for lay in lc.Layers(self._pedb.edb_api.cell.layer_type_set.AllLayerSet)
                    if lay.GetName() == upper_ref_name
                ][0]
                lower_ref = [
                    lay
                    for lay in lc.Layers(self._pedb.edb_api.cell.layer_type_set.AllLayerSet)
                    if lay.GetName() == lower_ref_name
                ][0]
                cloned_via_layer.SetRefLayer(lower_ref, True)
                cloned_via_layer.SetRefLayer(upper_ref, False)
                ref_layer_in_flipped_stackup = [
                    lay
                    for lay in new_lc.Layers(self._pedb.edb_api.cell.layer_type_set.AllLayerSet)
                    if lay.GetName() == upper_ref_name
                ][0]
                via_layer_lower_elevation = (
                    ref_layer_in_flipped_stackup.GetLowerElevation() + ref_layer_in_flipped_stackup.GetThickness()
                )
                cloned_via_layer.SetLowerElevation(self._edb_value(via_layer_lower_elevation))
                new_lc.AddStackupLayerAtElevation(cloned_via_layer)

            layer_list = convert_py_list_to_net_list(non_stackup_layers)
            new_lc.AddLayers(layer_list)
            self._pedb.layout.layer_collection = new_lc

            for pyaedt_cmp in list(self._pedb.components.components.values()):
                cmp = pyaedt_cmp.edbcomponent
                cmp_type = cmp.GetComponentType()
                cmp_prop = cmp.GetComponentProperty().Clone()
                try:
                    if (
                        cmp_prop.GetSolderBallProperty().GetPlacement()
                        == self._pedb.definition.SolderballPlacement.AbovePadstack
                    ):
                        sball_prop = cmp_prop.GetSolderBallProperty().Clone()
                        sball_prop.SetPlacement(self._pedb.definition.SolderballPlacement.BelowPadstack)
                        cmp_prop.SetSolderBallProperty(sball_prop)
                    elif (
                        cmp_prop.GetSolderBallProperty().GetPlacement()
                        == self._pedb.definition.SolderballPlacement.BelowPadstack
                    ):
                        sball_prop = cmp_prop.GetSolderBallProperty().Clone()
                        sball_prop.SetPlacement(self._pedb.definition.SolderballPlacement.AbovePadstack)
                        cmp_prop.SetSolderBallProperty(sball_prop)
                except:
                    pass
                if cmp_type == self._pedb.definition.ComponentType.IC:
                    die_prop = cmp_prop.GetDieProperty().Clone()
                    chip_orientation = die_prop.GetOrientation()
                    if chip_orientation == self._pedb.definition.DieOrientation.ChipDown:
                        die_prop.SetOrientation(self._pedb.definition.DieOrientation.ChipUp)
                        cmp_prop.SetDieProperty(die_prop)
                    else:
                        die_prop.SetOrientation(self._pedb.definition.DieOrientation.ChipDown)
                        cmp_prop.SetDieProperty(die_prop)
                cmp.SetComponentProperty(cmp_prop)

            lay_list = list(new_lc.Layers(self._pedb.edb_api.cell.layer_type_set.SignalLayerSet))
            for padstack in list(self._pedb.padstacks.instances.values()):
                start_layer_id = [lay.GetLayerId() for lay in list(lay_list) if lay.GetName() == padstack.start_layer]
                stop_layer_id = [lay.GetLayerId() for lay in list(lay_list) if lay.GetName() == padstack.stop_layer]
                layer_map = padstack._edb_padstackinstance.GetLayerMap()
                layer_map.SetMapping(stop_layer_id[0], start_layer_id[0])
                padstack._edb_padstackinstance.SetLayerMap(layer_map)
            self.refresh_layer_collection()
            return True
        except:
            return False

    @pyedb_function_handler()
    def get_layout_thickness(self):
        """Return the layout thickness.

        Returns
        -------
        float
            The thickness value.
        """
        layers = list(self.stackup_layers.values())
        layers.sort(key=lambda lay: lay.lower_elevation)
        thickness = 0
        if layers:
            top_layer = layers[-1]
            bottom_layer = layers[0]
            thickness = abs(top_layer.upper_elevation - bottom_layer.lower_elevation)
        return round(thickness, 7)

    @pyedb_function_handler()
    def _get_solder_height(self, layer_name):
        for _, val in self._pedb.components.components.items():
            if val.solder_ball_height and val.placement_layer == layer_name:
                return val.solder_ball_height
        return 0

    @pyedb_function_handler()
    def _remove_solder_pec(self, layer_name):
        for _, val in self._pedb.components.components.items():
            if val.solder_ball_height and val.placement_layer == layer_name:
                comp_prop = val.component_property
                port_property = comp_prop.GetPortProperty().Clone()
                port_property.SetReferenceSizeAuto(False)
                port_property.SetReferenceSize(self._edb_value(0.0), self._edb_value(0.0))
                comp_prop.SetPortProperty(port_property)
                val.edbcomponent.SetComponentProperty(comp_prop)

    @pyedb_function_handler()
    def adjust_solder_dielectrics(self):
        """Adjust the stack-up by adding or modifying dielectric layers that contains Solder Balls.
        This method identifies the solder-ball height and adjust the dielectric thickness on top (or bottom) to fit
        the thickness in order to merge another layout.

        Returns
        -------
        bool
        """
        for el, val in self._pedb.components.components.items():
            if val.solder_ball_height:
                layer = val.placement_layer
                if layer == list(self.stackup_layers.keys())[0]:
                    self.add_layer(
                        "Bottom_air",
                        base_layer=list(self.stackup_layers.keys())[-1],
                        method="insert_below",
                        material="air",
                        thickness=val.solder_ball_height,
                        layer_type="dielectric",
                    )
                elif layer == list(self.stackup_layers.keys())[-1]:
                    self.add_layer(
                        "Top_Air",
                        base_layer=layer,
                        material="air",
                        thickness=val.solder_ball_height,
                        layer_type="dielectric",
                    )
                elif layer == list(self.signal_layers.keys())[-1]:
                    list(self.stackup_layers.values())[-1].thickness = val.solder_ball_height

                elif layer == list(self.signal_layers.keys())[0]:
                    list(self.stackup_layers.values())[0].thickness = val.solder_ball_height
        return True

    @pyedb_function_handler()
    def place_in_layout(
        self,
        edb,
        angle=0.0,
        offset_x=0.0,
        offset_y=0.0,
        flipped_stackup=True,
        place_on_top=True,
    ):
        """Place current Cell into another cell using layer placement method.
        Flip the current layer stackup of a layout if requested. Transform parameters currently not supported.

        Parameters
        ----------
        edb : Edb
            Cell on which to place the current layout. If None the Cell will be applied on an empty new Cell.
        angle : double, optional
            The rotation angle applied on the design.
        offset_x : double, optional
            The x offset value.
        offset_y : double, optional
            The y offset value.
        flipped_stackup : bool, optional
            Either if the current layout is inverted.
            If `True` and place_on_top is `True` the stackup will be flipped before the merge.
        place_on_top : bool, optional
            Either if place the current layout on Top or Bottom of destination Layout.

        Returns
        -------
        bool
            ``True`` when succeed ``False`` if not.

        Examples
        --------
        >>> edb1 = Edb(edbpath=targetfile1,  edbversion="2021.2")
        >>> edb2 = Edb(edbpath=targetfile2, edbversion="2021.2")

        >>> hosting_cmp = edb1.components.get_component_by_name("U100")
        >>> mounted_cmp = edb2.components.get_component_by_name("BGA")

        >>> vector, rotation, solder_ball_height = edb1.components.get_component_placement_vector(
        ...                                                     mounted_component=mounted_cmp,
        ...                                                     hosting_component=hosting_cmp,
        ...                                                     mounted_component_pin1="A12",
        ...                                                     mounted_component_pin2="A14",
        ...                                                     hosting_component_pin1="A12",
        ...                                                     hosting_component_pin2="A14")
        >>> edb2.stackup.place_in_layout(edb1.active_cell, angle=0.0, offset_x=vector[0],
        ...                              offset_y=vector[1], flipped_stackup=False, place_on_top=True,
        ...                              )
        """
        # if flipped_stackup and place_on_top or (not flipped_stackup and not place_on_top):
        self.adjust_solder_dielectrics()
        if not place_on_top:
            edb.stackup.flip_design()
            place_on_top = True
            if not flipped_stackup:
                self.flip_design()
        elif flipped_stackup:
            self.flip_design()
        edb_cell = edb.active_cell
        _angle = self._edb_value(angle * math.pi / 180.0)
        _offset_x = self._edb_value(offset_x)
        _offset_y = self._edb_value(offset_y)

        if edb_cell.GetName() not in self._pedb.cell_names:
            list_cells = self._pedb.copy_cells([edb_cell.api_object])
            edb_cell = list_cells[0]
        self._pedb.layout.cell.SetBlackBox(True)
        cell_inst2 = self._pedb.edb_api.cell.hierarchy.cell_instance.Create(
            edb_cell.GetLayout(), self._pedb.layout.cell.GetName(), self._pedb.active_layout
        )
        cell_trans = cell_inst2.GetTransform()
        cell_trans.SetRotationValue(_angle)
        cell_trans.SetXOffsetValue(_offset_x)
        cell_trans.SetYOffsetValue(_offset_y)
        cell_trans.SetMirror(flipped_stackup)
        cell_inst2.SetTransform(cell_trans)
        cell_inst2.SetSolveIndependentPreference(False)
        stackup_target = edb_cell.GetLayout().GetLayerCollection()

        if place_on_top:
            cell_inst2.SetPlacementLayer(
                list(stackup_target.Layers(self._pedb.edb_api.cell.layer_type_set.SignalLayerSet))[0]
            )
        else:
            cell_inst2.SetPlacementLayer(
                list(stackup_target.Layers(self._pedb.edb_api.cell.layer_type_set.SignalLayerSet))[-1]
            )
        self.refresh_layer_collection()
        return True

    @pyedb_function_handler()
    def place_in_layout_3d_placement(
        self,
        edb,
        angle=0.0,
        offset_x=0.0,
        offset_y=0.0,
        flipped_stackup=True,
        place_on_top=True,
        solder_height=0,
    ):
        """Place current Cell into another cell using 3d placement method.
        Flip the current layer stackup of a layout if requested. Transform parameters currently not supported.

        Parameters
        ----------
        edb : Edb
            Cell on which to place the current layout. If None the Cell will be applied on an empty new Cell.
        angle : double, optional
            The rotation angle applied on the design.
        offset_x : double, optional
            The x offset value.
        offset_y : double, optional
            The y offset value.
        flipped_stackup : bool, optional
            Either if the current layout is inverted.
            If `True` and place_on_top is `True` the stackup will be flipped before the merge.
        place_on_top : bool, optional
            Either if place the current layout on Top or Bottom of destination Layout.
        solder_height : float, optional
            Solder Ball or Bumps eight.
            This value will be added to the elevation to align the two layouts.

        Returns
        -------
        bool
            ``True`` when succeed ``False`` if not.

        Examples
        --------
        >>> edb1 = Edb(edbpath=targetfile1,  edbversion="2021.2")
        >>> edb2 = Edb(edbpath=targetfile2, edbversion="2021.2")
        >>> hosting_cmp = edb1.components.get_component_by_name("U100")
        >>> mounted_cmp = edb2.components.get_component_by_name("BGA")
        >>> edb2.stackup.place_in_layout(edb1.active_cell, angle=0.0, offset_x="1mm",
        ...                                   offset_y="2mm", flipped_stackup=False, place_on_top=True,
        ...                                   )
        """
        _angle = angle * math.pi / 180.0

        if solder_height <= 0:
            if flipped_stackup and not place_on_top or (place_on_top and not flipped_stackup):
                minimum_elevation = None
                layers_from_the_bottom = sorted(self.signal_layers.values(), key=lambda lay: lay.upper_elevation)
                for lay in layers_from_the_bottom:
                    if minimum_elevation is None:
                        minimum_elevation = lay.lower_elevation
                    elif lay.lower_elevation > minimum_elevation:
                        break
                    lay_solder_height = self._get_solder_height(lay.name)
                    solder_height = max(lay_solder_height, solder_height)
                    self._remove_solder_pec(lay.name)
            else:
                maximum_elevation = None
                layers_from_the_top = sorted(self.signal_layers.values(), key=lambda lay: -lay.upper_elevation)
                for lay in layers_from_the_top:
                    if maximum_elevation is None:
                        maximum_elevation = lay.upper_elevation
                    elif lay.upper_elevation < maximum_elevation:
                        break
                    lay_solder_height = self._get_solder_height(lay.name)
                    solder_height = max(lay_solder_height, solder_height)
                    self._remove_solder_pec(lay.name)

        rotation = self._edb_value(0.0)
        if flipped_stackup:
            rotation = self._edb_value(math.pi)

        edb_cell = edb.active_cell
        _offset_x = self._edb_value(offset_x)
        _offset_y = self._edb_value(offset_y)

        if edb_cell.GetName() not in self._pedb.cell_names:
            list_cells = self._pedb.copy_cells(edb_cell.api_object)
            edb_cell = list_cells[0]
        self._pedb.layout.cell.SetBlackBox(True)
        cell_inst2 = self._pedb.edb_api.cell.hierarchy.cell_instance.Create(
            edb_cell.GetLayout(), self._pedb.layout.cell.GetName(), self._pedb.active_layout
        )

        stackup_target = self._pedb.edb_api.Cell.LayerCollection(edb_cell.GetLayout().GetLayerCollection())
        stackup_source = self._pedb.edb_api.Cell.LayerCollection(self._pedb.layout.layer_collection)

        if place_on_top:
            cell_inst2.SetPlacementLayer(
                list(stackup_target.Layers(self._pedb.edb_api.cell.layer_type_set.SignalLayerSet))[0]
            )
        else:
            cell_inst2.SetPlacementLayer(
                list(stackup_target.Layers(self._pedb.edb_api.cell.layer_type_set.SignalLayerSet))[-1]
            )
        cell_inst2.SetIs3DPlacement(True)
        sig_set = self._pedb.edb_api.cell.layer_type_set.SignalLayerSet
        res = stackup_target.GetTopBottomStackupLayers(sig_set)
        target_top_elevation = res[2]
        target_bottom_elevation = res[4]
        res_s = stackup_source.GetTopBottomStackupLayers(sig_set)
        source_stack_top_elevation = res_s[2]
        source_stack_bot_elevation = res_s[4]

        if place_on_top and flipped_stackup:
            elevation = target_top_elevation + source_stack_top_elevation
        elif place_on_top:
            elevation = target_top_elevation - source_stack_bot_elevation
        elif flipped_stackup:
            elevation = target_bottom_elevation + source_stack_bot_elevation
            solder_height = -solder_height
        else:
            elevation = target_bottom_elevation - source_stack_top_elevation
            solder_height = -solder_height

        h_stackup = self._edb_value(elevation + solder_height)

        zero_data = self._edb_value(0.0)
        one_data = self._edb_value(1.0)
        point3d_t = self._pedb.point_3d(_offset_x, _offset_y, h_stackup)
        point_loc = self._pedb.point_3d(zero_data, zero_data, zero_data)
        point_from = self._pedb.point_3d(one_data, zero_data, zero_data)
        point_to = self._pedb.point_3d(math.cos(_angle), -1 * math.sin(_angle), zero_data)
        cell_inst2.Set3DTransformation(point_loc, point_from, point_to, rotation, point3d_t)
        self.refresh_layer_collection()
        return True

    @pyedb_function_handler()
    def place_instance(
        self,
        component_edb,
        angle=0.0,
        offset_x=0.0,
        offset_y=0.0,
        offset_z=0.0,
        flipped_stackup=True,
        place_on_top=True,
        solder_height=0,
    ):
        """Place current Cell into another cell using 3d placement method.
        Flip the current layer stackup of a layout if requested. Transform parameters currently not supported.

        Parameters
        ----------
        component_edb : Edb
            Cell to place in the current layout.
        angle : double, optional
            The rotation angle applied on the design.
        offset_x : double, optional
            The x offset value.
            The default value is ``0.0``.
        offset_y : double, optional
            The y offset value.
            The default value is ``0.0``.
        offset_z : double, optional
            The z offset value. (i.e. elevation offset for placement relative to the top layer conductor).
            The default value is ``0.0``, which places the cell layout on top of the top conductor
            layer of the target EDB.
        flipped_stackup : bool, optional
            Either if the current layout is inverted.
            If `True` and place_on_top is `True` the stackup will be flipped before the merge.
        place_on_top : bool, optional
            Either if place the component_edb layout on Top or Bottom of destination Layout.
        solder_height : float, optional
            Solder Ball or Bumps eight.
            This value will be added to the elevation to align the two layouts.

        Returns
        -------
        bool
            ``True`` when succeed ``False`` if not.

        Examples
        --------
        >>> edb1 = Edb(edbpath=targetfile1,  edbversion="2021.2")
        >>> edb2 = Edb(edbpath=targetfile2, edbversion="2021.2")
        >>> hosting_cmp = edb1.components.get_component_by_name("U100")
        >>> mounted_cmp = edb2.components.get_component_by_name("BGA")
        >>> edb1.stackup.place_instance(edb2, angle=0.0, offset_x="1mm",
        ...                                   offset_y="2mm", flipped_stackup=False, place_on_top=True,
        ...                                   )
        """
        _angle = angle * math.pi / 180.0

        if solder_height <= 0:
            if flipped_stackup and not place_on_top or (place_on_top and not flipped_stackup):
                minimum_elevation = None
                layers_from_the_bottom = sorted(
                    component_edb.stackup.signal_layers.values(), key=lambda lay: lay.upper_elevation
                )
                for lay in layers_from_the_bottom:
                    if minimum_elevation is None:
                        minimum_elevation = lay.lower_elevation
                    elif lay.lower_elevation > minimum_elevation:
                        break
                    lay_solder_height = component_edb.stackup._get_solder_height(lay.name)
                    solder_height = max(lay_solder_height, solder_height)
                    component_edb.stackup._remove_solder_pec(lay.name)
            else:
                maximum_elevation = None
                layers_from_the_top = sorted(
                    component_edb.stackup.signal_layers.values(), key=lambda lay: -lay.upper_elevation
                )
                for lay in layers_from_the_top:
                    if maximum_elevation is None:
                        maximum_elevation = lay.upper_elevation
                    elif lay.upper_elevation < maximum_elevation:
                        break
                    lay_solder_height = component_edb.stackup._get_solder_height(lay.name)
                    solder_height = max(lay_solder_height, solder_height)
                    component_edb.stackup._remove_solder_pec(lay.name)
        edb_cell = component_edb.active_cell
        _offset_x = self._edb_value(offset_x)
        _offset_y = self._edb_value(offset_y)

        if edb_cell.GetName() not in self._pedb.cell_names:
            list_cells = self._pedb.copy_cells(edb_cell.api_object)
            edb_cell = list_cells[0]
        for cell in list(self._pedb.active_db.CircuitCells):
            if cell.GetName() == edb_cell.GetName():
                edb_cell = cell
        # Keep Cell Independent
        edb_cell.SetBlackBox(True)
        rotation = self._edb_value(0.0)
        if flipped_stackup:
            rotation = self._edb_value(math.pi)

        _offset_x = self._edb_value(offset_x)
        _offset_y = self._edb_value(offset_y)

        instance_name = generate_unique_name(edb_cell.GetName(), n=2)

        cell_inst2 = self._pedb.edb_api.cell.hierarchy.cell_instance.Create(
            self._pedb.active_layout, instance_name, edb_cell.GetLayout()
        )

        stackup_source = self._pedb.edb_api.Cell.LayerCollection(edb_cell.GetLayout().GetLayerCollection())
        stackup_target = self._pedb.edb_api.Cell.LayerCollection(self._pedb.layout.layer_collection)

        if place_on_top:
            cell_inst2.SetPlacementLayer(
                list(stackup_target.Layers(self._pedb.edb_api.cell.layer_type_set.SignalLayerSet))[0]
            )
        else:
            cell_inst2.SetPlacementLayer(
                list(stackup_target.Layers(self._pedb.edb_api.cell.layer_type_set.SignalLayerSet))[-1]
            )
        cell_inst2.SetIs3DPlacement(True)
        sig_set = self._pedb.edb_api.cell.layer_type_set.SignalLayerSet
        res = stackup_target.GetTopBottomStackupLayers(sig_set)
        target_top_elevation = res[2]
        target_bottom_elevation = res[4]
        res_s = stackup_source.GetTopBottomStackupLayers(sig_set)
        source_stack_top_elevation = res_s[2]
        source_stack_bot_elevation = res_s[4]

        if place_on_top and flipped_stackup:
            elevation = target_top_elevation + source_stack_top_elevation + offset_z
        elif place_on_top:
            elevation = target_top_elevation - source_stack_bot_elevation + offset_z
        elif flipped_stackup:
            elevation = target_bottom_elevation + source_stack_bot_elevation - offset_z
            solder_height = -solder_height
        else:
            elevation = target_bottom_elevation - source_stack_top_elevation - offset_z
            solder_height = -solder_height

        h_stackup = self._edb_value(elevation + solder_height)

        zero_data = self._edb_value(0.0)
        one_data = self._edb_value(1.0)
        point3d_t = self._pedb.point_3d(_offset_x, _offset_y, h_stackup)
        point_loc = self._pedb.point_3d(zero_data, zero_data, zero_data)
        point_from = self._pedb.point_3d(one_data, zero_data, zero_data)
        point_to = self._pedb.point_3d(math.cos(_angle), -1 * math.sin(_angle), zero_data)
        cell_inst2.Set3DTransformation(point_loc, point_from, point_to, rotation, point3d_t)
        self.refresh_layer_collection()
        return cell_inst2

    @pyedb_function_handler()
    def place_a3dcomp_3d_placement(
        self,
        a3dcomp_path,
        angle=0.0,
        offset_x=0.0,
        offset_y=0.0,
        offset_z=0.0,
        place_on_top=True,
    ):
        """Place a 3D Component into current layout.
         3D Component ports are not visible via EDB. They will be visible after the EDB has been opened in Ansys
         Electronics Desktop as a project.

        Parameters
        ----------
        a3dcomp_path : str
            Path to the 3D Component file (\\*.a3dcomp) to place.
        angle : double, optional
            Clockwise rotation angle applied to the a3dcomp.
        offset_x : double, optional
            The x offset value.
            The default value is ``0.0``.
        offset_y : double, optional
            The y offset value.
            The default value is ``0.0``.
        offset_z : double, optional
            The z offset value. (i.e. elevation)
            The default value is ``0.0``.
        place_on_top : bool, optional
            Whether to place the 3D Component on the top or the bottom of this layout.
            If ``False`` then the 3D Component will also be flipped over around its X axis.

        Returns
        -------
        bool
            ``True`` if successful and ``False`` if not.

        Examples
        --------
        >>> edb1 = Edb(edbpath=targetfile1,  edbversion="2021.2")
        >>> a3dcomp_path = "connector.a3dcomp"
        >>> edb1.stackup.place_a3dcomp_3d_placement(a3dcomp_path, angle=0.0, offset_x="1mm",
        ...                                   offset_y="2mm", flipped_stackup=False, place_on_top=True,
        ...                                   )
        """
        zero_data = self._edb_value(0.0)
        one_data = self._edb_value(1.0)
        local_origin = self._pedb.point_3d(0.0, 0.0, 0.0)
        rotation_axis_from = self._pedb.point_3d(1.0, 0.0, 0.0)
        _angle = angle * math.pi / 180.0
        rotation_axis_to = self._pedb.point_3d(math.cos(_angle), -1 * math.sin(_angle), 0.0)

        stackup_target = self._pedb.edb_api.cell._cell.LayerCollection(self._pedb.layout.layer_collection)
        sig_set = self._pedb.edb_api.cell.layer_type_set.SignalLayerSet
        res = stackup_target.GetTopBottomStackupLayers(sig_set)
        target_top_elevation = res[2]
        target_bottom_elevation = res[4]
        flip_angle = self._edb_value("0deg")
        if place_on_top:
            elevation = target_top_elevation + offset_z
        else:
            flip_angle = self._edb_value("180deg")
            elevation = target_bottom_elevation - offset_z
        h_stackup = self._edb_value(elevation)
        location = self._pedb.point_3d(offset_x, offset_y, h_stackup)

        mcad_model = self._pedb.edb_api.McadModel.Create3DComp(self._pedb.active_layout, a3dcomp_path)
        if mcad_model.IsNull():  # pragma: no cover
            logger.error("Failed to create MCAD model from a3dcomp")
            return False

        cell_instance = mcad_model.GetCellInstance()
        if cell_instance.IsNull():  # pragma: no cover
            logger.error("Cell instance of a3dcomp is null")
            return False

        if not cell_instance.SetIs3DPlacement(True):  # pragma: no cover
            logger.error("Failed to set 3D placement on a3dcomp cell instance")
            return False

        if not cell_instance.Set3DTransformation(
            local_origin, rotation_axis_from, rotation_axis_to, flip_angle, location
        ):  # pragma: no cover
            logger.error("Failed to set 3D transform on a3dcomp cell instance")
            return False
        self.refresh_layer_collection()
        return True

    @pyedb_function_handler()
    def residual_copper_area_per_layer(self):
        """Report residual copper area per layer in percentage.

        Returns
        -------
        dict
            Copper area per layer.

        Examples
        --------
        >>> edb = Edb(edbpath=targetfile1,  edbversion="2021.2")
        >>> edb.stackup.residual_copper_area_per_layer()
        """
        temp_data = {name: 0 for name, _ in self.signal_layers.items()}
        outline_area = 0
        for i in self._pedb.modeler.primitives:
            layer_name = i.GetLayer().GetName()
            if layer_name.lower() == "outline":
                if i.area() > outline_area:
                    outline_area = i.area()
            elif layer_name not in temp_data:
                continue
            elif not i.is_void:
                temp_data[layer_name] = temp_data[layer_name] + i.area()
            else:
                pass
        temp_data = {name: area / outline_area * 100 for name, area in temp_data.items()}
        return temp_data

    # TODO: This method might need some refactoring
    @pyedb_function_handler()
    def _import_dict(self, json_dict, rename=False):
        """Import stackup from a dictionary."""
<<<<<<< HEAD
        mats = json_dict["materials"]
        for material in mats.values():
            material_name = material["name"]
            del material["name"]
            if material_name not in self._pedb.materials:
                self._pedb.materials.add_material(material_name, **material)
            else:
                self._pedb.materials.update_material(material_name, material)

=======
        if not "materials" in json_dict:
            self._logger.warning("Configuration file does not have material definition")
            self._logger.warning(
                "Please check your json or xml file, if no material are defined your project will"
                "likely fail to simulate"
            )
        else:
            mats = json_dict["materials"]
            for material in mats.values():
                self._pedb.materials._load_materials(material)
>>>>>>> 81ee9ca7
        temp = {i: j for i, j in json_dict["layers"].items() if j["type"] in ["signal", "dielectric"]}
        config_file_layers = list(temp.keys())
        layout_layers = list(self.stackup_layers.keys())
        renamed_layers = {}
        if rename and len(config_file_layers) == len(layout_layers):
            for lay_ind in range(len(list(temp.keys()))):
                if not config_file_layers[lay_ind] == layout_layers[lay_ind]:
                    renamed_layers[layout_layers[lay_ind]] = config_file_layers[lay_ind]
        for name in list(self.stackup_layers.keys()):
            layer = None
            if name in temp:
                layer = temp[name]
            elif name in renamed_layers:
                layer = temp[renamed_layers[name]]
                self.stackup_layers[name].name = renamed_layers[name]
                name = renamed_layers[name]
            else:  # Remove layers not in config file.
                self.remove_layer(name)
                self._logger.warning(f"Layer {name} were not found in configuration file, removing layer")
            default_layer = {
                "name": "default",
                "type": "signal",
                "material": "copper",
                "dielectric_fill": "fr4_epoxy",
                "thickness": 3.5e-05,
                "etch_factor": 0.0,
                "roughness_enabled": False,
                "top_hallhuray_nodule_radius": 0.0,
                "top_hallhuray_surface_ratio": 0.0,
                "bottom_hallhuray_nodule_radius": 0.0,
                "bottom_hallhuray_surface_ratio": 0.0,
                "side_hallhuray_nodule_radius": 0.0,
                "side_hallhuray_surface_ratio": 0.0,
                "upper_elevation": 0.0,
                "lower_elevation": 0.0,
                "color": [242, 140, 102],
            }
            if layer:
                if "color" in layer:
                    default_layer["color"] = layer["color"]
                elif not layer["type"] == "signal":
                    default_layer["color"] = [27, 110, 76]

                for k, v in layer.items():
                    default_layer[k] = v
                self.stackup_layers[name]._load_layer(default_layer)
        for layer_name, layer in temp.items():  # looping over potential new layers to add
            if layer_name in self.stackup_layers:
                continue  # if layer exist, skip
            # adding layer
            default_layer = {
                "name": "default",
                "type": "signal",
                "material": "copper",
                "dielectric_fill": "fr4_epoxy",
                "thickness": 3.5e-05,
                "etch_factor": 0.0,
                "roughness_enabled": False,
                "top_hallhuray_nodule_radius": 0.0,
                "top_hallhuray_surface_ratio": 0.0,
                "bottom_hallhuray_nodule_radius": 0.0,
                "bottom_hallhuray_surface_ratio": 0.0,
                "side_hallhuray_nodule_radius": 0.0,
                "side_hallhuray_surface_ratio": 0.0,
                "upper_elevation": 0.0,
                "lower_elevation": 0.0,
                "color": [242, 140, 102],
            }

            if "color" in layer:
                default_layer["color"] = layer["color"]
            elif not layer["type"] == "signal":
                default_layer["color"] = [27, 110, 76]

            for k, v in layer.items():
                default_layer[k] = v

            temp_2 = list(temp.keys())
            if temp_2.index(layer_name) == 0:
                new_layer = self.add_layer(
                    layer_name,
                    method="add_on_top",
                    layer_type=default_layer["type"],
                    material=default_layer["material"],
                    fillMaterial=default_layer["dielectric_fill"],
                    thickness=default_layer["thickness"],
                )

            elif temp_2.index(layer_name) == len(temp_2):
                new_layer = self.add_layer(
                    layer_name,
                    base_layer=layer_name,
                    method="add_on_bottom",
                    layer_type=default_layer["type"],
                    material=default_layer["material"],
                    fillMaterial=default_layer["dielectric_fill"],
                    thickness=default_layer["thickness"],
                )
            else:
                new_layer = self.add_layer(
                    layer_name,
                    base_layer=temp_2[temp_2.index(layer_name) - 1],
                    method="insert_below",
                    layer_type=default_layer["type"],
                    material=default_layer["material"],
                    fillMaterial=default_layer["dielectric_fill"],
                    thickness=default_layer["thickness"],
                )

            new_layer.color = default_layer["color"]
            new_layer.etch_factor = default_layer["etch_factor"]

            new_layer.roughness_enabled = default_layer["roughness_enabled"]
            new_layer.top_hallhuray_nodule_radius = default_layer["top_hallhuray_nodule_radius"]
            new_layer.top_hallhuray_surface_ratio = default_layer["top_hallhuray_surface_ratio"]
            new_layer.bottom_hallhuray_nodule_radius = default_layer["bottom_hallhuray_nodule_radius"]
            new_layer.bottom_hallhuray_surface_ratio = default_layer["bottom_hallhuray_surface_ratio"]
            new_layer.side_hallhuray_nodule_radius = default_layer["side_hallhuray_nodule_radius"]
            new_layer.side_hallhuray_surface_ratio = default_layer["side_hallhuray_surface_ratio"]

        return True

    @pyedb_function_handler()
    def _import_json(self, file_path, rename=False):
        """Import stackup from a json file."""
        if file_path:
            f = open(file_path)
            json_dict = json.load(f)  # pragma: no cover
            return self._import_dict(json_dict, rename)

    @pyedb_function_handler()
    def _import_csv(self, file_path):
        """Import stackup definition from a CSV file.

        Parameters
        ----------
        file_path : str
            File path to the CSV file.
        """
        if not pd:
            self._pedb.logger.error("Pandas is needed. You must install it first.")
            return False
        if is_ironpython:
            self._pedb.logger.error("Method works on CPython only.")
            return False
        df = pd.read_csv(file_path, index_col=0)

        for name in self.stackup_layers.keys():  # pragma: no cover
            if not name in df.index:
                logger.error("{} doesn't exist in csv".format(name))
                return False

        for name, layer_info in df.iterrows():
            layer_type = layer_info.Type
            if name in self.layers:
                layer = self.layers[name]
                layer.type = layer_type
            else:
                layer = self.add_layer(name, layer_type=layer_type, material="copper", fillMaterial="copper")

            layer.material = layer_info.Material
            layer.thickness = layer_info.Thickness
            layer.dielectric_fill = layer_info.Dielectric_Fill

        lc_new = self._pedb.edb_api.Cell.LayerCollection()
        for name, _ in df.iterrows():
            layer = self.layers[name]
            lc_new.AddLayerBottom(layer._edb_layer)

        for name, layer in self.non_stackup_layers.items():
            lc_new.AddLayerBottom(layer._edb_layer)

        self._pedb.layout.layer_collection = lc_new
        self.refresh_layer_collection()
        return True

    @pyedb_function_handler()
    def _set(self, layers=None, materials=None, roughness=None, non_stackup_layers=None):
        """Update stackup information.

        Parameters
        ----------
        layers: dict
            Dictionary containing layer information.
        materials: dict
            Dictionary containing material information.
        roughness: dict
            Dictionary containing roughness information.

        Returns
        -------

        """
        if materials:
            self._add_materials_from_dictionary(materials)

        if layers:
            prev_layer = None
            for name, val in layers.items():
                etching_factor = float(val["EtchFactor"]) if "EtchFactor" in val else None

                if not self.stackup_layers:
                    self.add_layer(
                        name,
                        None,
                        "add_on_top",
                        val["Type"],
                        val["Material"],
                        val["FillMaterial"] if val["Type"] == "signal" else "",
                        val["Thickness"],
                        etching_factor,
                    )
                else:
                    if name in self.stackup_layers.keys():
                        lyr = self.stackup_layers[name]
                        lyr.type = val["Type"]
                        lyr.material = val["Material"]
                        lyr.dielectric_fill = val["FillMaterial"] if val["Type"] == "signal" else ""
                        lyr.thickness = val["Thickness"]
                        if prev_layer:
                            self._set_layout_stackup(lyr._edb_layer, "change_position", prev_layer)
                    else:
                        if prev_layer and prev_layer in self.stackup_layers:
                            layer_name = prev_layer
                        else:
                            layer_name = list(self.stackup_layers.keys())[-1] if self.stackup_layers else None
                        self.add_layer(
                            name,
                            layer_name,
                            "insert_above",
                            val["Type"],
                            val["Material"],
                            val["FillMaterial"] if val["Type"] == "signal" else "",
                            val["Thickness"],
                            etching_factor,
                        )
                    prev_layer = name
            for name in self.stackup_layers:
                if name not in layers:
                    self.remove_layer(name)

        if roughness:
            for name, attr in roughness.items():
                layer = self.signal_layers[name]
                layer.roughness_enabled = True

                attr_name = "HuraySurfaceRoughness"
                if attr_name in attr:
                    on_surface = "top"
                    layer.assign_roughness_model(
                        "huray",
                        attr[attr_name]["NoduleRadius"],
                        attr[attr_name]["HallHuraySurfaceRatio"],
                        apply_on_surface=on_surface,
                    )

                attr_name = "HurayBottomSurfaceRoughness"
                if attr_name in attr:
                    on_surface = "bottom"
                    layer.assign_roughness_model(
                        "huray",
                        attr[attr_name]["NoduleRadius"],
                        attr[attr_name]["HallHuraySurfaceRatio"],
                        apply_on_surface=on_surface,
                    )
                attr_name = "HuraySideSurfaceRoughness"
                if attr_name in attr:
                    on_surface = "side"
                    layer.assign_roughness_model(
                        "huray",
                        attr[attr_name]["NoduleRadius"],
                        attr[attr_name]["HallHuraySurfaceRatio"],
                        apply_on_surface=on_surface,
                    )

                attr_name = "GroissSurfaceRoughness"
                if attr_name in attr:
                    on_surface = "top"
                    layer.assign_roughness_model(
                        "groisse", groisse_roughness=attr[attr_name]["Roughness"], apply_on_surface=on_surface
                    )

                attr_name = "GroissBottomSurfaceRoughness"
                if attr_name in attr:
                    on_surface = "bottom"
                    layer.assign_roughness_model(
                        "groisse", groisse_roughness=attr[attr_name]["Roughness"], apply_on_surface=on_surface
                    )

                attr_name = "GroissSideSurfaceRoughness"
                if attr_name in attr:
                    on_surface = "side"
                    layer.assign_roughness_model(
                        "groisse", groisse_roughness=attr[attr_name]["Roughness"], apply_on_surface=on_surface
                    )

        if non_stackup_layers:
            for name, val in non_stackup_layers.items():
                if name in self.non_stackup_layers:
                    continue
                else:
                    self.add_layer(name, layer_type=val["Type"])

        return True

    @pyedb_function_handler()
    def _get(self):
        """Get stackup information from layout.

        Returns:
        tuple: (dict, dict, dict)
            layers, materials, roughness_models
        """
        layers = OrderedDict()
        roughness_models = OrderedDict()
        for name, val in self.stackup_layers.items():
            layer = dict()
            layer["Material"] = val.material
            layer["Name"] = val.name
            layer["Thickness"] = val.thickness
            layer["Type"] = val.type
            if not val.type == "dielectric":
                layer["FillMaterial"] = val.dielectric_fill
                layer["EtchFactor"] = val.etch_factor
            layers[name] = layer

            if val.roughness_enabled:
                roughness_models[name] = {}
                model = val.get_roughness_model("top")
                if model.ToString().endswith("GroissRoughnessModel"):
                    roughness_models[name]["GroissSurfaceRoughness"] = {"Roughness": model.get_Roughness().ToDouble()}
                else:
                    roughness_models[name]["HuraySurfaceRoughness"] = {
                        "HallHuraySurfaceRatio": model.get_NoduleRadius().ToDouble(),
                        "NoduleRadius": model.get_SurfaceRatio().ToDouble(),
                    }
                model = val.get_roughness_model("bottom")
                if model.ToString().endswith("GroissRoughnessModel"):
                    roughness_models[name]["GroissBottomSurfaceRoughness"] = {
                        "Roughness": model.get_Roughness().ToDouble()
                    }
                else:
                    roughness_models[name]["HurayBottomSurfaceRoughness"] = {
                        "HallHuraySurfaceRatio": model.get_NoduleRadius().ToDouble(),
                        "NoduleRadius": model.get_SurfaceRatio().ToDouble(),
                    }
                model = val.get_roughness_model("side")
                if model.ToString().endswith("GroissRoughnessModel"):
                    roughness_models[name]["GroissSideSurfaceRoughness"] = {
                        "Roughness": model.get_Roughness().ToDouble()
                    }
                else:
                    roughness_models[name]["HuraySideSurfaceRoughness"] = {
                        "HallHuraySurfaceRatio": model.get_NoduleRadius().ToDouble(),
                        "NoduleRadius": model.get_SurfaceRatio().ToDouble(),
                    }

        non_stackup_layers = OrderedDict()
        for name, val in self.non_stackup_layers.items():
            layer = dict()
            layer["Name"] = val.name
            layer["Type"] = val.type
            non_stackup_layers[name] = layer

        materials = {}
        for name, val in self._pedb.materials.materials.items():
            material = {}
            if val.conductivity:
                if val.conductivity > 4e7:
                    material["Conductivity"] = val.conductivity
            else:
                material["Permittivity"] = val.permittivity
                material["DielectricLossTangent"] = val.dielectric_loss_tangent
            materials[name] = material

        return layers, materials, roughness_models, non_stackup_layers

    @pyedb_function_handler()
    def _add_materials_from_dictionary(self, material_dict):
        mat_keys = [i.lower() for i in self._pedb.materials.materials.keys()]
        mat_keys_case = [i for i in self._pedb.materials.materials.keys()]
        for name, attr in material_dict.items():
            if not name.lower() in mat_keys:
                if "Conductivity" in attr:
                    self._pedb.materials.add_conductor_material(name, attr["Conductivity"])
                else:
                    self._pedb.materials.add_dielectric_material(
                        name,
                        attr["Permittivity"],
                        attr["DielectricLossTangent"],
                    )
            else:
                local_material = self._pedb.materials[mat_keys_case[mat_keys.index(name.lower())]]
                if "Conductivity" in attr:
                    local_material.conductivity = attr["Conductivity"]
                else:
                    local_material.permittivity = attr["Permittivity"]
                    local_material.loss_tanget = attr["DielectricLossTangent"]
        return True

    @pyedb_function_handler()
    def _import_xml(self, file_path, rename=False):
        """Read external xml file and convert into json file.
        You can use xml file to import layer stackup but using json file is recommended.
        see :class:`pyedb.dotnet.edb_core.edb_data.simulation_configuration.SimulationConfiguration´ class to
        generate files`.

        Parameters
        ----------
        file_path: str
            Path to external XML file.

        Returns
        -------
        bool
            ``True`` when successful, ``False`` when failed.
        """
        tree = ET.parse(file_path)
        root = tree.getroot()
        stackup = root.find("Stackup")
        stackup_dict = {}
        if stackup.find("Materials"):
            stackup_dict["materials"] = {}
            for m in stackup.find("Materials").findall("Material"):
                material = {"name": m.attrib["Name"]}
                for i in list(m):
                    material[i.tag.lower()] = float(list(i)[0].text)
                if material:
                    stackup_dict["materials"][material["name"]] = material
        stackup_section = stackup.find("Layers")
        if stackup_section:
            length_unit = stackup_section.attrib["LengthUnit"]
            stackup_dict["layers"] = {}
            for l in stackup.find("Layers").findall("Layer"):
                layer = {"name": l.attrib["Name"]}
                for k, v in l.attrib.items():
                    if k == "Color":
                        layer[k.lower()] = [int(x * 255) for x in list(matplotlib.colors.to_rgb(v))]
                    elif k == "Thickness":
                        layer[k.lower()] = v + length_unit
                    elif v == "conductor":
                        layer[k.lower()] = "signal"
                    elif k == "FillMaterial":
                        layer["dielectric_fill"] = v
                    else:
                        layer[k.lower()] = v
                if layer:
                    if layer["type"] == "signal" or layer["type"] == "dielectric":
                        stackup_dict["layers"][layer["name"]] = layer
        return self._import_dict(stackup_dict, rename=rename)

    @pyedb_function_handler()
    def _export_xml(self, file_path):
        """Export stackup information to an external XMLfile.

        Parameters
        ----------
        file_path: str
            Path to external XML file.

        Returns
        -------
        bool
            ``True`` when successful, ``False`` when failed.
        """
        layers, materials, roughness, non_stackup_layers = self._get()

        root = ET.Element("{http://www.ansys.com/control}Control", attrib={"schemaVersion": "1.0"})

        el_stackup = ET.SubElement(root, "Stackup", {"schemaVersion": "1.0"})

        el_materials = ET.SubElement(el_stackup, "Materials")
        for mat, val in materials.items():
            material = ET.SubElement(el_materials, "Material")
            material.set("Name", mat)
            for pname, pval in val.items():
                mat_prop = ET.SubElement(material, pname)
                value = ET.SubElement(mat_prop, "Double")
                value.text = str(pval)

        el_layers = ET.SubElement(el_stackup, "Layers", {"LengthUnit": "meter"})
        for lyr, val in layers.items():
            layer = ET.SubElement(el_layers, "Layer")
            val = {i: str(j) for i, j in val.items()}
            if val["Type"] == "signal":
                val["Type"] = "conductor"
            layer.attrib.update(val)

        for lyr, val in non_stackup_layers.items():
            layer = ET.SubElement(el_layers, "Layer")
            val = {i: str(j) for i, j in val.items()}
            layer.attrib.update(val)

        for lyr, val in roughness.items():
            el = el_layers.find("./Layer[@Name='{}']".format(lyr))
            for pname, pval in val.items():
                pval = {i: str(j) for i, j in pval.items()}
                ET.SubElement(el, pname, pval)

        write_pretty_xml(root, file_path)
        return True

    @pyedb_function_handler()
    def load(self, file_path, rename=False):
        """Import stackup from a file. The file format can be XML, CSV, or JSON.


        Parameters
        ----------
        file_path : str
            Path to stackup file.
        rename : bool
            If rename is ``False`` then layer in layout not found in the stackup file are deleted.
            Otherwise, if the number of layer in the stackup file equals the number of stackup layer
            in the layout, layers are renamed according the the file.
            Note that layer order matters, and has to be writtent from top to bottom layer in the file.

        Returns
        -------
        bool
            ``True`` when successful, ``False`` when failed.

        Examples
        --------
        >>> from pyedb import Edb
        >>> edb = Edb()
        >>> edb.stackup.load("stackup.xml")
        """

        if isinstance(file_path, dict):
            return self._import_dict(file_path)
        elif file_path.endswith(".csv"):
            return self._import_csv(file_path)
        elif file_path.endswith(".json"):
            return self._import_json(file_path, rename=rename)
        elif file_path.endswith(".xml"):
            return self._import_xml(file_path, rename=rename)
        else:
            return False

    @pyedb_function_handler()
    def import_stackup(self, file_path):
        """Import stackup from a file. The file format can be XML, CSV, or JSON.

        .. deprecated:: 0.6.61
           Use :func:`load` instead.

        Parameters
        ----------
        file_path : str
            Path to stackup file.

        Returns
        -------
        bool
            ``True`` when successful, ``False`` when failed.

        Examples
        --------
        >>> from pyedb import Edb
        >>> edb = Edb()
        >>> edb.stackup.import_stackup("stackup.xml")
        """

        self._logger.warning("Method export_stackup is deprecated. Use .export.")
        return self.load(file_path)

    @pyedb_function_handler()
    def plot(
        self,
        save_plot=None,
        size=(2000, 1500),
        plot_definitions=None,
        first_layer=None,
        last_layer=None,
        scale_elevation=True,
    ):
        """Plot current stackup and, optionally, overlap padstack definitions.
        Plot supports only 'Laminate' and 'Overlapping' stackup types.

        Parameters
        ----------
        save_plot : str, optional
            If ``None`` the plot will be shown.
            If a file path is specified the plot will be saved to such file.
        size : tuple, optional
            Image size in pixel (width, height). Default value is ``(2000, 1500)``
        plot_definitions : str, list, optional
            List of padstack definitions to plot on the stackup.
            It is supported only for Laminate mode.
        first_layer : str or :class:`pyedb.dotnet.edb_core.edb_data.layer_data.LayerEdbClass`
            First layer to plot from the bottom. Default is `None` to start plotting from bottom.
        last_layer : str or :class:`pyedb.dotnet.edb_core.edb_data.layer_data.LayerEdbClass`
            Last layer to plot from the bottom. Default is `None` to plot up to top layer.
        scale_elevation : bool, optional
            The real layer thickness is scaled so that max_thickness = 3 * min_thickness.
            Default is `True`.

        Returns
        -------
        :class:`matplotlib.plt`
        """
        if is_ironpython:
            return False
        from pyedb.generic.constants import CSS4_COLORS
        from pyedb.generic.plot import plot_matplotlib

        layer_names = list(self.stackup_layers.keys())
        if first_layer is None or first_layer not in layer_names:
            bottom_layer = layer_names[-1]
        elif isinstance(first_layer, str):
            bottom_layer = first_layer
        elif isinstance(first_layer, LayerEdbClass):
            bottom_layer = first_layer.name
        else:
            raise AttributeError("first_layer must be str or class `dotnet.edb_core.edb_data.layer_data.LayerEdbClass`")
        if last_layer is None or last_layer not in layer_names:
            top_layer = layer_names[0]
        elif isinstance(last_layer, str):
            top_layer = last_layer
        elif isinstance(last_layer, LayerEdbClass):
            top_layer = last_layer.name
        else:
            raise AttributeError("last_layer must be str or class `dotnet.edb_core.edb_data.layer_data.LayerEdbClass`")

        stackup_mode = self.stackup_mode
        if stackup_mode not in ["Laminate", "Overlapping"]:
            raise AttributeError("stackup plot supports only 'Laminate' and 'Overlapping' stackup types.")

        # build the layers data
        layers_data = []
        skip_flag = True
        for layer in self.stackup_layers.values():  # start from top
            if layer.name != top_layer and skip_flag:
                continue
            else:
                skip_flag = False
            layers_data.append([layer, layer.lower_elevation, layer.upper_elevation, layer.thickness])
            if layer.name == bottom_layer:
                break
        layers_data.reverse()  # let's start from the bottom

        # separate dielectric and signal if overlapping stackup
        if stackup_mode == "Overlapping":
            dielectric_layers = [l for l in layers_data if l[0].type == "dielectric"]
            signal_layers = [l for l in layers_data if l[0].type == "signal"]

        # compress the thicknesses if required
        if scale_elevation:
            min_thickness = min([i[3] for i in layers_data if i[3] != 0])
            max_thickness = max([i[3] for i in layers_data])
            c = 3  # max_thickness = c * min_thickness

            def _compress_t(y):
                m = min_thickness
                M = max_thickness
                k = (c - 1) * m / (M - m)
                if y > 0:
                    return (y - m) * k + m
                else:
                    return 0.0

            if stackup_mode == "Laminate":
                l0 = layers_data[0]
                compressed_layers_data = [[l0[0], l0[1], _compress_t(l0[3]), _compress_t(l0[3])]]  # the first row
                lp = compressed_layers_data[0]
                for li in layers_data[1:]:  # the other rows
                    ct = _compress_t(li[3])
                    compressed_layers_data.append([li[0], lp[2], lp[2] + ct, ct])
                    lp = compressed_layers_data[-1]
                layers_data = compressed_layers_data

            elif stackup_mode == "Overlapping":
                compressed_diels = []
                first_diel = True
                for li in dielectric_layers:
                    ct = _compress_t(li[3])
                    if first_diel:
                        if li[1] > 0:
                            l0le = _compress_t(li[1])
                        else:
                            l0le = li[1]
                        compressed_diels.append([li[0], l0le, l0le + ct, ct])
                        first_diel = False
                    else:
                        lp = compressed_diels[-1]
                        compressed_diels.append([li[0], lp[2], lp[2] + ct, ct])

                def _convert_elevation(el):
                    inside = False
                    for i, li in enumerate(dielectric_layers):
                        if li[1] <= el <= li[2]:
                            inside = True
                            break
                    if inside:
                        u = (el - li[1]) / (li[2] - li[1])
                        cli = compressed_diels[i]
                        cel = cli[1] + u * (cli[2] - cli[1])
                    else:
                        cel = el
                    return cel

                compressed_signals = []
                for li in signal_layers:
                    cle = _convert_elevation(li[1])
                    cue = _convert_elevation(li[2])
                    ct = cue - cle
                    compressed_signals.append([li[0], cle, cue, ct])

                dielectric_layers = compressed_diels
                signal_layers = compressed_signals

        # create the data for the plot
        diel_alpha = 0.4
        signal_alpha = 0.6
        zero_thickness_alpha = 1.0
        annotation_fontsize = 14
        annotation_x_margin = 0.01
        annotations = []
        plot_data = []
        if stackup_mode == "Laminate":
            min_thickness = min([i[3] for i in layers_data if i[3] != 0])
            for ly in layers_data:
                layer = ly[0]

                # set color and label
                color = [float(i) / 256 for i in layer.color]
                if color == [1.0, 1.0, 1.0]:
                    color = [0.9, 0.9, 0.9]
                label = "{}, {}, thick: {:.3f}um, elev: {:.3f}um".format(
                    layer.name, layer.material, layer.thickness * 1e6, layer.lower_elevation * 1e6
                )

                # create patch
                x = [0, 0, 1, 1]
                if ly[3] > 0:
                    lower_elevation = ly[1]
                    upper_elevation = ly[2]
                    y = [lower_elevation, upper_elevation, upper_elevation, lower_elevation]
                    plot_data.insert(0, [x, y, color, label, signal_alpha, "fill"])
                else:
                    lower_elevation = ly[1] - min_thickness * 0.1  # make the zero thickness layers more visible
                    upper_elevation = ly[2] + min_thickness * 0.1
                    y = [lower_elevation, upper_elevation, upper_elevation, lower_elevation]
                    # put the zero thickness layers on top
                    plot_data.append([x, y, color, label, zero_thickness_alpha, "fill"])

                # create annotation
                y_pos = (lower_elevation + upper_elevation) / 2
                if layer.type == "dielectric":
                    x_pos = -annotation_x_margin
                    annotations.append(
                        [x_pos, y_pos, layer.name, {"fontsize": annotation_fontsize, "horizontalalignment": "right"}]
                    )
                elif layer.type == "signal":
                    x_pos = 1.0 + annotation_x_margin
                    annotations.append([x_pos, y_pos, layer.name, {"fontsize": annotation_fontsize}])

            # evaluate the legend reorder
            legend_order = []
            for ly in layers_data:
                name = ly[0].name
                for i, a in enumerate(plot_data):
                    iname = a[3].split(",")[0]
                    if name == iname:
                        legend_order.append(i)
                        break

        elif stackup_mode == "Overlapping":
            min_thickness = min([i[3] for i in signal_layers if i[3] != 0])
            columns = []  # first column is x=[0,1], second column is x=[1,2] and so on...
            for ly in signal_layers:
                lower_elevation = ly[1]  # lower elevation
                t = ly[3]  # thickness
                put_in_column = 0
                cell_position = 0
                for c in columns:
                    uep = c[-1][0][2]  # upper elevation of the last entry of that column
                    tp = c[-1][0][3]  # thickness of the last entry of that column
                    if lower_elevation < uep or (abs(lower_elevation - uep) < 1e-15 and tp == 0 and t == 0):
                        put_in_column += 1
                        cell_position = len(c)
                    else:
                        break
                if len(columns) < put_in_column + 1:  # add a new column if required
                    columns.append([])
                # put zeros at the beginning of the column until there is the first layer
                if cell_position != 0:
                    fill_cells = cell_position - 1 - len(columns[put_in_column])
                    for i in range(fill_cells):
                        columns[put_in_column].append(0)
                # append the layer to the proper column and row
                x = [put_in_column + 1, put_in_column + 1, put_in_column + 2, put_in_column + 2]
                columns[put_in_column].append([ly, x])

            # fill the columns matrix with zeros on top
            n_rows = max([len(i) for i in columns])
            for c in columns:
                while len(c) < n_rows:
                    c.append(0)
            # expand to the right the fill for the signals that have no overlap on the right
            width = len(columns) + 1
            for i, c in enumerate(columns[:-1]):
                for j, r in enumerate(c):
                    if r != 0:  # and dname == r[0].name:
                        if columns[i + 1][j] == 0:
                            # nothing on the right, so expand the fill
                            x = r[1]
                            r[1] = [x[0], x[0], width, width]

            for c in columns:
                for r in c:
                    if r != 0:
                        ly = r[0]
                        layer = ly[0]
                        x = r[1]

                        # set color and label
                        color = [float(i) / 256 for i in layer.color]
                        if color == [1.0, 1.0, 1.0]:
                            color = [0.9, 0.9, 0.9]
                        label = "{}, {}, thick: {:.3f}um, elev: {:.3f}um".format(
                            layer.name, layer.material, layer.thickness * 1e6, layer.lower_elevation * 1e6
                        )

                        if ly[3] > 0:
                            lower_elevation = ly[1]
                            upper_elevation = ly[2]
                            y = [lower_elevation, upper_elevation, upper_elevation, lower_elevation]
                            plot_data.insert(0, [x, y, color, label, signal_alpha, "fill"])
                        else:
                            lower_elevation = ly[1] - min_thickness * 0.1  # make the zero thickness layers more visible
                            upper_elevation = ly[2] + min_thickness * 0.1
                            y = [lower_elevation, upper_elevation, upper_elevation, lower_elevation]
                            # put the zero thickness layers on top
                            plot_data.append([x, y, color, label, zero_thickness_alpha, "fill"])

                        # create annotation
                        x_pos = 1.0
                        y_pos = (lower_elevation + upper_elevation) / 2
                        annotations.append([x_pos, y_pos, layer.name, {"fontsize": annotation_fontsize}])

            # order the annotations based on y_pos (it is necessary later to move them to avoid text overlapping)
            annotations.sort(key=lambda e: e[1])
            # move all the annotations to the final x (it could be larger than 1 due to additional columns)
            width = len(columns) + 1
            for i, a in enumerate(annotations):
                a[0] = width + annotation_x_margin * width

            for ly in dielectric_layers:
                layer = ly[0]
                # set color and label
                color = [float(i) / 256 for i in layer.color]
                if color == [1.0, 1.0, 1.0]:
                    color = [0.9, 0.9, 0.9]
                label = "{}, {}, thick: {:.3f}um, elev: {:.3f}um".format(
                    layer.name, layer.material, layer.thickness * 1e6, layer.lower_elevation * 1e6
                )
                # create the patch
                lower_elevation = ly[1]
                upper_elevation = ly[2]
                y = [lower_elevation, upper_elevation, upper_elevation, lower_elevation]
                x = [0, 0, width, width]
                plot_data.insert(0, [x, y, color, label, diel_alpha, "fill"])

                # create annotation
                x_pos = -annotation_x_margin * width
                y_pos = (lower_elevation + upper_elevation) / 2
                annotations.append(
                    [x_pos, y_pos, layer.name, {"fontsize": annotation_fontsize, "horizontalalignment": "right"}]
                )

            # evaluate the legend reorder
            legend_order = []
            for ly in dielectric_layers:
                name = ly[0].name
                for i, a in enumerate(plot_data):
                    iname = a[3].split(",")[0]
                    if name == iname:
                        legend_order.append(i)
                        break
            for ly in signal_layers:
                name = ly[0].name
                for i, a in enumerate(plot_data):
                    iname = a[3].split(",")[0]
                    if name == iname:
                        legend_order.append(i)
                        break

        # calculate the extremities of the plot
        x_min = 0.0
        x_max = max([max(i[0]) for i in plot_data])
        if stackup_mode == "Laminate":
            y_min = layers_data[0][1]
            y_max = layers_data[-1][2]
        elif stackup_mode == "Overlapping":
            y_min = min(dielectric_layers[0][1], signal_layers[0][1])
            y_max = max(dielectric_layers[-1][2], signal_layers[-1][2])

        # move the annotations to avoid text overlapping
        new_annotations = []
        for i, a in enumerate(annotations):
            if i > 0 and abs(a[1] - annotations[i - 1][1]) < (y_max - y_min) / 75:
                new_annotations[-1][2] = str(new_annotations[-1][2]) + ", " + str(a[2])
            else:
                new_annotations.append(a)
        annotations = new_annotations

        if plot_definitions:
            if stackup_mode == "Overlapping":
                self._logger.warning("Plot of padstacks are supported only for Laminate mode.")

            max_plots = 10

            if not isinstance(plot_definitions, list):
                plot_definitions = [plot_definitions]
            color_index = 0
            color_keys = list(CSS4_COLORS.keys())
            delta = 1 / (max_plots + 1)  # padstack spacing in plot coordinates
            x_start = delta

            # find the max padstack size to calculate the scaling factor
            max_padstak_size = 0
            for definition in plot_definitions:
                if isinstance(definition, str):
                    definition = self._pedb.padstacks.definitions[definition]
                for layer, defs in definition.pad_by_layer.items():
                    pad_shape = defs.geometry_type
                    params = defs.parameters_values
                    if pad_shape in [1, 2, 6]:
                        pad_size = params[0]
                    elif pad_shape in [3, 4, 5]:
                        pad_size = max(params[0], params[1])
                    else:
                        pad_size = 1e-4
                    max_padstak_size = max(pad_size, max_padstak_size)
                if definition.hole_properties:
                    hole_d = definition.hole_properties[0]
                    max_padstak_size = max(hole_d, max_padstak_size)
            scaling_f_pad = (2 / ((max_plots + 1) * 3)) / max_padstak_size

            for definition in plot_definitions:
                if isinstance(definition, str):
                    definition = self._pedb.padstacks.definitions[definition]
                min_le = 1e12
                max_ue = -1e12
                max_x = 0
                padstack_name = definition.name
                annotations.append([x_start, y_max, padstack_name, {"rotation": 45}])

                via_start_layer = definition.via_start_layer
                via_stop_layer = definition.via_stop_layer

                if stackup_mode == "Overlapping":
                    # here search the column using the first and last layer. Pick the column with max index.
                    pass

                for layer, defs in definition.pad_by_layer.items():
                    pad_shape = defs.geometry_type
                    params = defs.parameters_values
                    if pad_shape in [1, 2, 6]:
                        pad_size = params[0]
                    elif pad_shape in [3, 4, 5]:
                        pad_size = max(params[0], params[1])
                    else:
                        pad_size = 1e-4

                    if stackup_mode == "Laminate":
                        x = [
                            x_start - pad_size / 2 * scaling_f_pad,
                            x_start - pad_size / 2 * scaling_f_pad,
                            x_start + pad_size / 2 * scaling_f_pad,
                            x_start + pad_size / 2 * scaling_f_pad,
                        ]
                        lower_elevation = [e[1] for e in layers_data if e[0].name == layer or layer == "Default"][0]
                        upper_elevation = [e[2] for e in layers_data if e[0].name == layer or layer == "Default"][0]
                        y = [lower_elevation, upper_elevation, upper_elevation, lower_elevation]
                        # create the patch for that signal layer
                        plot_data.append([x, y, color_keys[color_index], None, 1.0, "fill"])
                    elif stackup_mode == "Overlapping":
                        # here evaluate the x based on the column evaluated before and the pad size
                        pass

                    min_le = min(lower_elevation, min_le)
                    max_ue = max(upper_elevation, max_ue)
                if definition.hole_properties:
                    # create patch for the hole
                    hole_radius = definition.hole_properties[0] / 2 * scaling_f_pad
                    x = [x_start - hole_radius, x_start - hole_radius, x_start + hole_radius, x_start + hole_radius]
                    y = [min_le, max_ue, max_ue, min_le]
                    plot_data.append([x, y, color_keys[color_index], None, 0.7, "fill"])
                    # create patch for the dielectric
                    max_x = max(max_x, hole_radius)
                    rad = hole_radius * (100 - definition.hole_plating_ratio) / 100
                    x = [x_start - rad, x_start - rad, x_start + rad, x_start + rad]
                    plot_data.append([x, y, color_keys[color_index], None, 1.0, "fill"])

                color_index += 1
                if color_index == max_plots:
                    self._logger.warning("Maximum number of definitions plotted.")
                    break
                x_start += delta

        # plot the stackup
        plt = plot_matplotlib(
            plot_data,
            size=size,
            show_legend=False,
            xlabel="",
            ylabel="",
            title="",
            snapshot_path=None,
            x_limits=[x_min, x_max],
            y_limits=[y_min, y_max],
            axis_equal=False,
            annotations=annotations,
            show=False,
        )
        # we have to customize some defaults, so we plot or save the figure here
        plt.axis("off")
        plt.box(False)
        plt.title("Stackup\n ", fontsize=28)
        # evaluates the number of legend column based on the layer name max length
        ncol = 3 if max([len(n) for n in layer_names]) < 15 else 2
        handles, labels = plt.gca().get_legend_handles_labels()
        plt.legend(
            [handles[idx] for idx in legend_order],
            [labels[idx] for idx in legend_order],
            bbox_to_anchor=(0, -0.05),
            loc="upper left",
            borderaxespad=0,
            ncol=ncol,
        )
        plt.tight_layout()
        if save_plot:
            plt.savefig(save_plot)
        else:
            plt.show()
        return plt<|MERGE_RESOLUTION|>--- conflicted
+++ resolved
@@ -1678,17 +1678,6 @@
     @pyedb_function_handler()
     def _import_dict(self, json_dict, rename=False):
         """Import stackup from a dictionary."""
-<<<<<<< HEAD
-        mats = json_dict["materials"]
-        for material in mats.values():
-            material_name = material["name"]
-            del material["name"]
-            if material_name not in self._pedb.materials:
-                self._pedb.materials.add_material(material_name, **material)
-            else:
-                self._pedb.materials.update_material(material_name, material)
-
-=======
         if not "materials" in json_dict:
             self._logger.warning("Configuration file does not have material definition")
             self._logger.warning(
@@ -1696,10 +1685,14 @@
                 "likely fail to simulate"
             )
         else:
-            mats = json_dict["materials"]
-            for material in mats.values():
-                self._pedb.materials._load_materials(material)
->>>>>>> 81ee9ca7
+          mats = json_dict["materials"]
+          for material in mats.values():
+              material_name = material["name"]
+              del material["name"]
+              if material_name not in self._pedb.materials:
+                  self._pedb.materials.add_material(material_name, **material)
+              else:
+                  self._pedb.materials.update_material(material_name, material)
         temp = {i: j for i, j in json_dict["layers"].items() if j["type"] in ["signal", "dielectric"]}
         config_file_layers = list(temp.keys())
         layout_layers = list(self.stackup_layers.keys())
