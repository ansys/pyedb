--- conflicted
+++ resolved
@@ -82,52 +82,7 @@
     def delete(self):
         """Delete this primitive."""
         self._edb_object.Delete()
-<<<<<<< HEAD
         self._pedb.modeler._primitives = []
         self._pedb.padstacks._instances = []
         self._pedb.padstacks._definitions = []
-        return True
-
-
-class Connectable(LayoutObj):
-    """Manages EDB functionalities for a connectable object."""
-
-    def __init__(self, pedb, edb_object):
-        super().__init__(pedb, edb_object)
-
-    @property
-    def net(self):
-        """Net Object.
-
-        Returns
-        -------
-        :class:`pyedb.dotnet.edb_core.edb_data.nets_data.EDBNetsData`
-        """
-        from pyedb.dotnet.edb_core.edb_data.nets_data import EDBNetsData
-
-        return EDBNetsData(self._edb_object.GetNet(), self._pedb)
-
-    @net.setter
-    def net(self, value):
-        """Set net."""
-        net = self._pedb.nets[value]
-        self._edb_object.SetNet(net.net_object)
-
-    @property
-    def component(self):
-        """Component connected to this object.
-
-        Returns
-        -------
-        :class:`dotnet.edb_core.edb_data.nets_data.EDBComponent`
-        """
-        from pyedb.dotnet.edb_core.cell.hierarchy.component import EDBComponent
-
-        edb_comp = self._edb_object.GetComponent()
-        if edb_comp.IsNull():
-            return None
-        else:
-            return EDBComponent(self._pedb, edb_comp)
-=======
-        return True
->>>>>>> 9f97e68c
+        return True