# Copyright (C) 2023 - 2024 ANSYS, Inc. and/or its affiliates.
# SPDX-License-Identifier: MIT
#
#
# Permission is hereby granted, free of charge, to any person obtaining a copy
# of this software and associated documentation files (the "Software"), to deal
# in the Software without restriction, including without limitation the rights
# to use, copy, modify, merge, publish, distribute, sublicense, and/or sell
# copies of the Software, and to permit persons to whom the Software is
# furnished to do so, subject to the following conditions:
#
# The above copyright notice and this permission notice shall be included in all
# copies or substantial portions of the Software.
#
# THE SOFTWARE IS PROVIDED "AS IS", WITHOUT WARRANTY OF ANY KIND, EXPRESS OR
# IMPLIED, INCLUDING BUT NOT LIMITED TO THE WARRANTIES OF MERCHANTABILITY,
# FITNESS FOR A PARTICULAR PURPOSE AND NONINFRINGEMENT. IN NO EVENT SHALL THE
# AUTHORS OR COPYRIGHT HOLDERS BE LIABLE FOR ANY CLAIM, DAMAGES OR OTHER
# LIABILITY, WHETHER IN AN ACTION OF CONTRACT, TORT OR OTHERWISE, ARISING FROM,
# OUT OF OR IN CONNECTION WITH THE SOFTWARE OR THE USE OR OTHER DEALINGS IN THE
# SOFTWARE.

"""
This module contains these classes: `EdbLayout` and `Shape`.
"""

from pyedb.dotnet.edb_core.cell.primitive import Bondwire
from pyedb.dotnet.edb_core.edb_data.nets_data import EDBNetsData
from pyedb.dotnet.edb_core.layout import EdbLayout


class Layout(EdbLayout):
    def __init__(self, pedb, edb_object):
        super().__init__(pedb)
        self._edb_object = edb_object

    @property
    def nets(self):
        """Nets.

        Returns
        -------
        dict[str, :class:`pyedb.dotnet.edb_core.edb_data.nets_data.EDBNetsData`]
            Dictionary of nets.
        """

        temp = {}
        for net in self._edb_object.Nets:
            n = EDBNetsData(net, self._pedb)
            temp[n.name] = n
        return temp

<<<<<<< HEAD
    @property
    def bondwires(self):
        """Bondwires.

        Returns
        -------
        list :
            List of bondwires.
        """
        return [Bondwire(self._pedb, i) for i in self._edb_object.Primitives if
                i.GetPrimitiveType().ToString() == "Bondwire"]

    def create_bondwire(self,
                        definition_name,
                        placement_layer,
                        width,
                        material,
                        start_layer_name,
                        start_x,
                        start_y,
                        end_layer_name,
                        end_x,
                        end_y,
                        net,
                        bondwire_type="jedec4", ):
=======
    def create_bondwire(
        self,
        definition_name,
        placement_layer,
        width,
        material,
        start_layer_name,
        start_x,
        start_y,
        end_layer_name,
        end_x,
        end_y,
        net,
        bondwire_type="jedec4",
    ):
>>>>>>> 84c521c7
        """Create a bondwire object.

        Parameters
        ----------
        layout : :class:`Layout <ansys.edb.layout.Layout>`
            Layout this bondwire will be in.
        bondwire_type : :class:`BondwireType`
            Type of bondwire: kAPDBondWire or kJDECBondWire types.
        definition_name : str
            Bondwire definition name.
        placement_layer : str
            Layer name this bondwire will be on.
        width : :class:`Value <ansys.edb.utility.Value>`
            Bondwire width.
        material : str
            Bondwire material name.
        start_context : :class:`CellInstance <ansys.edb.hierarchy.CellInstance>`
            Start context: None means top level.
        start_layer_name : str
            Name of start layer.
        start_x : :class:`Value <ansys.edb.utility.Value>`
            X value of start point.
        start_y : :class:`Value <ansys.edb.utility.Value>`
            Y value of start point.
        end_context : :class:`CellInstance <ansys.edb.hierarchy.CellInstance>`
            End context: None means top level.
        end_layer_name : str
            Name of end layer.
        end_x : :class:`Value <ansys.edb.utility.Value>`
            X value of end point.
        end_y : :class:`Value <ansys.edb.utility.Value>`
            Y value of end point.
        net : str or :class:`Net <ansys.edb.net.Net>` or None
            Net of the Bondwire.

        Returns
        -------
        :class:`pyedb.dotnet.edb_core.dotnet.primitive.BondwireDotNet`
            Bondwire object created.
        """
        return Bondwire(
            pedb=self._pedb,
            bondwire_type=bondwire_type,
            definition_name=definition_name,
            placement_layer=placement_layer,
            width=self._pedb.edb_value(width),
            material=material,
            start_layer_name=start_layer_name,
            start_x=self._pedb.edb_value(start_x),
            start_y=self._pedb.edb_value(start_y),
            end_layer_name=end_layer_name,
            end_x=self._pedb.edb_value(end_x),
            end_y=self._pedb.edb_value(end_y),
            net=self.nets[net]._edb_object,
        )<|MERGE_RESOLUTION|>--- conflicted
+++ resolved
@@ -50,7 +50,6 @@
             temp[n.name] = n
         return temp
 
-<<<<<<< HEAD
     @property
     def bondwires(self):
         """Bondwires.
@@ -76,23 +75,6 @@
                         end_y,
                         net,
                         bondwire_type="jedec4", ):
-=======
-    def create_bondwire(
-        self,
-        definition_name,
-        placement_layer,
-        width,
-        material,
-        start_layer_name,
-        start_x,
-        start_y,
-        end_layer_name,
-        end_x,
-        end_y,
-        net,
-        bondwire_type="jedec4",
-    ):
->>>>>>> 84c521c7
         """Create a bondwire object.
 
         Parameters
