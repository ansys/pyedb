# Copyright (C) 2023 - 2024 ANSYS, Inc. and/or its affiliates.
# SPDX-License-Identifier: MIT
#
#
# Permission is hereby granted, free of charge, to any person obtaining a copy
# of this software and associated documentation files (the "Software"), to deal
# in the Software without restriction, including without limitation the rights
# to use, copy, modify, merge, publish, distribute, sublicense, and/or sell
# copies of the Software, and to permit persons to whom the Software is
# furnished to do so, subject to the following conditions:
#
# The above copyright notice and this permission notice shall be included in all
# copies or substantial portions of the Software.
#
# THE SOFTWARE IS PROVIDED "AS IS", WITHOUT WARRANTY OF ANY KIND, EXPRESS OR
# IMPLIED, INCLUDING BUT NOT LIMITED TO THE WARRANTIES OF MERCHANTABILITY,
# FITNESS FOR A PARTICULAR PURPOSE AND NONINFRINGEMENT. IN NO EVENT SHALL THE
# AUTHORS OR COPYRIGHT HOLDERS BE LIABLE FOR ANY CLAIM, DAMAGES OR OTHER
# LIABILITY, WHETHER IN AN ACTION OF CONTRACT, TORT OR OTHERWISE, ARISING FROM,
# OUT OF OR IN CONNECTION WITH THE SOFTWARE OR THE USE OR OTHER DEALINGS IN THE
# SOFTWARE.

from pyedb.generic.general_methods import generate_unique_name, pyedb_function_handler


class BaseSimulationSetup(object):
    """Provide base simulation setup.

    Parameters
    ----------
    pedb : :class:`pyedb.dotnet.edb.Edb`
        Inherited object.
    edb_object : :class:`Ansys.Ansoft.Edb.Utility.SIWaveSimulationSetup`,
    :class:`Ansys.Ansoft.Edb.Utility.SIWDCIRSimulationSettings`,
    :class:`Ansys.Ansoft.Edb.Utility.HFSSSimulationSettings`
        EDB object.
    """

    def __init__(self, pedb, edb_setup=None):
        self._pedb = pedb
        self._edb_object = edb_setup
        self._setup_type = ""
        self._setup_type_mapping = {
            "kHFSS": self._pedb.simsetupdata.HFSSSimulationSettings,
            "kPEM": None,
            "kSIwave": self._pedb.simsetupdata.SIwave.SIWSimulationSettings,
            "kLNA": None,
            "kTransient": None,
            "kQEye": None,
            "kVEye": None,
            "kAMI": None,
            "kAnalysisOption": None,
            "kSIwaveDCIR": self._pedb.simsetupdata.SIwave.SIWDCIRSimulationSettings,
            "kSIwaveEMI": None,
            "kHFSSPI": None,
            "kDDRwizard": None,
            "kQ3D": None,
            "kNumSetupTypes": None,
            "kRaptorX": self._pedb.simsetupdata.RaptorX.RaptorXSimulationSettings,
            "kHFSSPI": self._pedb.simsetupdata.HFSSPISimulationSettings,
        }
        if self._edb_object:
            self._name = self._edb_object.GetName()

        self._sweep_list = {}

    @pyedb_function_handler
    def _create(self, name=None):
        """Create a simulation setup."""
        if not name:
            name = generate_unique_name(self.setup_type)
            self._name = name

        setup_type = self._setup_type_mapping[self._setup_type]
        edb_setup_info = self._pedb.simsetupdata.SimSetupInfo[setup_type]()
        edb_setup_info.Name = name
        if (
            edb_setup_info.get_SimSetupType().ToString() == "kRaptorX"
            or edb_setup_info.get_SimSetupType().ToString() == "kHFSSPI"
        ):
            self._edb_setup_info = edb_setup_info
        self._edb_object = self._set_edb_setup_info(edb_setup_info)
        self._update_setup()

    @pyedb_function_handler
    def _set_edb_setup_info(self, edb_setup_info):
        """Create a setup object from a setup information object."""
        utility = self._pedb._edb.Utility
        setup_type_mapping = {
            "kHFSS": utility.HFSSSimulationSetup,
            "kPEM": None,
            "kSIwave": utility.SIWaveSimulationSetup,
            "kLNA": None,
            "kTransient": None,
            "kQEye": None,
            "kVEye": None,
            "kAMI": None,
            "kAnalysisOption": None,
            "kSIwaveDCIR": utility.SIWaveDCIRSimulationSetup,
            "kSIwaveEMI": None,
            "kHFSSPI": None,
            "kDDRwizard": None,
            "kQ3D": None,
            "kNumSetupTypes": None,
        }
<<<<<<< HEAD
        version = self._pedb.edbversion.split(".")
        if int(version[0]) == 2024 and int(version[1]) == 2 or int(version[0]) > 2024:
            setup_type_mapping["kRaptorX"] = utility.RaptorXSimulationSetup
            setup_type_mapping["kHFSSPI"] = utility.HFSSPISimulationSetup
=======
        if self._pedb.edbversion:
            version = self._pedb.edbversion.split(".")
            if int(version[0]) == 2024 and int(version[1]) == 2 or int(version[0]) > 2024:
                setup_type_mapping["kRaptorX"] = utility.RaptorXSimulationSetup
>>>>>>> abb75730
        setup_utility = setup_type_mapping[self._setup_type]
        return setup_utility(edb_setup_info)

    @pyedb_function_handler()
    def _update_setup(self):
        """Update setup in EDB."""
        if self._setup_type == "kHFSS":
            mesh_operations = self.get_sim_setup_info.SimulationSettings.MeshOperations
            mesh_operations.Clear()
            for mop in self.mesh_operations.values():
                mesh_operations.Add(mop.mesh_operation)

        if self._name in self._pedb.setups:
            self._pedb.layout.cell.DeleteSimulationSetup(self._name)
        if not self._pedb.layout.cell.AddSimulationSetup(self._edb_object):
            raise Exception("Updating setup {} failed.".format(self._name))
        else:
            return True

    @property
    def enabled(self):
        """Flag indicating if the setup is enabled."""
        return self.get_sim_setup_info.SimulationSettings.Enabled

    @enabled.setter
    def enabled(self, value):
        self.get_sim_setup_info.SimulationSettings.Enabled = value
        self._edb_object = self._set_edb_setup_info(self.get_sim_setup_info)
        self._update_setup()

    @property
    def name(self):
        """Name of the setup."""
        return self._edb_object.GetName()

    @name.setter
    def name(self, value):
        self._pedb.layout.cell.DeleteSimulationSetup(self.name)
        edb_setup_info = self.get_sim_setup_info
        edb_setup_info.Name = value
        self._name = value
        self._edb_object = self._set_edb_setup_info(edb_setup_info)
        self._update_setup()

    @property
    def position(self):
        """Position in the setup list."""
        return self.get_sim_setup_info.Position

    @position.setter
    def position(self, value):
        edb_setup_info = self.get_sim_setup_info.SimulationSettings
        edb_setup_info.Position = value
        self._set_edb_setup_info(edb_setup_info)
        self._update_setup()

    @property
    def setup_type(self):
        """Type of the setup."""
        return self.get_sim_setup_info.SimSetupType.ToString()

    @property
    def frequency_sweeps(self):
        """List of frequency sweeps."""
        temp = {}
        if self.setup_type in ("kRaptorX", "kHFSSPI"):
            sweep_data_list = self._edb_setup_info.SweepDataList
        else:
            self.get_sim_setup_info.SweepDataList
        for i in list(sweep_data_list):
            temp[i.Name] = EdbFrequencySweep(self, None, i.Name, i)
        return temp

    @pyedb_function_handler
    def _add_frequency_sweep(self, sweep_data):
        """Add a frequency sweep.

        Parameters
        ----------
        sweep_data: EdbFrequencySweep
        """
        self._sweep_list[sweep_data.name] = sweep_data
        if self.setup_type == "kRaptorX" or "kHFSSPI":
            edb_setup_info = self._edb_setup_info
        else:
            edb_setup_info = self.get_sim_setup_info

        if self._setup_type in ["kSIwave", "kHFSS", "kRaptorX", "kHFSSPI"]:
            for _, v in self._sweep_list.items():
                edb_setup_info.SweepDataList.Add(v._edb_object)

        self._edb_object = self._set_edb_setup_info(edb_setup_info)
        self._update_setup()

    @pyedb_function_handler
    def delete_frequency_sweep(self, sweep_data):
        """Delete a frequency sweep.

        Parameters
        ----------
            sweep_data : EdbFrequencySweep.
        """
        name = sweep_data.name
        if name in self._sweep_list:
            self._sweep_list.pop(name)

        fsweep = []
        if self.frequency_sweeps:
            fsweep = [val for key, val in self.frequency_sweeps.items() if not key == name]
            self.get_sim_setup_info.SweepDataList.Clear()
            for i in fsweep:
                self.get_sim_setup_info.SweepDataList.Add(i._edb_object)
            self._update_setup()
            return True if name in self.frequency_sweeps else False

    @pyedb_function_handler()
    def add_frequency_sweep(self, name=None, frequency_sweep=None):
        """Add frequency sweep.

        Parameters
        ----------
        name : str, optional
            Name of the frequency sweep. The default is ``None``.
        frequency_sweep : list, optional
            List of frequency points. The default is ``None``.

        Returns
        -------
        :class:`pyedb.dotnet.edb_core.edb_data.simulation_setup_data.EdbFrequencySweep`

        Examples
        --------
        >>> setup1 = edbapp.create_siwave_syz_setup("setup1")
        >>> setup1.add_frequency_sweep(frequency_sweep=[
        ...     ["linear count", "0", "1kHz", 1],
        ...     ["log scale", "1kHz", "0.1GHz", 10],
        ...     ["linear scale", "0.1GHz", "10GHz", "0.1GHz"],
        ...     ])
        """
        if name in self.frequency_sweeps:
            return False

        if not frequency_sweep:
            frequency_sweep = [["linear scale", "0.1GHz", "10GHz", "0.1GHz"]]
        elif not isinstance(frequency_sweep[0], list):
            frequency_sweep = [frequency_sweep]

        if not name:
            name = generate_unique_name("sweep")
        sweep = EdbFrequencySweep(self, frequency_sweep, name)
        self._add_frequency_sweep(sweep)
        self._update_setup()
        return sweep


class EdbFrequencySweep(object):
    """Manages EDB methods for a frequency sweep.

    Parameters
    ----------
    sim_setup : :class:`pyedb.dotnet.edb_core.edb_data.siwave_simulation_setup_data.SiwaveSYZSimulationSetup`
    name : str, optional
        Name of the frequency sweep.
    edb_sweep_data : :class:`Ansys.Ansoft.Edb.Utility.SIWDCIRSimulationSettings`, optional
        EDB object. The default is ``None``.
    """

    def __init__(self, sim_setup, frequency_sweep=None, name=None, edb_sweep_data=None):
        self._sim_setup = sim_setup

        if edb_sweep_data:
            self._edb_sweep_data = edb_sweep_data
            self._name = self._edb_sweep_data.Name
        else:
            if not name:
                self._name = generate_unique_name("sweep")
            else:
                self._name = name
            self._edb_sweep_data = self._pedb.simsetupdata.SweepData(self._name)
            self.set_frequencies(frequency_sweep)

    @property
    def _edb_object(self):
        return self._edb_sweep_data

    @property
    def _pedb(self):
        """EDB."""
        return self._sim_setup._pedb

    @pyedb_function_handler()
    def _update_sweep(self):
        """Update the sweep."""
        self._sim_setup.delete_frequency_sweep(self)
        self._sim_setup._add_frequency_sweep(self)
        return

    @property
    def name(self):
        """Name of the sweep."""
        return self._edb_sweep_data.Name

    @name.setter
    def name(self, value):
        self._edb_sweep_data.Name = value
        self._update_sweep()

    @property
    def sweep_type(self):
        """Sweep type."""
        return

    @property
    def frequencies(self):
        """List of frequency points."""
        return list(self._edb_sweep_data.Frequencies)

    @property
    def adaptive_sampling(self):
        """Flag indicating if adaptive sampling is turned on.

        Returns
        -------
        bool
            ``True`` if adaptive sampling is used, ``False`` otherwise.
        """
        return self._edb_sweep_data.AdaptiveSampling

    @property
    def adv_dc_extrapolation(self):
        """Flag indicating if advanced DC extrapolation is turned on.

        Returns
        -------
        bool
            ``True`` if advanced DC Extrapolation is used, ``False`` otherwise.
        """
        return self._edb_sweep_data.AdvDCExtrapolation

    @property
    def compute_dc_point(self):
        """Flag indicating if computing the exact DC point is turned on."""
        return self._edb_sweep_data.ComputeDCPoint

    @compute_dc_point.setter
    def compute_dc_point(self, value):
        self._edb_sweep_data.ComputeDCPoint = value
        self._update_sweep()

    @property
    def auto_s_mat_only_solve(self):
        """Flag indicating if Auto SMatrix only solve is turned on."""
        return self._edb_sweep_data.AutoSMatOnlySolve

    @property
    def enforce_causality(self):
        """Flag indicating if causality is enforced.

        Returns
        -------
        bool
            ``True`` if enforce causality is used, ``False`` otherwise.
        """
        return self._edb_sweep_data.EnforceCausality

    @property
    def enforce_dc_and_causality(self):
        """Flag indicating if DC point and causality are enforced.

        Returns
        -------
        bool
            ``True`` if enforce dc point and causality is used, ``False`` otherwise.
        """
        return self._edb_sweep_data.EnforceDCAndCausality

    @property
    def enforce_passivity(self):
        """Flag indicating if passivity is enforced.

        Returns
        -------
        bool
            ``True`` if enforce passivity is used, ``False`` otherwise.
        """
        return self._edb_sweep_data.EnforcePassivity

    @property
    def freq_sweep_type(self):
        """Sweep type.

        Options are:
        - ``"kInterpolatingSweep"``
        - ``"kDiscreteSweep"``
        - ``"kBroadbandFastSweep"``

        Returns
        -------
        str
            Sweep type.
        """
        return self._edb_sweep_data.FreqSweepType.ToString()

    @property
    def interpolation_use_full_basis(self):
        """Flag indicating if full-basis elements is used.

        Returns
        -------
        bool
            ``True`` if full basis interpolation is used, ``False`` otherwise.
        """
        return self._edb_sweep_data.InterpUseFullBasis

    @property
    def interpolation_use_port_impedance(self):
        """Flag indicating if port impedance interpolation is turned on.

        Returns
        -------
        bool
            ``True`` if port impedance is used, ``False`` otherwise.
        """
        return self._edb_sweep_data.InterpUsePortImpedance

    @property
    def interpolation_use_prop_const(self):
        """Flag indicating if propagation constants are used.

        Returns
        -------
        bool
            ``True`` if propagation constants are used, ``False`` otherwise.
        """
        return self._edb_sweep_data.InterpUsePropConst

    @property
    def interpolation_use_s_matrix(self):
        """Flag indicating if the S matrix is used.

        Returns
        -------
        bool
            ``True`` if S matrix are used, ``False`` otherwise.
        """
        return self._edb_sweep_data.InterpUseSMatrix

    @property
    def max_solutions(self):
        """Number of maximum solutions.

        Returns
        -------
        int
        """
        return self._edb_sweep_data.MaxSolutions

    @property
    def min_freq_s_mat_only_solve(self):
        """Minimum frequency SMatrix only solve.

        Returns
        -------
        str
            Frequency with units.
        """
        return self._edb_sweep_data.MinFreqSMatOnlySolve

    @property
    def min_solved_freq(self):
        """Minimum solved frequency with units.

        Returns
        -------
        str
            Frequency with units.
        """
        return self._edb_sweep_data.MinSolvedFreq

    @property
    def passivity_tolerance(self):
        """Tolerance for passivity enforcement.

        Returns
        -------
        float
        """
        return self._edb_sweep_data.PassivityTolerance

    @property
    def relative_s_error(self):
        """S-parameter error tolerance.

        Returns
        -------
        float
        """
        return self._edb_sweep_data.RelativeSError

    @property
    def save_fields(self):
        """Flag indicating if the extraction of surface current data is turned on.

        Returns
        -------
        bool
            ``True`` if save fields is enabled, ``False`` otherwise.
        """
        return self._edb_sweep_data.SaveFields

    @property
    def save_rad_fields_only(self):
        """Flag indicating if the saving of only radiated fields is turned on.

        Returns
        -------
        bool
            ``True`` if save radiated field only is used, ``False`` otherwise.
        """
        return self._edb_sweep_data.SaveRadFieldsOnly

    @property
    def use_q3d_for_dc(self):
        """Flag indicating if the Q3D solver is used for DC point extraction.

        Returns
        -------
        bool
            ``True`` if Q3d for DC point is used, ``False`` otherwise.
        """
        return self._edb_sweep_data.UseQ3DForDC

    @adaptive_sampling.setter
    def adaptive_sampling(self, value):
        self._edb_sweep_data.AdaptiveSampling = value
        self._update_sweep()

    @adv_dc_extrapolation.setter
    def adv_dc_extrapolation(self, value):
        self._edb_sweep_data.AdvDCExtrapolation = value
        self._update_sweep()

    @auto_s_mat_only_solve.setter
    def auto_s_mat_only_solve(self, value):
        self._edb_sweep_data.AutoSMatOnlySolve = value
        self._update_sweep()

    @enforce_causality.setter
    def enforce_causality(self, value):
        self._edb_sweep_data.EnforceCausality = value
        self._update_sweep()

    @enforce_dc_and_causality.setter
    def enforce_dc_and_causality(self, value):
        self._edb_sweep_data.EnforceDCAndCausality = value
        self._update_sweep()

    @enforce_passivity.setter
    def enforce_passivity(self, value):
        self._edb_sweep_data.EnforcePassivity = value
        self._update_sweep()

    @freq_sweep_type.setter
    def freq_sweep_type(self, value):
        edb_freq_sweep_type = self._edb_sweep_data.TFreqSweepType
        if value in [0, "kInterpolatingSweep"]:
            self._edb_sweep_data.FreqSweepType = edb_freq_sweep_type.kInterpolatingSweep
        elif value in [1, "kDiscreteSweep"]:
            self._edb_sweep_data.FreqSweepType = edb_freq_sweep_type.kDiscreteSweep
        elif value in [2, "kBroadbandFastSweep"]:
            self._edb_sweep_data.FreqSweepType = edb_freq_sweep_type.kBroadbandFastSweep
        elif value in [3, "kNumSweepTypes"]:
            self._edb_sweep_data.FreqSweepType = edb_freq_sweep_type.kNumSweepTypes
        self._edb_sweep_data.FreqSweepType.ToString()

    @interpolation_use_full_basis.setter
    def interpolation_use_full_basis(self, value):
        self._edb_sweep_data.InterpUseFullBasis = value
        self._update_sweep()

    @interpolation_use_port_impedance.setter
    def interpolation_use_port_impedance(self, value):
        self._edb_sweep_data.InterpUsePortImpedance = value
        self._update_sweep()

    @interpolation_use_prop_const.setter
    def interpolation_use_prop_const(self, value):
        self._edb_sweep_data.InterpUsePropConst = value
        self._update_sweep()

    @interpolation_use_s_matrix.setter
    def interpolation_use_s_matrix(self, value):
        self._edb_sweep_data.InterpUseSMatrix = value
        self._update_sweep()

    @max_solutions.setter
    def max_solutions(self, value):
        self._edb_sweep_data.MaxSolutions = value
        self._update_sweep()

    @min_freq_s_mat_only_solve.setter
    def min_freq_s_mat_only_solve(self, value):
        self._edb_sweep_data.MinFreqSMatOnlySolve = value
        self._update_sweep()

    @min_solved_freq.setter
    def min_solved_freq(self, value):
        self._edb_sweep_data.MinSolvedFreq = value
        self._update_sweep()

    @passivity_tolerance.setter
    def passivity_tolerance(self, value):
        self._edb_sweep_data.PassivityTolerance = value
        self._update_sweep()

    @relative_s_error.setter
    def relative_s_error(self, value):
        self._edb_sweep_data.RelativeSError = value
        self._update_sweep()

    @save_fields.setter
    def save_fields(self, value):
        self._edb_sweep_data.SaveFields = value
        self._update_sweep()

    @save_rad_fields_only.setter
    def save_rad_fields_only(self, value):
        self._edb_sweep_data.SaveRadFieldsOnly = value
        self._update_sweep()

    @use_q3d_for_dc.setter
    def use_q3d_for_dc(self, value):
        self._edb_sweep_data.UseQ3DForDC = value
        self._update_sweep()

    @pyedb_function_handler()
    def _set_frequencies(self, freq_sweep_string="Linear Step: 0GHz to 20GHz, step=0.05GHz"):
        self._edb_sweep_data.SetFrequencies(freq_sweep_string)
        self._update_sweep()

    @pyedb_function_handler()
    def set_frequencies_linear_scale(self, start="0.1GHz", stop="20GHz", step="50MHz"):
        """Set a linear scale frequency sweep.

        Parameters
        ----------
        start : str, float, optional
            Start frequency. The default is ``"0.1GHz"``.
        stop : str, float, optional
            Stop frequency. The default is ``"20GHz"``.
        step : str, float, optional
            Step frequency. The default is ``"50MHz"``.

        Returns
        -------
        bool
            ``True`` if correctly executed, ``False`` otherwise.
        """
        self._edb_sweep_data.Frequencies = self._edb_sweep_data.SetFrequencies(start, stop, step)
        return self._update_sweep()

    @pyedb_function_handler()
    def set_frequencies_linear_count(self, start="1kHz", stop="0.1GHz", count=10):
        """Set a linear count frequency sweep.

        Parameters
        ----------
        start : str, float, optional
            Start frequency. The default is ``"1kHz"``.
        stop : str, float, optional
            Stop frequency. The default is ``"0.1GHz"``.
        count : int, optional
            Step frequency. The default is ``10``.

        Returns
        -------
        bool
            ``True`` if correctly executed, ``False`` otherwise.
        """
        start = self._sim_setup._pedb.arg_to_dim(start, "Hz")
        stop = self._sim_setup._pedb.arg_to_dim(stop, "Hz")
        self._edb_sweep_data.Frequencies = self._edb_sweep_data.SetFrequencies(start, stop, count)
        return self._update_sweep()

    @pyedb_function_handler()
    def set_frequencies_log_scale(self, start="1kHz", stop="0.1GHz", samples=10):
        """Set a log-count frequency sweep.

        Parameters
        ----------
        start : str, float, optional
            Start frequency. The default is ``"1kHz"``.
        stop : str, float, optional
            Stop frequency. The default is ``"0.1GHz"``.
        samples : int, optional
            Step frequency. The default is ``10``.

        Returns
        -------
        bool
            ``True`` if correctly executed, ``False`` otherwise.
        """
        start = self._sim_setup._pedb.arg_to_dim(start, "Hz")
        stop = self._sim_setup._pedb.arg_to_dim(stop, "Hz")
        self._edb_sweep_data.Frequencies = self._edb_sweep_data.SetLogFrequencies(start, stop, samples)
        return self._update_sweep()

    @pyedb_function_handler()
    def set_frequencies(self, frequency_list=None, update=True):
        """Set frequency list to the sweep frequencies.

        Parameters
        ----------
        frequency_list : list, optional
             List of lists with four elements. The default is ``None``. If provided, each list must contain:
              1 - frequency type (``"linear count"``, ``"log scale"``, or ``"linear scale"``)
              2 - start frequency
              3 - stop frequency
              4 - step frequency or count
        Returns
        -------
        bool
            ``True`` if correctly executed, ``False`` otherwise.
        """
        if not frequency_list:
            frequency_list = [
                ["linear count", "0", "1kHz", 1],
                ["log scale", "1kHz", "0.1GHz", 10],
                ["linear scale", "0.1GHz", "10GHz", "0.1GHz"],
            ]
        temp = []
        if isinstance(frequency_list, list) and not isinstance(frequency_list[0], list):
            frequency_list = [frequency_list]
        for i in frequency_list:
            if i[0] == "linear count":
                temp.extend(list(self._edb_sweep_data.SetFrequencies(i[1], i[2], i[3])))
            elif i[0] == "linear scale":
                temp.extend(list(self._edb_sweep_data.SetFrequencies(i[1], i[2], i[3])))
            elif i[0] == "log scale":
                temp.extend(list(self._edb_sweep_data.SetLogFrequencies(i[1], i[2], i[3])))
            else:
                return False
        self._edb_sweep_data.Frequencies.Clear()
        for i in temp:
            self._edb_sweep_data.Frequencies.Add(i)
        if update:
            return self._update_sweep()<|MERGE_RESOLUTION|>--- conflicted
+++ resolved
@@ -103,17 +103,10 @@
             "kQ3D": None,
             "kNumSetupTypes": None,
         }
-<<<<<<< HEAD
-        version = self._pedb.edbversion.split(".")
-        if int(version[0]) == 2024 and int(version[1]) == 2 or int(version[0]) > 2024:
-            setup_type_mapping["kRaptorX"] = utility.RaptorXSimulationSetup
-            setup_type_mapping["kHFSSPI"] = utility.HFSSPISimulationSetup
-=======
         if self._pedb.edbversion:
             version = self._pedb.edbversion.split(".")
             if int(version[0]) == 2024 and int(version[1]) == 2 or int(version[0]) > 2024:
                 setup_type_mapping["kRaptorX"] = utility.RaptorXSimulationSetup
->>>>>>> abb75730
         setup_utility = setup_type_mapping[self._setup_type]
         return setup_utility(edb_setup_info)
 
