# Copyright (C) 2023 - 2024 ANSYS, Inc. and/or its affiliates.
# SPDX-License-Identifier: MIT
#
#
# Permission is hereby granted, free of charge, to any person obtaining a copy
# of this software and associated documentation files (the "Software"), to deal
# in the Software without restriction, including without limitation the rights
# to use, copy, modify, merge, publish, distribute, sublicense, and/or sell
# copies of the Software, and to permit persons to whom the Software is
# furnished to do so, subject to the following conditions:
#
# The above copyright notice and this permission notice shall be included in all
# copies or substantial portions of the Software.
#
# THE SOFTWARE IS PROVIDED "AS IS", WITHOUT WARRANTY OF ANY KIND, EXPRESS OR
# IMPLIED, INCLUDING BUT NOT LIMITED TO THE WARRANTIES OF MERCHANTABILITY,
# FITNESS FOR A PARTICULAR PURPOSE AND NONINFRINGEMENT. IN NO EVENT SHALL THE
# AUTHORS OR COPYRIGHT HOLDERS BE LIABLE FOR ANY CLAIM, DAMAGES OR OTHER
# LIABILITY, WHETHER IN AN ACTION OF CONTRACT, TORT OR OTHERWISE, ARISING FROM,
# OUT OF OR IN CONNECTION WITH THE SOFTWARE OR THE USE OR OTHER DEALINGS IN THE
# SOFTWARE.


import warnings

from pyedb.dotnet.edb_core.sim_setup_data.data.sim_setup_info import SimSetupInfo
<<<<<<< HEAD

from pyedb.generic.general_methods import generate_unique_name
=======
from pyedb.dotnet.edb_core.sim_setup_data.data.sweep_data import SweepData
from pyedb.generic.general_methods import generate_unique_name, is_linux
>>>>>>> 73abaf61


class AdaptiveType(object):
    (SingleFrequency, MultiFrequency, BroadBand) = range(0, 3)


class SimulationSetup(object):
    """Provide base simulation setup.

    Parameters
    ----------
    pedb : :class:`pyedb.dotnet.edb.Edb`
        Inherited object.
    edb_object : :class:`Ansys.Ansoft.Edb.Utility.SIWaveSimulationSetup`,
    :class:`Ansys.Ansoft.Edb.Utility.SIWDCIRSimulationSettings`,
    :class:`Ansys.Ansoft.Edb.Utility.HFSSSimulationSettings`
        EDB object.
    """

    def __init__(self, pedb, edb_object=None):
        self._pedb = pedb
        self._edb_object = edb_object
        self._setup_type = ""
        self._simulation_setup_builder = None
        self._simulation_setup_type = {
            "kHFSS": self._pedb.simsetupdata.HFSSSimulationSettings,
            "kPEM": None,
            "kSIwave": self._pedb.simsetupdata.SIwave.SIWSimulationSettings,
            "kLNA": None,
            "kTransient": None,
            "kQEye": None,
            "kVEye": None,
            "kAMI": None,
            "kAnalysisOption": None,
            "kSIwaveDCIR": self._pedb.simsetupdata.SIwave.SIWDCIRSimulationSettings,
            "kSIwaveEMI": None,
            "kHFSSPI": None,
            "kDDRwizard": None,
            "kQ3D": None,
            "kNumSetupTypes": None,
        }

        if float(self._pedb.edbversion) >= 2024.2:
            self._simulation_setup_type.update(
                {
                    "kRaptorX": self._pedb.simsetupdata.RaptorX.RaptorXSimulationSettings,
                    "kHFSSPI": self._pedb.simsetupdata.HFSSPISimulationSettings,
                }
            )
        if self._edb_object:
            self._name = self._edb_object.GetName()

        self._sweep_list = {}

    @property
    def sim_setup_info(self):
        return SimSetupInfo(self._pedb, sim_setup=self, edb_object=self._edb_object.GetSimSetupInfo())

    @sim_setup_info.setter
    def sim_setup_info(self, sim_setup_info):
        self._edb_object = self._simulation_setup_builder(sim_setup_info._edb_object)

    @property
    def setup_type(self):
        return self.sim_setup_info.sim_setup_type

    def _create(self, name=None, simulation_setup_type=""):
        """Create a simulation setup."""
        if not name:
            name = generate_unique_name(self.setup_type)
            self._name = name

        edb_setup_info = self._pedb.simsetupdata.SimSetupInfo[self._simulation_setup_type[simulation_setup_type]]()
        edb_setup_info.Name = name
        if (
            edb_setup_info.get_SimSetupType().ToString() == "kRaptorX"
            or edb_setup_info.get_SimSetupType().ToString() == "kHFSSPI"
        ):
            self._edb_setup_info = edb_setup_info
        self._edb_object = self._set_edb_setup_info(edb_setup_info)
        self._update_setup()

    def _set_edb_setup_info(self, edb_setup_info):
        """Create a setup object from a setup information object."""
        utility = self._pedb._edb.Utility
        setup_type_mapping = {
            "kHFSS": utility.HFSSSimulationSetup,
            "kPEM": None,
            "kSIwave": utility.SIWaveSimulationSetup,
            "kLNA": None,
            "kTransient": None,
            "kQEye": None,
            "kVEye": None,
            "kAMI": None,
            "kAnalysisOption": None,
            "kSIwaveDCIR": utility.SIWaveDCIRSimulationSetup,
            "kSIwaveEMI": None,
            "kHFSSPI": None,
            "kDDRwizard": None,
            "kQ3D": None,
            "kNumSetupTypes": None,
        }

        version = self._pedb.edbversion.split(".")
        if int(version[0]) == 2024 and int(version[1]) == 2 or int(version[0]) > 2024:
            setup_type_mapping["kRaptorX"] = utility.RaptorXSimulationSetup
            setup_type_mapping["kHFSSPI"] = utility.HFSSPISimulationSetup
        sim_setup_type = self.sim_setup_info.sim_setup_type
        setup_utility = setup_type_mapping[sim_setup_type.ToString()]
        return setup_utility(edb_setup_info)

    def _update_setup(self):
        """Update setup in EDB."""
        # Update mesh operation
        if self._setup_type == "kHFSS":
            mesh_operations = self.get_sim_setup_info.SimulationSettings.MeshOperations
            mesh_operations.Clear()
            for mop in self.mesh_operations.values():
                mesh_operations.Add(mop.mesh_operation)
        # Update sweep

        # Replace setup
        if self._name in self._pedb.setups:
            self._pedb.layout.cell.DeleteSimulationSetup(self._name)
        if not self._pedb.layout.cell.AddSimulationSetup(self._edb_object):
            raise Exception("Updating setup {} failed.".format(self._name))
        else:
            return True

    @property
    def enabled(self):
        """Flag indicating if the setup is enabled."""
        return self.get_sim_setup_info.SimulationSettings.Enabled

    @enabled.setter
    def enabled(self, value):
        self.get_sim_setup_info.SimulationSettings.Enabled = value
        self._edb_object = self._set_edb_setup_info(self.get_sim_setup_info)
        self._update_setup()

    @property
    def name(self):
        """Name of the setup."""
        return self._edb_object.GetName()

    @name.setter
    def name(self, value):
        self._pedb.layout.cell.DeleteSimulationSetup(self.name)
        edb_setup_info = self.get_sim_setup_info
        edb_setup_info.Name = value
        self._name = value
        self._edb_object = self._set_edb_setup_info(edb_setup_info)
        self._update_setup()

    @property
    def position(self):
        """Position in the setup list."""
        return self.get_sim_setup_info.Position

    @position.setter
    def position(self, value):
        edb_setup_info = self.get_sim_setup_info.SimulationSettings
        edb_setup_info.Position = value
        self._set_edb_setup_info(edb_setup_info)
        self._update_setup()

    @property
    def setup_type(self):
        """Type of the setup."""
        return self.get_sim_setup_info.SimSetupType.ToString()

    @property
    def frequency_sweeps(self):
        warnings.warn("Use new property :func:`sweeps` instead.", DeprecationWarning)
        return self.sweeps

    @property
    def sweeps(self):
        """List of frequency sweeps."""
        temp = {}
        if self.setup_type in ("kRaptorX", "kHFSSPI"):
            sweep_data_list = self._edb_setup_info.SweepDataList
            for i in list(sweep_data_list):
                temp[i.Name] = SweepData(self, None, i.Name, i)
            return temp
        else:
            return {i.name: i for i in self.sim_setup_info.sweep_data_list}

    def add_sweep(self, name, frequency_set: list = None):
        """Add frequency sweep.

        Parameters
        ----------
        name : str, optional
            Name of the frequency sweep. The default is ``None``.
        frequency_set : list, optional
            List of frequency points. The default is ``None``.

        Returns
        -------

        Examples
        --------
        >>> setup1 = edbapp.create_siwave_syz_setup("setup1")
        >>> setup1.add_sweep(name="sw1", frequency_set=["linear count", "1MHz", "100MHz", 10])
        """
        name = generate_unique_name("sweep") if not name else name
        if name in self.sweeps:
            raise ValueError("Sweep {} already exists.".format(name))

        sweep_data = SweepData(self._pedb, name=name, sim_setup=self)
        if frequency_set is None:
            sweep_type = "linear_scale"
            start, stop, increment = "50MHz", "5GHz", "50MHz"
            sweep_data.add(sweep_type, start, stop, increment)
        else:
            if not isinstance(frequency_set[0], list):
                frequency_set = [frequency_set]
            for fs in frequency_set:
                sweep_data.add(*fs)

        ss_info = self.sim_setup_info
        ss_info.add_sweep_data(sweep_data)
        self.sim_setup_info = ss_info
        self._update_setup()
        return sweep_data

    def _add_frequency_sweep(self, sweep_data):
        """Add a frequency sweep.

        Parameters
        ----------
        sweep_data: SweepData
        """
        warnings.warn("Use new property :func:`add_sweep_data` instead.", DeprecationWarning)
        self._sweep_list[sweep_data.name] = sweep_data
        if self.setup_type in ["kRaptorX", "kHFSSPI"]:
            edb_setup_info = self._edb_setup_info
        else:
            edb_setup_info = self.get_sim_setup_info

        if self._setup_type in ["kSIwave", "kHFSS", "kRaptorX", "kHFSSPI"]:
            for _, v in self._sweep_list.items():
                edb_setup_info.SweepDataList.Add(v._edb_object)

        self._edb_object = self._set_edb_setup_info(edb_setup_info)
        self._update_setup()

    def delete_frequency_sweep(self, sweep_data):
        """Delete a frequency sweep.

        Parameters
        ----------
            sweep_data : EdbFrequencySweep.
        """
        name = sweep_data.name
        if name in self._sweep_list:
            self._sweep_list.pop(name)

        fsweep = []
        if self.frequency_sweeps:
            fsweep = [val for key, val in self.frequency_sweeps.items() if not key == name]
            self.get_sim_setup_info.SweepDataList.Clear()
            for i in fsweep:
                self.get_sim_setup_info.SweepDataList.Add(i._edb_object)
            self._update_setup()
            return True if name in self.frequency_sweeps else False

    def add_frequency_sweep(self, name=None, frequency_sweep=None):
        """Add frequency sweep.

        Parameters
        ----------
        name : str, optional
            Name of the frequency sweep. The default is ``None``.
        frequency_sweep : list, optional
            List of frequency points. The default is ``None``.

        Returns
        -------
        :class:`pyedb.dotnet.edb_core.edb_data.simulation_setup_data.EdbFrequencySweep`

        Examples
        --------
        >>> setup1 = edbapp.create_siwave_syz_setup("setup1")
        >>> setup1.add_frequency_sweep(frequency_sweep=[
        ...     ["linear count", "0", "1kHz", 1],
        ...     ["log scale", "1kHz", "0.1GHz", 10],
        ...     ["linear scale", "0.1GHz", "10GHz", "0.1GHz"],
        ...     ])
        """
        warnings.warn("`create_component_from_pins` is deprecated. Use `add_sweep` method instead.", DeprecationWarning)
        return self.add_sweep(name, frequency_sweep)<|MERGE_RESOLUTION|>--- conflicted
+++ resolved
@@ -24,13 +24,8 @@
 import warnings
 
 from pyedb.dotnet.edb_core.sim_setup_data.data.sim_setup_info import SimSetupInfo
-<<<<<<< HEAD
-
-from pyedb.generic.general_methods import generate_unique_name
-=======
 from pyedb.dotnet.edb_core.sim_setup_data.data.sweep_data import SweepData
 from pyedb.generic.general_methods import generate_unique_name, is_linux
->>>>>>> 73abaf61
 
 
 class AdaptiveType(object):
@@ -106,8 +101,8 @@
         edb_setup_info = self._pedb.simsetupdata.SimSetupInfo[self._simulation_setup_type[simulation_setup_type]]()
         edb_setup_info.Name = name
         if (
-            edb_setup_info.get_SimSetupType().ToString() == "kRaptorX"
-            or edb_setup_info.get_SimSetupType().ToString() == "kHFSSPI"
+                edb_setup_info.get_SimSetupType().ToString() == "kRaptorX"
+                or edb_setup_info.get_SimSetupType().ToString() == "kHFSSPI"
         ):
             self._edb_setup_info = edb_setup_info
         self._edb_object = self._set_edb_setup_info(edb_setup_info)
