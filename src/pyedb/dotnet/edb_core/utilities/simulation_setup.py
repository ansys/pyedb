# Copyright (C) 2023 - 2024 ANSYS, Inc. and/or its affiliates.
# SPDX-License-Identifier: MIT
#
#
# Permission is hereby granted, free of charge, to any person obtaining a copy
# of this software and associated documentation files (the "Software"), to deal
# in the Software without restriction, including without limitation the rights
# to use, copy, modify, merge, publish, distribute, sublicense, and/or sell
# copies of the Software, and to permit persons to whom the Software is
# furnished to do so, subject to the following conditions:
#
# The above copyright notice and this permission notice shall be included in all
# copies or substantial portions of the Software.
#
# THE SOFTWARE IS PROVIDED "AS IS", WITHOUT WARRANTY OF ANY KIND, EXPRESS OR
# IMPLIED, INCLUDING BUT NOT LIMITED TO THE WARRANTIES OF MERCHANTABILITY,
# FITNESS FOR A PARTICULAR PURPOSE AND NONINFRINGEMENT. IN NO EVENT SHALL THE
# AUTHORS OR COPYRIGHT HOLDERS BE LIABLE FOR ANY CLAIM, DAMAGES OR OTHER
# LIABILITY, WHETHER IN AN ACTION OF CONTRACT, TORT OR OTHERWISE, ARISING FROM,
# OUT OF OR IN CONNECTION WITH THE SOFTWARE OR THE USE OR OTHER DEALINGS IN THE
# SOFTWARE.


from enum import Enum
import warnings

from pyedb.dotnet.edb_core.sim_setup_data.data.sim_setup_info import SimSetupInfo
from pyedb.dotnet.edb_core.sim_setup_data.data.sweep_data import SweepData
from pyedb.generic.general_methods import generate_unique_name


class SimulationSetupType(Enum):
    kHFSS = "hfss"
    kPEM = None
    kSIwave = "siwave_ac"
    kLNA = "lna"
    kTransient = "transient"
    kQEye = "quick_eye"
    kVEye = "verif_eye"
    kAMI = "ami"
    kAnalysisOption = "analysis_option"
    kSIwaveDCIR = "siwave_dc"
    kSIwaveEMI = "siwave_emi"
    kHFSSPI = "hfss_pi"
    kDDRwizard = "ddrwizard"
    kQ3D = "q3d"


class AdaptiveType(object):
    (SingleFrequency, MultiFrequency, BroadBand) = range(0, 3)


class SimulationSetup(object):
    """Provide base simulation setup.

    Parameters
    ----------
    pedb : :class:`pyedb.dotnet.edb.Edb`
        Inherited object.
    edb_object : :class:`Ansys.Ansoft.Edb.Utility.SIWaveSimulationSetup`,
    :class:`Ansys.Ansoft.Edb.Utility.SIWDCIRSimulationSettings`,
    :class:`Ansys.Ansoft.Edb.Utility.HFSSSimulationSettings`
        EDB object.
    """

    def __init__(self, pedb, edb_object=None):
        self._pedb = pedb
        self._edb_object = edb_object
        self._setup_type = ""
        self._simulation_setup_builder = None
        self._simulation_setup_type = {
            "kHFSS": self._pedb.simsetupdata.HFSSSimulationSettings,
            "kPEM": None,
            "kSIwave": self._pedb.simsetupdata.SIwave.SIWSimulationSettings,
            "kLNA": None,
            "kTransient": None,
            "kQEye": None,
            "kVEye": None,
            "kAMI": None,
            "kAnalysisOption": None,
            "kSIwaveDCIR": self._pedb.simsetupdata.SIwave.SIWDCIRSimulationSettings,
            "kSIwaveEMI": None,
            "kHFSSPI": None,
            "kDDRwizard": None,
            "kQ3D": None,
            "kNumSetupTypes": None,
        }

        if float(self._pedb.edbversion) >= 2024.2:
            self._simulation_setup_type.update(
                {
                    "kRaptorX": self._pedb.simsetupdata.RaptorX.RaptorXSimulationSettings,
                    "kHFSSPI": self._pedb.simsetupdata.HFSSPISimulationSettings,
                }
            )
        if self._edb_object:
            self._name = self._edb_object.GetName()

        self._sweep_list = {}

    @property
    def sim_setup_info(self):
<<<<<<< HEAD
        if self.type not in ["hfss_pi", "raptor_x"]:
            return SimSetupInfo(self._pedb, sim_setup=self, edb_object=self._edb_object.GetSimSetupInfo())
        else:
            if self._edb_setup_info:
                return SimSetupInfo(self._pedb, sim_setup=self, edb_object=self._edb_setup_info)
=======
        if self._edb_object:
            if self._edb_object.GetType().ToString() not in ["kHFSSPI", "kRaptorX"]:
                return SimSetupInfo(self._pedb, sim_setup=self, edb_object=self._edb_object.GetSimSetupInfo())
        elif self._edb_setup_info:
            return SimSetupInfo(self._pedb, sim_setup=self, edb_object=self._edb_setup_info)
>>>>>>> 76dcc62d

    @sim_setup_info.setter
    def sim_setup_info(self, sim_setup_info):
        self._edb_object = self._simulation_setup_builder(sim_setup_info._edb_object)

    @property
    def setup_type(self):
        return self.sim_setup_info.sim_setup_type

    @property
    def type(self):
        return SimulationSetupType[self.setup_type].value

    def _create(self, name=None, simulation_setup_type=""):
        """Create a simulation setup."""
        if not name:
            name = generate_unique_name(self.setup_type)
            self._name = name

        edb_setup_info = self._pedb.simsetupdata.SimSetupInfo[self._simulation_setup_type[simulation_setup_type]]()
        edb_setup_info.Name = name
        if (
            edb_setup_info.get_SimSetupType().ToString() == "kRaptorX"
            or edb_setup_info.get_SimSetupType().ToString() == "kHFSSPI"
        ):
            self._edb_setup_info = edb_setup_info
        self._edb_object = self._set_edb_setup_info(edb_setup_info)
        self._update_setup()

    def _set_edb_setup_info(self, edb_setup_info):
        """Create a setup object from a setup information object."""
        utility = self._pedb._edb.Utility
        setup_type_mapping = {
            "kHFSS": utility.HFSSSimulationSetup,
            "kPEM": None,
            "kSIwave": utility.SIWaveSimulationSetup,
            "kLNA": None,
            "kTransient": None,
            "kQEye": None,
            "kVEye": None,
            "kAMI": None,
            "kAnalysisOption": None,
            "kSIwaveDCIR": utility.SIWaveDCIRSimulationSetup,
            "kSIwaveEMI": None,
            "kDDRwizard": None,
            "kQ3D": None,
            "kNumSetupTypes": None,
        }

        if float(self._pedb.edbversion) >= 2024.2:
            setup_type_mapping["kRaptorX"] = utility.RaptorXSimulationSetup
        if float(self._pedb.edbversion) >= 2025.1:
            setup_type_mapping["kHFSSPI"] = utility.HFSSPISimulationSetup
        sim_setup_type = self.sim_setup_info.sim_setup_type
        setup_utility = setup_type_mapping[sim_setup_type.ToString()]
        return setup_utility(edb_setup_info)

    @property
    def mesh_operations(self):
        return {}

    def _update_setup(self):
        """Update setup in EDB."""
        # Update sweep

        # Replace setup
        if self._name in self._pedb.setups:
            self._pedb.layout.cell.DeleteSimulationSetup(self._name)
        if not self._pedb.layout.cell.AddSimulationSetup(self._edb_object):
            raise Exception("Updating setup {} failed.".format(self._name))
        else:
            return True

    @property
    def enabled(self):
        """Flag indicating if the setup is enabled."""
        return self.get_sim_setup_info.SimulationSettings.Enabled

    @enabled.setter
    def enabled(self, value):
        self.get_sim_setup_info.SimulationSettings.Enabled = value
        self._edb_object = self._set_edb_setup_info(self.get_sim_setup_info)
        self._update_setup()

    @property
    def name(self):
        """Name of the setup."""
        return self._edb_object.GetName()

    @name.setter
    def name(self, value):
        self._pedb.layout.cell.DeleteSimulationSetup(self.name)
        edb_setup_info = self.get_sim_setup_info
        edb_setup_info.Name = value
        self._name = value
        self._edb_object = self._set_edb_setup_info(edb_setup_info)
        self._update_setup()

    @property
    def position(self):
        """Position in the setup list."""
        return self.get_sim_setup_info.Position

    @position.setter
    def position(self, value):
        edb_setup_info = self.get_sim_setup_info.SimulationSettings
        edb_setup_info.Position = value
        self._set_edb_setup_info(edb_setup_info)
        self._update_setup()

    @property
    def setup_type(self):
        """Type of the setup."""
        return self.get_sim_setup_info.SimSetupType.ToString()

    @property
    def frequency_sweeps(self):
        warnings.warn("Use new property :func:`sweeps` instead.", DeprecationWarning)
        return self.sweeps

    @property
    def sweeps(self):
        """List of frequency sweeps."""
        temp = {}
        if self.setup_type in ("kRaptorX", "kHFSSPI"):
            sweep_data_list = self._edb_setup_info.SweepDataList
            for i in list(sweep_data_list):
                temp[i.Name] = SweepData(self, None, i.Name, i)
            return temp
        else:
            return {i.name: i for i in self.sim_setup_info.sweep_data_list}

    def add_sweep(self, name, frequency_set: list = None, **kwargs):
        """Add frequency sweep.

        Parameters
        ----------
        name : str, optional
            Name of the frequency sweep. The default is ``None``.
        frequency_set : list, optional
            List of frequency points. The default is ``None``.

        Returns
        -------

        Examples
        --------
        >>> setup1 = edbapp.create_siwave_syz_setup("setup1")
        >>> setup1.add_sweep(name="sw1", frequency_set=["linear count", "1MHz", "100MHz", 10])
        """
        name = generate_unique_name("sweep") if not name else name
        if name in self.sweeps:
            raise ValueError("Sweep {} already exists.".format(name))

        sweep_data = SweepData(self._pedb, name=name, sim_setup=self)
        for k, v in kwargs.items():
            if k in dir(sweep_data):
                setattr(sweep_data, k, v)

        if frequency_set is None:
            sweep_type = "linear_scale"
            start, stop, increment = "50MHz", "5GHz", "50MHz"
            sweep_data.add(sweep_type, start, stop, increment)
        elif len(frequency_set) == 0:
            pass
        else:
            if not isinstance(frequency_set[0], list):
                frequency_set = [frequency_set]
            for fs in frequency_set:
                sweep_data.add(*fs)

        ss_info = self.sim_setup_info
        ss_info.add_sweep_data(sweep_data)
        self.sim_setup_info = ss_info
        self._update_setup()
        return sweep_data

    def _add_frequency_sweep(self, sweep_data):
        """Add a frequency sweep.

        Parameters
        ----------
        sweep_data: SweepData
        """
        warnings.warn("Use new property :func:`add_sweep_data` instead.", DeprecationWarning)
        self._sweep_list[sweep_data.name] = sweep_data
        if self.setup_type in ["kRaptorX", "kHFSSPI"]:
            edb_setup_info = self._edb_setup_info
        else:
            edb_setup_info = self.get_sim_setup_info

        if self._setup_type in ["kSIwave", "kHFSS", "kRaptorX", "kHFSSPI"]:
            for _, v in self._sweep_list.items():
                edb_setup_info.SweepDataList.Add(v._edb_object)

        self._edb_object = self._set_edb_setup_info(edb_setup_info)
        self._update_setup()

    def delete_frequency_sweep(self, sweep_data):
        """Delete a frequency sweep.

        Parameters
        ----------
            sweep_data : EdbFrequencySweep.
        """
        name = sweep_data.name
        if name in self._sweep_list:
            self._sweep_list.pop(name)

        fsweep = []
        if self.frequency_sweeps:
            fsweep = [val for key, val in self.frequency_sweeps.items() if not key == name]
            self.get_sim_setup_info.SweepDataList.Clear()
            for i in fsweep:
                self.get_sim_setup_info.SweepDataList.Add(i._edb_object)
            self._update_setup()
            return True if name in self.frequency_sweeps else False

    def add_frequency_sweep(self, name=None, frequency_sweep=None):
        """Add frequency sweep.

        Parameters
        ----------
        name : str, optional
            Name of the frequency sweep. The default is ``None``.
        frequency_sweep : list, optional
            List of frequency points. The default is ``None``.

        Returns
        -------
        :class:`pyedb.dotnet.edb_core.edb_data.simulation_setup_data.EdbFrequencySweep`

        Examples
        --------
        >>> setup1 = edbapp.create_siwave_syz_setup("setup1")
        >>> setup1.add_frequency_sweep(frequency_sweep=[
        ...     ["linear count", "0", "1kHz", 1],
        ...     ["log scale", "1kHz", "0.1GHz", 10],
        ...     ["linear scale", "0.1GHz", "10GHz", "0.1GHz"],
        ...     ])
        """
        warnings.warn("`create_component_from_pins` is deprecated. Use `add_sweep` method instead.", DeprecationWarning)
        return self.add_sweep(name, frequency_sweep)<|MERGE_RESOLUTION|>--- conflicted
+++ resolved
@@ -100,19 +100,11 @@
 
     @property
     def sim_setup_info(self):
-<<<<<<< HEAD
-        if self.type not in ["hfss_pi", "raptor_x"]:
-            return SimSetupInfo(self._pedb, sim_setup=self, edb_object=self._edb_object.GetSimSetupInfo())
-        else:
-            if self._edb_setup_info:
-                return SimSetupInfo(self._pedb, sim_setup=self, edb_object=self._edb_setup_info)
-=======
         if self._edb_object:
             if self._edb_object.GetType().ToString() not in ["kHFSSPI", "kRaptorX"]:
                 return SimSetupInfo(self._pedb, sim_setup=self, edb_object=self._edb_object.GetSimSetupInfo())
         elif self._edb_setup_info:
             return SimSetupInfo(self._pedb, sim_setup=self, edb_object=self._edb_setup_info)
->>>>>>> 76dcc62d
 
     @sim_setup_info.setter
     def sim_setup_info(self, sim_setup_info):
