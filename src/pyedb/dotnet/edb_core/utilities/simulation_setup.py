--- conflicted
+++ resolved
@@ -20,10 +20,6 @@
 # OUT OF OR IN CONNECTION WITH THE SOFTWARE OR THE USE OR OTHER DEALINGS IN THE
 # SOFTWARE.
 
-<<<<<<< HEAD
-from pyedb.generic.general_methods import generate_unique_name
-=======
->>>>>>> 2c87aa9e
 
 import warnings
 
@@ -57,7 +53,6 @@
 from pyedb.generic.general_methods import (
     generate_unique_name,
     is_linux,
-    pyedb_function_handler,
 )
 
 
@@ -101,12 +96,7 @@
         EDB object.
     """
 
-<<<<<<< HEAD
-    def __init__(self, pedb, edb_setup=None):
-=======
-    @pyedb_function_handler
     def __init__(self, pedb, edb_object=None):
->>>>>>> 2c87aa9e
         self._pedb = pedb
         self._edb_object = edb_object
         self._setup_type = ""
@@ -340,7 +330,6 @@
         self._setup_type = "kHFSS"
         self._mesh_operations = {}
 
-    @pyedb_function_handler
     def create(self, name=None):
         """Create an HFSS setup."""
         self._name = name
@@ -361,13 +350,6 @@
         3 - ``kAccurate``.
         4 - ``kNumSliderTypes``.
 
-<<<<<<< HEAD
-    def _update_sweep(self):
-        """Update the sweep."""
-        self._sim_setup.delete_frequency_sweep(self)
-        self._sim_setup._add_frequency_sweep(self)
-        return
-=======
         Returns
         -------
         str
@@ -385,7 +367,6 @@
         }
         self.get_sim_setup_info.SimulationSettings.TSolveSliderType = solver_types[value]
         self._update_setup()
->>>>>>> 2c87aa9e
 
     @property
     def is_auto_setup(self):
@@ -508,7 +489,6 @@
 
         return self._mesh_operations
 
-    @pyedb_function_handler()
     def add_length_mesh_operation(
         self,
         net_layer_list,
@@ -559,7 +539,6 @@
         self.mesh_operations[name] = mesh_operation
         return mesh_operation if self._update_setup() else False
 
-    @pyedb_function_handler()
     def add_skin_depth_mesh_operation(
         self,
         net_layer_list,
@@ -614,7 +593,6 @@
         self.mesh_operations[name] = mesh_operation
         return mesh_operation if self._update_setup() else False
 
-    @pyedb_function_handler()
     def add_frequency_sweep(self, name=None, frequency_sweep=None):
         """Add frequency sweep.
 
@@ -644,7 +622,6 @@
             name = generate_unique_name("sweep")
         return SweepData(self, frequency_sweep, name)
 
-    @pyedb_function_handler()
     def set_solution_single_frequency(self, frequency="5GHz", max_num_passes=10, max_delta_s=0.02):
         """Set single-frequency solution.
 
@@ -666,7 +643,6 @@
         self.adaptive_settings.adaptive_settings.AdaptiveFrequencyDataList.Clear()
         return self.adaptive_settings.add_adaptive_frequency_data(frequency, max_num_passes, max_delta_s)
 
-    @pyedb_function_handler()
     def set_solution_multi_frequencies(self, frequencies=("5GHz", "10GHz"), max_num_passes=10, max_delta_s="0.02"):
         """Set multi-frequency solution.
 
@@ -691,7 +667,6 @@
                 return False
         return True
 
-    @pyedb_function_handler()
     def set_solution_broadband(
         self, low_frequency="5GHz", high_frequency="10GHz", max_num_passes=10, max_delta_s="0.02"
     ):
@@ -738,7 +713,6 @@
         self._setup_type = "kSIwave"
         self._sim_setup_info = None
 
-    @pyedb_function_handler()
     def create(self, name=None):
         """Create a SIwave SYZ setup.
 
@@ -752,7 +726,6 @@
 
         return self
 
-    @pyedb_function_handler
     def get_configurations(self):
         """Get SIwave SYZ simulation settings.
 
@@ -832,7 +805,6 @@
 
         return edb_sim_setup_info
 
-    @pyedb_function_handler
     def set_pi_slider(self, value):
         """Set SIwave PI simulation accuracy level.
         Options are:
@@ -847,7 +819,6 @@
         warnings.warn("`set_pi_slider` is deprecated. Use `pi_slider_position` property instead.", DeprecationWarning)
         self.pi_slider_position = value
 
-    @pyedb_function_handler
     def set_si_slider(self, value):
         """Set SIwave SI simulation accuracy level.
 
@@ -920,14 +891,6 @@
         """
         return self.get_sim_setup_info.SimulationSettings.UseSISettings
 
-<<<<<<< HEAD
-    def _set_frequencies(self, freq_sweep_string="Linear Step: 0GHz to 20GHz, step=0.05GHz"):
-        self._edb_sweep_data.SetFrequencies(freq_sweep_string)
-        self._update_sweep()
-
-    def set_frequencies_linear_scale(self, start="0.1GHz", stop="20GHz", step="50MHz"):
-        """Set a linear scale frequency sweep.
-=======
     @use_si_settings.setter
     def use_si_settings(self, value):
         edb_setup_info = self.get_sim_setup_info
@@ -935,7 +898,6 @@
         self._edb_object = self._set_edb_setup_info(edb_setup_info)
         self._update_setup()
 
->>>>>>> 2c87aa9e
 
 class SiwaveDCSimulationSetup(SiwaveSYZSimulationSetup):
     """Manages EDB methods for SIwave DC simulation setup.
@@ -966,17 +928,11 @@
         self.set_dc_slider(1)
         return self
 
-<<<<<<< HEAD
-    def set_frequencies_linear_count(self, start="1kHz", stop="0.1GHz", count=10):
-        """Set a linear count frequency sweep.
-=======
     @property
     def dc_ir_settings(self):
         """DC IR settings."""
         return SiwaveDCIRSettings(self)
->>>>>>> 2c87aa9e
-
-    @pyedb_function_handler
+
     def get_configurations(self):
         """Get SIwave DC simulation settings.
 
@@ -990,14 +946,8 @@
             "dc_advanced_settings": self.dc_advanced_settings.get_configurations(),
         }
 
-<<<<<<< HEAD
-    def set_frequencies_log_scale(self, start="1kHz", stop="0.1GHz", samples=10):
-        """Set a log-count frequency sweep.
-=======
-    @pyedb_function_handler
     def set_dc_slider(self, value):
         """Set DC simulation accuracy level.
->>>>>>> 2c87aa9e
 
         Options are:
 
@@ -1036,14 +986,8 @@
         """
         return convert_netdict_to_pydict(self.get_sim_setup_info.SimulationSettings.DCIRSettings.SourceTermsToGround)
 
-<<<<<<< HEAD
-    def set_frequencies(self, frequency_list=None, update=True):
-        """Set frequency list to the sweep frequencies.
-=======
-    @pyedb_function_handler()
     def add_source_terminal_to_ground(self, source_name, terminal=0):
         """Add a source terminal to ground.
->>>>>>> 2c87aa9e
 
         Parameters
         ----------
