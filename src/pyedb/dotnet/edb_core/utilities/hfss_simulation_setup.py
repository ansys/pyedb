--- conflicted
+++ resolved
@@ -1,9 +1,6 @@
 import warnings
-<<<<<<< HEAD
 from pyedb.generic.general_methods import generate_unique_name
-=======
-
->>>>>>> 73abaf61
+from pyedb.dotnet.edb_core.sim_setup_data.data.sweep_data import SweepData
 from pyedb.dotnet.edb_core.sim_setup_data.data.mesh_operation import (
     MeshOperationLength,
     MeshOperationSkinDepth,
@@ -19,7 +16,6 @@
     ViaSettings,
 )
 from pyedb.dotnet.edb_core.sim_setup_data.data.sim_setup_info import SimSetupInfo
-from pyedb.dotnet.edb_core.sim_setup_data.data.sweep_data import SweepData
 from pyedb.dotnet.edb_core.utilities.simulation_setup import SimulationSetup
 from pyedb.generic.general_methods import generate_unique_name
 
@@ -193,15 +189,15 @@
         return self._mesh_operations
 
     def add_length_mesh_operation(
-        self,
-        net_layer_list,
-        name=None,
-        max_elements=1000,
-        max_length="1mm",
-        restrict_elements=True,
-        restrict_length=True,
-        refine_inside=False,
-        mesh_region=None,
+            self,
+            net_layer_list,
+            name=None,
+            max_elements=1000,
+            max_length="1mm",
+            restrict_elements=True,
+            restrict_length=True,
+            refine_inside=False,
+            mesh_region=None,
     ):
         """Add a mesh operation to the setup.
 
@@ -243,16 +239,16 @@
         return mesh_operation if self._update_setup() else False
 
     def add_skin_depth_mesh_operation(
-        self,
-        net_layer_list,
-        name=None,
-        max_elements=1000,
-        skin_depth="1um",
-        restrict_elements=True,
-        surface_triangle_length="1mm",
-        number_of_layers=2,
-        refine_inside=False,
-        mesh_region=None,
+            self,
+            net_layer_list,
+            name=None,
+            max_elements=1000,
+            skin_depth="1um",
+            restrict_elements=True,
+            surface_triangle_length="1mm",
+            number_of_layers=2,
+            refine_inside=False,
+            mesh_region=None,
     ):
         """Add a mesh operation to the setup.
 
@@ -342,7 +338,7 @@
         return True
 
     def set_solution_broadband(
-        self, low_frequency="5GHz", high_frequency="10GHz", max_num_passes=10, max_delta_s="0.02"
+            self, low_frequency="5GHz", high_frequency="10GHz", max_num_passes=10, max_delta_s="0.02"
     ):
         """Set broadband solution.
 
@@ -364,7 +360,7 @@
         self.adaptive_settings.adapt_type = "kBroadband"
         self.adaptive_settings.adaptive_settings.AdaptiveFrequencyDataList.Clear()
         if not self.adaptive_settings.add_broadband_adaptive_frequency_data(
-            low_frequency, high_frequency, max_num_passes, max_delta_s
+                low_frequency, high_frequency, max_num_passes, max_delta_s
         ):  # pragma no cover
             return False
         return True