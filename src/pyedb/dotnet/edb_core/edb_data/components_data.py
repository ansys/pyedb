--- conflicted
+++ resolved
@@ -368,24 +368,15 @@
                 diameter = self._get_edb_value(value[0])
                 mid_diameter = self._get_edb_value(value[1])
             elif len(value) == 1:
-<<<<<<< HEAD
                 diameter = self._get_edb_value(value[0])
                 mid_diameter = self._get_edb_value(value[0])
         if isinstance(value, str):
             diameter = self._get_edb_value(value)
             mid_diameter = self._get_edb_value(value)
         if diameter and mid_diameter:
-=======
-                val1 = self._get_edb_value(value[0])
-                val2 = self._get_edb_value(value[0])
-        elif isinstance(value, str):
-            val1 = self._get_edb_value(value)
-            val2 = self._get_edb_value(value)
-        elif val1 and val2:
->>>>>>> 8ef8a497
             cmp_property = self.component_property
             solder_ball_prop = cmp_property.GetSolderBallProperty().Clone()
-            solder_ball_prop.SetDiameter(diameter, mid_diameter)
+            solder_ball_prop.SetDiameter(val1, val2)
             cmp_property.SetSolderBallProperty(solder_ball_prop)
             self.component_property = cmp_property
 
@@ -691,8 +682,8 @@
             p
             for p in self.edbcomponent.LayoutObjs
             if p.GetObjType() == self._edb.cell.layout_object_type.PadstackInstance
-               and p.IsLayoutPin()
-               and p.GetComponent().GetName() == self.refdes
+            and p.IsLayoutPin()
+            and p.GetComponent().GetName() == self.refdes
         ]
         return pins
 
@@ -995,6 +986,7 @@
             model.SetReferenceNet(reference_net)
         return self._set_model(model)
 
+
     @pyedb_function_handler()
     def assign_rlc_model(self, res=None, ind=None, cap=None, is_parallel=False):
         """Assign RLC to this component.
