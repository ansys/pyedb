--- conflicted
+++ resolved
@@ -135,17 +135,14 @@
         except AttributeError:  # pragma: no cover
             return None
 
-<<<<<<< HEAD
 
     @layer_name.setter
-=======
->>>>>>> 23e1fe4d
     def layer_name(self, val):
         layer_list = list(self._core_stackup.layers.keys())
         if isinstance(val, str) and val in layer_list:
-            lay = self._core_stackup.layers[val]._edb_layer
-            if lay:
-                self.primitive_object.SetLayer(lay)
+            layer = self._core_stackup.layers[val]._edb_layer
+            if layer:
+                self.primitive_object.SetLayer(layer)
             else:
                 raise AttributeError("Layer {} not found in layer".format(val))
         elif isinstance(val, type(self._core_stackup.layers[layer_list[0]])):
@@ -588,6 +585,32 @@
                     continue
         return new_polys
 
+
+    @pyedb_function_handler()
+    def duplicate_across_layers(self, layers):
+        """Duplicate across layer a primitive object.
+
+        Parameters:
+
+        layer: list
+            list of str, with layer names
+
+        Returns
+        -------
+        bool
+            ``True`` when successful, ``False`` when failed.
+        """
+        for lay in layers:
+            dupli_poly = self._app.edb_api.cell.primitive.polygon.create(
+                self._app.active_layout, lay, self.net, self.polygon_data.edb_api
+            )
+            if dupli_poly:
+                for void in self.voids:
+                    dupli_void = self._app.edb_api.cell.primitive.polygon.create(
+                        self._app.active_layout, lay, self.net, void.polygon_data.edb_api
+                    )
+                    dupli_poly.prim_obj.AddVoid(dupli_void.prim_obj)
+
     @pyedb_function_handler()
     def intersection_type(self, primitive):
         """Get intersection type between actual primitive and another primitive or polygon data.
@@ -1009,35 +1032,6 @@
                 cloned_poly.prim_obj.AddVoid(cloned_void.prim_obj)
             return cloned_poly
         return False
-
-    @pyedb_function_handler()
-    def duplicate_across_layers(self, layers):
-        """Duplicate across layer a primitive object.
-
-        Parameters:
-
-        layer: list
-            list of str, with layer names
-
-        Returns
-        -------
-        bool
-            ``True`` when successful, ``False`` when failed.
-        """
-        for lay in layers:
-            if lay in self._pedb.stackup.layers:
-                dupli_poly = self._app.edb_api.cell.primitive.polygon.create(
-                    self._app.active_layout, lay, self.net, self.polygon_data.edb_api
-                )
-                if dupli_poly:
-                    for void in self.voids:
-                        dupli_void = self._app.edb_api.cell.primitive.polygon.create(
-                            self._app.active_layout, lay, self.net, void.polygon_data.edb_api
-                        )
-                        dupli_poly.prim_obj.AddVoid(dupli_void.prim_obj)
-            else:
-                return False
-        return True
 
     @pyedb_function_handler
     def move(self, vector):
