--- conflicted
+++ resolved
@@ -330,14 +330,14 @@
         return self._pedbpadstack._ppadstack.int_to_geometry_type(val)
 
     def _update_pad_parameters_parameters(
-            self,
-            layer_name=None,
-            pad_type=None,
-            geom_type=None,
-            params=None,
-            offsetx=None,
-            offsety=None,
-            rotation=None,
+        self,
+        layer_name=None,
+        pad_type=None,
+        geom_type=None,
+        params=None,
+        offsetx=None,
+        offsety=None,
+        rotation=None,
     ):
         """Update padstack parameters.
 
@@ -1142,43 +1142,6 @@
         self.edb_padstack.SetData(new_padstack_data)
         return True
 
-<<<<<<< HEAD
-    def set_properties(self, **kwargs):
-        self.properties = kwargs
-
-    def get_properties(self):
-        return self.properties
-
-    @property
-    def properties(self):
-        data = dict()
-        data["hole_parameters"] = self.hole_parameters
-        data["hole_plating_thickness"] = self.hole_plating_thickness
-        data["material"] = self.material
-        data["hole_range"] = self.hole_range
-        data["pad_parameters"] = self.pad_parameters
-        return data
-
-    @properties.setter
-    def properties(self, params):
-        hole_parameters = params.get("hole_parameters")
-        if hole_parameters:
-            self.hole_parameters = hole_parameters
-        hole_plating_thickness = params.get("hole_plating_thickness")
-        if hole_plating_thickness:
-            self.hole_plating_thickness = hole_plating_thickness
-        material = params.get("material")
-        if material:
-            self.material = material
-        hole_range = params.get("hole_range")
-        if hole_range:
-            self.hole_range = hole_range
-        pad_parameters = params.get("pad_parameters")
-        if pad_parameters:
-            self.pad_parameters = pad_parameters
-
-=======
->>>>>>> 5bb3565f
 
 class EDBPadstackInstance(Primitive):
     """Manages EDB functionalities for a padstack.
@@ -1777,8 +1740,8 @@
             if hole_diam:  # pragma no cover
                 hole_finished_size = padstack_def.hole_finished_size
                 via_length = (
-                        self._pedb.stackup.signal_layers[start_layer].upper_elevation
-                        - self._pedb.stackup.signal_layers[stop_layer].lower_elevation
+                    self._pedb.stackup.signal_layers[start_layer].upper_elevation
+                    - self._pedb.stackup.signal_layers[stop_layer].lower_elevation
                 )
                 volume = (math.pi * (hole_diam / 2) ** 2 - math.pi * (hole_finished_size / 2) ** 2) * via_length
         return volume
@@ -2172,84 +2135,4 @@
             search_radius=search_radius,
             max_limit=max_limit,
             component_only=component_only,
-<<<<<<< HEAD
-        )
-
-    @property
-    def properties(self):
-        data = {}
-        data["id"] = self.id
-        data["name"] = self.aedt_name
-        net = self._edb_object.GetNet()
-        data["net_name"] = net.GetName() if not net.IsNull() else ""
-        data["definition"] = self.padstack_definition
-        data["is_pin"] = self.is_pin
-
-        _, start_layer, stop_layer = self._edb_object.GetLayerRange()
-        data["layer_range"] = [start_layer.GetName(), stop_layer.GetName()]
-
-        _, position, rotation = self._edb_object.GetPositionAndRotationValue()
-        data["position"] = [position.X.ToString(), position.Y.ToString()]
-        data["rotation"] = rotation.ToString()
-
-        data["backdrill_parameters"] = self.backdrill_parameters
-
-        hole_override_enabled, hole_override_diam = self._edb_object.GetHoleOverrideValue()
-        data["hole_override_enabled"] = hole_override_enabled
-        data["hole_override_diameter"] = hole_override_diam.ToString()
-        return data
-
-    @properties.setter
-    def properties(self, params):
-        name = params.get("name", None)
-        if name:
-            self.aedt_name = name
-
-        net_name = params.get("net_name", None)
-        if net_name:
-            net = self._pedb.layout.find_net_by_name(net_name)
-            if net:
-                net = net._edb_object
-            else:
-                net = self._pedb._edb.Cell.Net.Create(self._pedb.active_layout, net_name)
-            self._edb_object.SetNet(net)
-        is_pin = params.get("is_pin", None)
-        if is_pin is not None:
-            self.is_pin = is_pin
-
-        layer_range = params.get("layer_range", None)
-        if layer_range:
-            start_layer = self._pedb.stackup[layer_range[0]]._edb_object
-            stop_layer = self._pedb.stackup[layer_range[1]]._edb_object
-            self._edb_object.SetLayerRange(start_layer, stop_layer)
-
-        position = params.get("position", None)
-        if position:
-            point_data = self._pedb._edb.Geometry.PointData(
-                self._pedb.edb_value(position[0]),
-                self._pedb.edb_value(position[1]))
-            self._edb_object.SetPositionAndRotation(
-                point_data,
-                self._pedb.edb_value(self.properties["rotation"])
-            )
-        rotation = params.get("rotation", None)
-        if rotation is not None:
-            _, point_data, _ = self._edb_object.GetPositionAndRotationValue()
-            self._edb_object.SetPositionAndRotation(
-                point_data,
-                self._pedb.edb_value(rotation)
-            )
-
-        backdrill_parameters = params.get("backdrill_parameters", None)
-        if backdrill_parameters:
-            self.backdrill_parameters = backdrill_parameters
-
-        h_o_enabled = params.get("hole_override_enabled", None)
-        h_o_enabled = h_o_enabled if h_o_enabled else self.properties["hole_override_enabled"]
-
-        h_o_diameter = params.get("hole_override_diameter")
-        h_o_diameter = h_o_diameter if h_o_diameter else self.properties["hole_override_diameter"]
-        self._edb_object.SetHoleOverride(h_o_enabled, self._pedb.edb_value(h_o_diameter))
-=======
-        )
->>>>>>> 5bb3565f
+        )