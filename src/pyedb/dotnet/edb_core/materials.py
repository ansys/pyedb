# Copyright (C) 2023 - 2024 ANSYS, Inc. and/or its affiliates.
# SPDX-License-Identifier: MIT
#
#
# Permission is hereby granted, free of charge, to any person obtaining a copy
# of this software and associated documentation files (the "Software"), to deal
# in the Software without restriction, including without limitation the rights
# to use, copy, modify, merge, publish, distribute, sublicense, and/or sell
# copies of the Software, and to permit persons to whom the Software is
# furnished to do so, subject to the following conditions:
#
# The above copyright notice and this permission notice shall be included in all
# copies or substantial portions of the Software.
#
# THE SOFTWARE IS PROVIDED "AS IS", WITHOUT WARRANTY OF ANY KIND, EXPRESS OR
# IMPLIED, INCLUDING BUT NOT LIMITED TO THE WARRANTIES OF MERCHANTABILITY,
# FITNESS FOR A PARTICULAR PURPOSE AND NONINFRINGEMENT. IN NO EVENT SHALL THE
# AUTHORS OR COPYRIGHT HOLDERS BE LIABLE FOR ANY CLAIM, DAMAGES OR OTHER
# LIABILITY, WHETHER IN AN ACTION OF CONTRACT, TORT OR OTHERWISE, ARISING FROM,
# OUT OF OR IN CONNECTION WITH THE SOFTWARE OR THE USE OR OTHER DEALINGS IN THE
# SOFTWARE.

from __future__ import absolute_import  # noreorder

import difflib
import logging
import os
import re
from typing import Optional, Union
import warnings

from pydantic import BaseModel, confloat

from pyedb import Edb
from pyedb.dotnet.clr_module import _clr
from pyedb.dotnet.edb_core.general import convert_py_list_to_net_list
from pyedb.exceptions import MaterialModelException
from pyedb.generic.general_methods import is_ironpython, pyedb_function_handler

logger = logging.getLogger(__name__)

# TODO: Once we are Python3.9+ change PositiveInt implementation like
# from annotated_types import Gt
# from typing_extensions import Annotated
# PositiveFloat = Annotated[float, Gt(0)]
try:
    from annotated_types import Gt
    from typing_extensions import Annotated

    PositiveFloat = Annotated[float, Gt(0)]
except:
    PositiveFloat = confloat(gt=0)

ATTRIBUTES = [
    "conductivity",
    "dielectric_loss_tangent",
    "magnetic_loss_tangent",
    "mass_density",
    "permittivity",
    "permeability",
    "poisson_ratio",
    "specific_heat",
    "thermal_conductivity",
    "youngs_modulus",
    "thermal_expansion_coefficient",
]
DC_ATTRIBUTES = [
    "dielectric_model_frequency",
    "loss_tangent_at_frequency",
    "permittivity_at_frequency",
    "dc_conductivity",
    "dc_permittivity",
]


def get_line_float_value(line):
    """Retrieve the float value expected in the line of an AMAT file.

    The associated string is expected to follow one of the following cases:
    - simple('permittivity', 12.)
    - permittivity='12'.
    """
    try:
        return float(re.split(",|=", line)[-1].strip("'\n)"))
    except ValueError:
        return None


class MaterialProperties(BaseModel):
    """Store material properties."""

    conductivity: Optional[PositiveFloat] = None
    dielectric_loss_tangent: Optional[PositiveFloat] = None
    magnetic_loss_tangent: Optional[PositiveFloat] = None
    mass_density: Optional[PositiveFloat] = None
    permittivity: Optional[PositiveFloat] = None
    permeability: Optional[PositiveFloat] = None
    poisson_ratio: Optional[PositiveFloat] = None
    specific_heat: Optional[PositiveFloat] = None
    thermal_conductivity: Optional[PositiveFloat] = None
    youngs_modulus: Optional[PositiveFloat] = None
    thermal_expansion_coefficient: Optional[PositiveFloat] = None
    dc_conductivity: Optional[PositiveFloat] = None
    dc_permittivity: Optional[PositiveFloat] = None
    dielectric_model_frequency: Optional[PositiveFloat] = None
    loss_tangent_at_frequency: Optional[PositiveFloat] = None
    permittivity_at_frequency: Optional[PositiveFloat] = None


class Material(object):
    """Manage EDB methods for material property management."""

    def __init__(self, edb: Edb, material_def):
        self.__edb: Edb = edb
        self.__edb_definition = edb.edb_api.definition
        self.__name: str = material_def.GetName()
        self.__material_def = material_def
        self.__dc_model = material_def.GetDielectricMaterialModel()
        self.__properties: MaterialProperties = MaterialProperties()

    @property
    def name(self):
        """Material name."""
        return self.__name

    @property
    def dc_model(self):
        """Material dielectric model."""
        return self.__dc_model

    @property
    def conductivity(self):
        """Get material conductivity."""
        material_property_id = self.__edb_definition.MaterialPropertyId.Conductivity
        self.__properties.conductivity = self.__property_value(material_property_id)
        return self.__properties.conductivity

    @conductivity.setter
    def conductivity(self, value):
        """Set material conductivity."""
        edb_value = self.__edb_value(value)
        material_property_id = self.__edb_definition.MaterialPropertyId.Conductivity
        self.__material_def.SetProperty(material_property_id, edb_value)

    @property
    def permittivity(self):
        """Get material permittivity."""
        material_property_id = self.__edb_definition.MaterialPropertyId.Permittivity
        self.__properties.permittivity = self.__property_value(material_property_id)
        return self.__properties.permittivity

    @permittivity.setter
    def permittivity(self, value):
        """Set material permittivity."""
        edb_value = self.__edb_value(value)
        material_property_id = self.__edb_definition.MaterialPropertyId.Permittivity
        self.__material_def.SetProperty(material_property_id, edb_value)

    @property
    def permeability(self):
        """Get material permeability."""
        material_property_id = self.__edb_definition.MaterialPropertyId.Permeability
        self.__properties.permeability = self.__property_value(material_property_id)
        return self.__properties.permeability

    @permeability.setter
    def permeability(self, value):
        """Set material permeability."""
        edb_value = self.__edb_value(value)
        material_property_id = self.__edb_definition.MaterialPropertyId.Permeability
        self.__material_def.SetProperty(material_property_id, edb_value)

    @property
    def loss_tangent(self):
        """Get material loss tangent."""
        warnings.warn(
            "This method is deprecated in versions >0.7.0 and will soon be removed. "
            "Use property dielectric_loss_tangent instead.",
            DeprecationWarning,
        )
        return self.dielectric_loss_tangent

    @property
    def dielectric_loss_tangent(self):
        """Get material loss tangent."""
        material_property_id = self.__edb_definition.MaterialPropertyId.DielectricLossTangent
        self.__properties.dielectric_loss_tangent = self.__property_value(material_property_id)
        return self.__properties.dielectric_loss_tangent

    @loss_tangent.setter
    def loss_tangent(self, value):
        """Set material loss tangent."""
        warnings.warn(
            "This method is deprecated in versions >0.7.0 and will soon be removed. "
            "Use property dielectric_loss_tangent instead.",
            DeprecationWarning,
        )
        return self.dielectric_loss_tangent(value)

    @dielectric_loss_tangent.setter
    def dielectric_loss_tangent(self, value):
        """Set material loss tangent."""
        edb_value = self.__edb_value(value)
        material_property_id = self.__edb_definition.MaterialPropertyId.DielectricLossTangent
        self.__material_def.SetProperty(material_property_id, edb_value)

    @property
    def dc_conductivity(self):
        """Get material dielectric conductivity."""
        if self.__dc_model:
            self.__properties.dc_conductivity = self.__dc_model.GetDCConductivity()
        return self.__properties.dc_conductivity

    @dc_conductivity.setter
    def dc_conductivity(self, value: Union[int, float]):
        """Set material dielectric conductivity."""
        if self.__dc_model:
            self.__dc_model.SetDCConductivity(value)
        else:
            self.__edb.logger.error(f"DC conductivity cannot be updated in material without DC model.")

    @property
    def dc_permittivity(self):
        """Get material dielectric relative permittivity"""
        if self.__dc_model:
            self.__properties.dc_permittivity = self.__dc_model.GetDCRelativePermitivity()
        return self.__properties.dc_permittivity

    @dc_permittivity.setter
    def dc_permittivity(self, value: Union[int, float]):
        """Set material dielectric relative permittivity"""
        if self.__dc_model:
            self.__dc_model.SetDCRelativePermitivity(value)
        else:
            self.__edb.logger.error(f"DC permittivity cannot be updated in material without DC model.")

    @property
    def dielectric_model_frequency(self):
        """Get material frequency in GHz."""
        if self.__dc_model:
            self.__properties.dielectric_model_frequency = self.__dc_model.GetFrequency()
        return self.__properties.dielectric_model_frequency

    @dielectric_model_frequency.setter
    def dielectric_model_frequency(self, value: Union[int, float]):
        """Get material frequency in GHz."""
        if self.__dc_model:
            self.__dc_model.SetFrequency(value)
        else:
            self.__edb.logger.error(f"Material frequency cannot be updated in material without DC model.")

    @property
    def loss_tangent_at_frequency(self):
        """Get material loss tangeat at frequency."""
        if self.__dc_model:
            self.__properties.loss_tangent_at_frequency = self.__dc_model.GetLossTangentAtFrequency()
        return self.__properties.loss_tangent_at_frequency

    @loss_tangent_at_frequency.setter
    def loss_tangent_at_frequency(self, value):
        """Set material loss tangent at frequency."""
        if self.__dc_model:
            edb_value = self.__edb_value(value)
            self.__dc_model.SetLossTangentAtFrequency(edb_value)
        else:
            self.__edb.logger.error(f"Loss tangent at frequency cannot be updated in material without DC model.")

    @property
    def permittivity_at_frequency(self):
        """Get material relative permittivity at frequency."""
        if self.__dc_model:
            self.__properties.permittivity_at_frequency = self.__dc_model.GetRelativePermitivityAtFrequency()
        return self.__properties.permittivity_at_frequency

    @permittivity_at_frequency.setter
    def permittivity_at_frequency(self, value: Union[int, float]):
        """Set material relative permittivity at frequency."""
        if self.__dc_model:
            self.__dc_model.SetRelativePermitivityAtFrequency(value)
        else:
            self.__edb.logger.error(f"Permittivity at frequency cannot be updated in material without DC model.")

    @property
    def magnetic_loss_tangent(self):
        """Get material magnetic loss tangent."""
        material_property_id = self.__edb_definition.MaterialPropertyId.MagneticLossTangent
        self.__properties.magnetic_loss_tangent = self.__property_value(material_property_id)
        return self.__properties.magnetic_loss_tangent

    @magnetic_loss_tangent.setter
    def magnetic_loss_tangent(self, value):
        """Set material magnetic loss tangent."""
        edb_value = self.__edb_value(value)
        material_property_id = self.__edb_definition.MaterialPropertyId.MagneticLossTangent
        self.__material_def.SetProperty(material_property_id, edb_value)

    @property
    def thermal_conductivity(self):
        """Get material thermal conductivity."""
        material_property_id = self.__edb_definition.MaterialPropertyId.ThermalConductivity
        self.__properties.thermal_conductivity = self.__property_value(material_property_id)
        return self.__properties.thermal_conductivity

    @thermal_conductivity.setter
    def thermal_conductivity(self, value):
        """Set material thermal conductivity."""
        edb_value = self.__edb_value(value)
        material_property_id = self.__edb_definition.MaterialPropertyId.ThermalConductivity
        self.__material_def.SetProperty(material_property_id, edb_value)

    @property
    def mass_density(self):
        """Get material mass density."""
        material_property_id = self.__edb_definition.MaterialPropertyId.MassDensity
        self.__properties.mass_density = self.__property_value(material_property_id)
        return self.__properties.mass_density

    @mass_density.setter
    def mass_density(self, value):
        """Set material mass density."""
        edb_value = self.__edb_value(value)
        material_property_id = self.__edb_definition.MaterialPropertyId.MassDensity
        self.__material_def.SetProperty(material_property_id, edb_value)

    @property
    def youngs_modulus(self):
        """Get material youngs modulus."""
        material_property_id = self.__edb_definition.MaterialPropertyId.YoungsModulus
        self.__properties.youngs_modulus = self.__property_value(material_property_id)
        return self.__properties.youngs_modulus

    @youngs_modulus.setter
    def youngs_modulus(self, value):
        """Set material youngs modulus."""
        edb_value = self.__edb_value(value)
        material_property_id = self.__edb_definition.MaterialPropertyId.YoungsModulus
        self.__material_def.SetProperty(material_property_id, edb_value)

    @property
    def specific_heat(self):
        """Get material specific heat."""
        material_property_id = self.__edb_definition.MaterialPropertyId.SpecificHeat
        self.__properties.specific_heat = self.__property_value(material_property_id)
        return self.__properties.specific_heat

    @specific_heat.setter
    def specific_heat(self, value):
        """Set material specific heat."""
        edb_value = self.__edb_value(value)
        material_property_id = self.__edb_definition.MaterialPropertyId.SpecificHeat
        self.__material_def.SetProperty(material_property_id, edb_value)

    @property
    def poisson_ratio(self):
        """Get material poisson ratio."""
        material_property_id = self.__edb_definition.MaterialPropertyId.PoissonsRatio
        self.__properties.poisson_ratio = self.__property_value(material_property_id)
        return self.__properties.poisson_ratio

    @poisson_ratio.setter
    def poisson_ratio(self, value):
        """Set material poisson ratio."""
        edb_value = self.__edb_value(value)
        material_property_id = self.__edb_definition.MaterialPropertyId.PoissonsRatio
        self.__material_def.SetProperty(material_property_id, edb_value)

    @property
    def thermal_expansion_coefficient(self):
        """Get material thermal coefficient."""
        material_property_id = self.__edb_definition.MaterialPropertyId.ThermalExpansionCoefficient
        self.__properties.thermal_expansion_coefficient = self.__property_value(material_property_id)
        return self.__properties.thermal_expansion_coefficient

    @thermal_expansion_coefficient.setter
    def thermal_expansion_coefficient(self, value):
        """Set material thermal coefficient."""
        edb_value = self.__edb_value(value)
        material_property_id = self.__edb_definition.MaterialPropertyId.ThermalExpansionCoefficient
        self.__material_def.SetProperty(material_property_id, edb_value)

    @pyedb_function_handler()
    def to_dict(self):
        """Convert material into dictionary."""
        self.__load_all_properties()

        res = {"name": self.name}
        res.update(self.__properties.model_dump())
        return res

    @pyedb_function_handler()
    def update(self, input_dict: dict):
        if input_dict:
            # Update attributes
            for attribute in ATTRIBUTES:
                if attribute in input_dict:
                    setattr(self, attribute, input_dict[attribute])
            if "loss_tangent" in input_dict:  # pragma: no cover
                setattr(self, "loss_tangent", input_dict["loss_tangent"])

            # Update DS model
            # NOTE: Contrary to before we don't test 'dielectric_model_frequency' only
            if any(map(lambda attribute: input_dict.get(attribute, None) is not None, DC_ATTRIBUTES)):
                if not self.__dc_model:
                    self.__dc_model = self.__edb_definition.DjordjecvicSarkarModel()
                for attribute in DC_ATTRIBUTES:
                    if attribute in input_dict:
                        if attribute == "dc_permittivity" and input_dict[attribute] is not None:
                            self.__dc_model.SetUseDCRelativePermitivity(True)
                        setattr(self, attribute, input_dict[attribute])
                self.__material_def.SetDielectricMaterialModel(self.__dc_model)
            # Unset DS model if it is already assigned to the material in the database
            elif self.__dc_model:
                self.__material_def.SetDielectricMaterialModel(self.__edb_value(None))

    @pyedb_function_handler()
    def __edb_value(self, value):
        """Convert a value to an EDB value.

        Parameters
        ----------
        val : str, float, int
        """
        return self.__edb.edb_value(value)

    @pyedb_function_handler()
    def __load_all_properties(self):
        """Load all properties of the material."""
        for property in self.__properties.model_dump().keys():
            _ = getattr(self, property)

    @pyedb_function_handler()
    def __property_value(self, material_property_id):
        """Get property value from a material property id."""
        if is_ironpython:  # pragma: no cover
            property_box = _clr.StrongBox[float]()
            self.__material_def.GetProperty(material_property_id, property_box)
            return float(property_box)
        else:
            _, property_box = self.__material_def.GetProperty(material_property_id)
            if isinstance(property_box, float):
                return property_box
            else:
                return property_box.ToDouble()

    # def __reset_property(self, name):
    #     """Reset a property using the default value of the EDB API.
    #
    #     This method consists in resetting the value of a property by updating the inner property
    #     to ``None`` and accessing the property afterward. When one wants to access a property
    #     whose stored inner value is ``None``, the value is updated to the EDB API default value
    #     associated to that property.
    #     """
    #     # Update inner property to None
    #     setattr(self.__properties, name, None)
    #     # Trigger get value on the property
    #     _ = getattr(self, name)


class Materials(object):
    """Manages EDB methods for material management accessible from `Edb.materials` property."""

    def __init__(self, edb: Edb):
        self.__edb = edb
        self.__edb_definition = edb.edb_api.definition
        self.__syslib = os.path.join(self.__edb.base_path, "syslib")

    def __contains__(self, item):
        if isinstance(item, Material):
            return item.name in self.materials
        else:
            return item in self.materials

    def __getitem__(self, item):
        return self.materials[item]

    @property
    def syslib(self):
        """Get the project sys library."""
        return self.__syslib

    @property
    def materials(self):
        """Get materials."""
        materials = {
            material_def.GetName(): Material(self.__edb, material_def)
            for material_def in list(self.__edb.active_db.MaterialDefs)
        }
        return materials

    def __edb_value(self, value):
        """Convert a value to an EDB value.

        Parameters
        ----------
        val : str, float, int
        """
        return self.__edb.edb_value(value)

    @pyedb_function_handler()
    def add_material(self, name: str, **kwargs):
        """Add a new material.

        Parameters
        ----------
        name : str
            Material name.

        Returns
        -------
        :class:`pyedb.dotnet.edb_core.materials.Material`
        """
<<<<<<< HEAD
        if name.lower() in [i.lower() for i in self.__materials]:
=======
        curr_materials = self.materials
        if name in curr_materials:
>>>>>>> a63437dd
            raise ValueError(f"Material {name} already exists in material library.")
        elif name.lower() in (material.lower() for material in curr_materials):
            raise ValueError(f"Material names are case-insensitive and {name.lower()} already exists.")

        material_def = self.__edb_definition.MaterialDef.Create(self.__edb.active_db, name)
        material = Material(self.__edb, material_def)
        attributes_input_dict = {key: val for (key, val) in kwargs.items() if key in ATTRIBUTES + DC_ATTRIBUTES}
        if "loss_tangent" in kwargs:  # pragma: no cover
            warnings.warn(
                "This key is deprecated in versions >0.7.0 and will soon be removed. "
                "Use key dielectric_loss_tangent instead.",
                DeprecationWarning,
            )
            attributes_input_dict["dielectric_loss_tangent"] = kwargs["loss_tangent"]
        if attributes_input_dict:
            material.update(attributes_input_dict)

        return material

    @pyedb_function_handler()
    def add_conductor_material(self, name, conductivity, **kwargs):
        """Add a new conductor material.

        Parameters
        ----------
        name : str
            Name of the new material.
        conductivity : str, float, int
            Conductivity of the new material.

        Returns
        -------
        :class:`pyedb.dotnet.edb_core.materials.Material`

        """
        extended_kwargs = {key: value for (key, value) in kwargs.items()}
        extended_kwargs["conductivity"] = conductivity
        material = self.add_material(name, **extended_kwargs)

        return material

    @pyedb_function_handler()
    def add_dielectric_material(self, name, permittivity, dielectric_loss_tangent, **kwargs):
        """Add a new dielectric material in library.

        Parameters
        ----------
        name : str
            Name of the new material.
        permittivity : str, float, int
            Permittivity of the new material.
        dielectric_loss_tangent : str, float, int
            Dielectric loss tangent of the new material.

        Returns
        -------
        :class:`pyedb.dotnet.edb_core.materials.Material`
        """
        extended_kwargs = {key: value for (key, value) in kwargs.items()}
        extended_kwargs["permittivity"] = permittivity
        extended_kwargs["dielectric_loss_tangent"] = dielectric_loss_tangent
        material = self.add_material(name, **extended_kwargs)

        return material

    @pyedb_function_handler()
    def add_djordjevicsarkar_dielectric(
        self,
        name,
        permittivity_at_frequency,
        loss_tangent_at_frequency,
        dielectric_model_frequency,
        dc_conductivity=None,
        dc_permittivity=None,
        **kwargs,
    ):
        """Add a dielectric using the Djordjevic-Sarkar model.

        Parameters
        ----------
        name : str
            Name of the dielectric.
        permittivity_at_frequency : str, float, int
            Relative permittivity of the dielectric.
        loss_tangent_at_frequency : str, float, int
            Loss tangent for the material.
        dielectric_model_frequency : str, float, int
            Test frequency in GHz for the dielectric.

        Returns
        -------
        :class:`pyedb.dotnet.edb_core.materials.Material`
        """
        curr_materials = self.materials
        if name in curr_materials:
            raise ValueError(f"Material {name} already exists in material library.")
        elif name.lower() in (material.lower() for material in curr_materials):
            raise ValueError(f"Material names are case-insensitive and {name.lower()} already exists.")

        material_model = self.__edb_definition.DjordjecvicSarkarModel()
        material_model.SetRelativePermitivityAtFrequency(permittivity_at_frequency)
        material_model.SetLossTangentAtFrequency(self.__edb_value(loss_tangent_at_frequency))
        material_model.SetFrequency(dielectric_model_frequency)
        if dc_conductivity is not None:
            material_model.SetDCConductivity(dc_conductivity)
        if dc_permittivity is not None:
            material_model.SetUseDCRelativePermitivity(True)
            material_model.SetDCRelativePermitivity(dc_permittivity)
        try:
            material = self.__add_dielectric_material_model(name, material_model)
            for key, value in kwargs.items():
                setattr(material, key, value)
            if "loss_tangent" in kwargs:  # pragma: no cover
                warnings.warn(
                    "This key is deprecated in versions >0.7.0 and will soon be removed. "
                    "Use key dielectric_loss_tangent instead.",
                    DeprecationWarning,
                )
                setattr(material, "dielectric_loss_tangent", kwargs["loss_tangent"])
            return material
        except MaterialModelException:
            raise ValueError("Use realistic values to define DS model.")

    @pyedb_function_handler()
    def add_debye_material(
        self,
        name,
        permittivity_low,
        permittivity_high,
        loss_tangent_low,
        loss_tangent_high,
        lower_freqency,
        higher_frequency,
        **kwargs,
    ):
        """Add a dielectric with the Debye model.

        Parameters
        ----------
        name : str
            Name of the dielectric.
        permittivity_low : float, int
            Relative permittivity of the dielectric at the frequency specified
            for ``lower_frequency``.
        permittivity_high : float, int
            Relative permittivity of the dielectric at the frequency specified
            for ``higher_frequency``.
        loss_tangent_low : float, int
            Loss tangent for the material at the frequency specified
            for ``lower_frequency``.
        loss_tangent_high : float, int
            Loss tangent for the material at the frequency specified
            for ``higher_frequency``.
        lower_freqency : str, float, int
            Value for the lower frequency.
        higher_frequency : str, float, int
            Value for the higher frequency.

        Returns
        -------
        :class:`pyedb.dotnet.edb_core.materials.Material`
        """
        curr_materials = self.materials
        if name in curr_materials:
            raise ValueError(f"Material {name} already exists in material library.")
        elif name.lower() in (material.lower() for material in curr_materials):
            raise ValueError(f"Material names are case-insensitive and {name.lower()} already exists.")

        material_model = self.__edb_definition.DebyeModel()
        # FIXME: Seems like there is a bug here (we need to provide higher value for
        # lower_freqency than higher_frequency)
        material_model.SetFrequencyRange(lower_freqency, higher_frequency)
        material_model.SetLossTangentAtHighLowFrequency(loss_tangent_low, loss_tangent_high)
        material_model.SetRelativePermitivityAtHighLowFrequency(
            self.__edb_value(permittivity_low), self.__edb_value(permittivity_high)
        )
        try:
            material = self.__add_dielectric_material_model(name, material_model)
            for key, value in kwargs.items():
                setattr(material, key, value)
            if "loss_tangent" in kwargs:  # pragma: no cover
                warnings.warn(
                    "This key is deprecated in versions >0.7.0 and will soon be removed. "
                    "Use key dielectric_loss_tangent instead.",
                    DeprecationWarning,
                )
                setattr(material, "dielectric_loss_tangent", kwargs["loss_tangent"])
            return material
        except MaterialModelException:
            raise ValueError("Use realistic values to define Debye model.")

    @pyedb_function_handler()
    def add_multipole_debye_material(
        self,
        name,
        frequencies,
        permittivities,
        loss_tangents,
        **kwargs,
    ):
        """Add a dielectric with the Multipole Debye model.

        Parameters
        ----------
        name : str
            Name of the dielectric.
        frequencies : list
            Frequencies in GHz.
        permittivities : list
            Relative permittivities at each frequency.
        loss_tangents : list
            Loss tangents at each frequency.

        Returns
        -------
        :class:`pyedb.dotnet.edb_core.materials.Material`

        Examples
        --------
        >>> from pyedb import Edb
        >>> edb = Edb()
        >>> freq = [0, 2, 3, 4, 5, 6]
        >>> rel_perm = [1e9, 1.1e9, 1.2e9, 1.3e9, 1.5e9, 1.6e9]
        >>> loss_tan = [0.025, 0.026, 0.027, 0.028, 0.029, 0.030]
        >>> diel = edb.materials.add_multipole_debye_material("My_MP_Debye", freq, rel_perm, loss_tan)
        """
        curr_materials = self.materials
        if name in curr_materials:
            raise ValueError(f"Material {name} already exists in material library.")
        elif name.lower() in (material.lower() for material in curr_materials):
            raise ValueError(f"Material names are case-insensitive and {name.lower()} already exists.")

        frequencies = [float(i) for i in frequencies]
        permittivities = [float(i) for i in permittivities]
        loss_tangents = [float(i) for i in loss_tangents]
        material_model = self.__edb_definition.MultipoleDebyeModel()
        material_model.SetParameters(
            convert_py_list_to_net_list(frequencies),
            convert_py_list_to_net_list(permittivities),
            convert_py_list_to_net_list(loss_tangents),
        )
        try:
            material = self.__add_dielectric_material_model(name, material_model)
            for key, value in kwargs.items():
                setattr(material, key, value)
            if "loss_tangent" in kwargs:  # pragma: no cover
                warnings.warn(
                    "This key is deprecated in versions >0.7.0 and will soon be removed. "
                    "Use key dielectric_loss_tangent instead.",
                    DeprecationWarning,
                )
                setattr(material, "dielectric_loss_tangent", kwargs["loss_tangent"])
            return material
        except MaterialModelException:
            raise ValueError("Use realistic values to define Multipole Debye model.")

    @pyedb_function_handler()
    def __add_dielectric_material_model(self, name, material_model):
        """Add a dielectric material model.

        Parameters
        ----------
        name : str
            Name of the dielectric.
        material_model : Any
            Dielectric material model.
        """
        if self.__edb_definition.MaterialDef.FindByName(self.__edb.active_db, name).IsNull():
            if name.lower() in (material.lower() for material in self.materials):
                raise ValueError(f"Material names are case-insensitive and {name.lower()} already exists.")
            self.__edb_definition.MaterialDef.Create(self.__edb.active_db, name)

        material_def = self.__edb_definition.MaterialDef.FindByName(self.__edb.active_db, name)
        succeeded = material_def.SetDielectricMaterialModel(material_model)
        if succeeded:
            material = Material(self.__edb, material_def)
            return material
        raise MaterialModelException("Set dielectric material model failed.")

    @pyedb_function_handler()
    def duplicate(self, material_name, new_material_name):
        """Duplicate a material from the database.

        Parameters
        ----------
        material_name : str
            Name of the existing material.
        new_material_name : str
            Name of the new duplicated material.

        Returns
        -------
        :class:`pyedb.dotnet.edb_core.materials.Material`
        """
        curr_materials = self.materials
        if new_material_name in curr_materials:
            raise ValueError(f"Material {new_material_name} already exists in material library.")
        elif new_material_name.lower() in (material.lower() for material in curr_materials):
            raise ValueError(f"Material names are case-insensitive and {new_material_name.lower()} already exists.")

        material = self.materials[material_name]
        material_def = self.__edb_definition.MaterialDef.Create(self.__edb.active_db, new_material_name)
        material_dict = material.to_dict()
        new_material = Material(self.__edb, material_def)
        new_material.update(material_dict)

        return new_material

    @pyedb_function_handler()
    def delete_material(self, material_name):
        """Remove a material from the database."""
        material_def = self.__edb_definition.MaterialDef.FindByName(self.__edb.active_db, material_name)
        if material_def.IsNull():
            raise ValueError(f"Cannot find material {material_name}.")
        material_def.Delete()

    @pyedb_function_handler()
    def update_material(self, material_name, input_dict):
        """Update material attributes."""
        if material_name not in self.materials:
            raise ValueError(f"Material {material_name} does not exist in material library.")

        material = self[material_name]
        attributes_input_dict = {key: val for (key, val) in input_dict.items() if key in ATTRIBUTES + DC_ATTRIBUTES}
        if "loss_tangent" in input_dict:  # pragma: no cover
            warnings.warn(
                "This key is deprecated in versions >0.7.0 and will soon be removed. "
                "Use key dielectric_loss_tangent instead.",
                DeprecationWarning,
            )
            attributes_input_dict["dielectric_loss_tangent"] = input_dict["loss_tangent"]
        if attributes_input_dict:
            material.update(attributes_input_dict)
        return material

    @pyedb_function_handler()
    def load_material(self, material: dict):
        """Load material."""
        if material:
            material_name = material["name"]
            material_conductivity = material.get("conductivity", None)
            if material_conductivity and material_conductivity > 1e4:
                self.add_conductor_material(material_name, material_conductivity)
            else:
                material_permittivity = material["permittivity"]
                if "loss_tangent" in material:  # pragma: no cover
                    warnings.warn(
                        "This key is deprecated in versions >0.7.0 and will soon be removed. "
                        "Use key dielectric_loss_tangent instead.",
                        DeprecationWarning,
                    )
                    material_dlt = material["loss_tangent"]
                else:
                    material_dlt = material["dielectric_loss_tangent"]
                self.add_dielectric_material(material_name, material_permittivity, material_dlt)

    @pyedb_function_handler()
    def material_property_to_id(self, property_name):
        """Convert a material property name to a material property ID.

        Parameters
        ----------
        property_name : str
            Name of the material property.

        Returns
        -------
        Any
        """
        material_property_id = self.__edb_definition.MaterialPropertyId
        property_name_to_id = {
            "Permittivity": material_property_id.Permittivity,
            "Permeability": material_property_id.Permeability,
            "Conductivity": material_property_id.Conductivity,
            "DielectricLossTangent": material_property_id.DielectricLossTangent,
            "MagneticLossTangent": material_property_id.MagneticLossTangent,
            "ThermalConductivity": material_property_id.ThermalConductivity,
            "MassDensity": material_property_id.MassDensity,
            "SpecificHeat": material_property_id.SpecificHeat,
            "YoungsModulus": material_property_id.YoungsModulus,
            "PoissonsRatio": material_property_id.PoissonsRatio,
            "ThermalExpansionCoefficient": material_property_id.ThermalExpansionCoefficient,
            "InvalidProperty": material_property_id.InvalidProperty,
        }

        if property_name == "loss_tangent":
            warnings.warn(
                "This key is deprecated in versions >0.7.0 and will soon be removed. "
                "Use key dielectric_loss_tangent instead.",
                DeprecationWarning,
            )
            property_name = "dielectric_loss_tangent"
        match = difflib.get_close_matches(property_name, property_name_to_id, 1, 0.7)
        if match:
            return property_name_to_id[match[0]]
        else:
            return property_name_to_id["InvalidProperty"]

    @pyedb_function_handler()
    def load_amat(self, amat_file):
        """Load materials from an AMAT file.

        Parameters
        ----------
        amat_file : str
            Full path to the AMAT file to read and add to the Edb.

        Returns
        -------
        bool
        """
        if not os.path.exists(amat_file):
            raise FileNotFoundError(f"File path {amat_file} does not exist.")
        materials_dict = self.read_materials(amat_file)
        for material_name, material_properties in materials_dict.items():
            if not material_name in self:
                if "tangent_delta" in material_properties:
                    material_properties["dielectric_loss_tangent"] = material_properties["tangent_delta"]
                    del material_properties["tangent_delta"]
                elif "loss_tangent" in material_properties:  # pragma: no cover
                    warnings.warn(
                        "This key is deprecated in versions >0.7.0 and will soon be removed. "
                        "Use key dielectric_loss_tangent instead.",
                        DeprecationWarning,
                    )
                    material_properties["dielectric_loss_tangent"] = material_properties["loss_tangent"]
                    del material_properties["loss_tangent"]
                self.add_material(material_name, **material_properties)
            else:
                self.__edb.logger.warning(f"Material {material_name} already exist and was not loaded from AMAT file.")
        return True

    @pyedb_function_handler()
    def iterate_materials_in_amat(self, amat_file=None):
        """Iterate over material description in an AMAT file.

        Parameters
        ----------
        amat_file : str
            Full path to the AMAT file to read.

        Yields
        ------
        dict
        """
        if amat_file is None:
            amat_file = os.path.join(self.__edb.base_path, "syslib", "Materials.amat")

        begin_regex = re.compile(r"^\$begin '(.+)'")
        end_regex = re.compile(r"^\$end '(.+)'")
        material_properties = ATTRIBUTES.copy()
        # Remove cases manually handled
        material_properties.remove("conductivity")

        with open(amat_file, "r") as amat_fh:
            in_material_def = False
            material_description = {}
            for line in amat_fh:
                if in_material_def:
                    # Yield material definition
                    if end_regex.search(line):
                        in_material_def = False
                        yield material_description
                        material_description = {}
                    # Extend material definition if possible
                    else:
                        for material_property in material_properties:
                            if material_property in line:
                                value = get_line_float_value(line)
                                if value is not None:
                                    material_description[material_property] = value
                                break
                        # Extra case to cover bug in syslib AMAT file (see #364)
                        if "thermal_expansion_coeffcient" in line:
                            value = get_line_float_value(line)
                            if value is not None:
                                material_description["thermal_expansion_coefficient"] = value
                        # Extra case to avoid confusion ("conductivity" is included in "thermal_conductivity")
                        if "conductivity" in line and "thermal_conductivity" not in line:
                            value = get_line_float_value(line)
                            if value is not None:
                                material_description["conductivity"] = value
                        # Extra case to avoid confusion ("conductivity" is included in "thermal_conductivity")
                        if (
                            "loss_tangent" in line
                            and "dielectric_loss_tangent" not in line
                            and "magnetic_loss_tangent" not in line
                        ):
                            warnings.warn(
                                "This key is deprecated in versions >0.7.0 and will soon be removed. "
                                "Use key dielectric_loss_tangent instead.",
                                DeprecationWarning,
                            )
                            value = get_line_float_value(line)
                            if value is not None:
                                material_description["dielectric_loss_tangent"] = value
                # Check if we reach the beginning of a material description
                else:
                    match = begin_regex.search(line)
                    if match:
                        material_name = match.group(1)
                        # Skip unwanted data
                        if material_name in ("$index$", "$base_index$"):
                            continue
                        material_description["name"] = match.group(1)
                        in_material_def = True

    @pyedb_function_handler()
    def read_materials(self, amat_file):
        """Read materials from an AMAT file.

        Parameters
        ----------
        amat_file : str
            Full path to the AMAT file to read.

        Returns
        -------
        dict
            {material name: dict of material properties}.
        """
        res = {}
        for material in self.iterate_materials_in_amat(amat_file):
            material_name = material["name"]
            res[material_name] = {}
            for material_property, value in material.items():
                if material_property != "name":
                    res[material_name][material_property] = value

        return res

    @pyedb_function_handler()
    def read_syslib_material(self, material_name):
        """Read a specific material from syslib AMAT file.

        Parameters
        ----------
        material_name : str
            Name of the material.

        Returns
        -------
        dict
            {material name: dict of material properties}.
        """
        res = {}
        amat_file = os.path.join(self.__edb.base_path, "syslib", "Materials.amat")
        for material in self.iterate_materials_in_amat(amat_file):
            iter_material_name = material["name"]
            if iter_material_name == material_name:
                for material_property, value in material.items():
                    if material_property != "name":
                        res[material_property] = value
                return res

        self.__edb.logger.error(f"Material {material_name} does not exist in syslib AMAT file.")
        return res<|MERGE_RESOLUTION|>--- conflicted
+++ resolved
@@ -509,12 +509,8 @@
         -------
         :class:`pyedb.dotnet.edb_core.materials.Material`
         """
-<<<<<<< HEAD
-        if name.lower() in [i.lower() for i in self.__materials]:
-=======
         curr_materials = self.materials
         if name in curr_materials:
->>>>>>> a63437dd
             raise ValueError(f"Material {name} already exists in material library.")
         elif name.lower() in (material.lower() for material in curr_materials):
             raise ValueError(f"Material names are case-insensitive and {name.lower()} already exists.")
