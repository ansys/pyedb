# Copyright (C) 2023 - 2024 ANSYS, Inc. and/or its affiliates.
# SPDX-License-Identifier: MIT
#
#
# Permission is hereby granted, free of charge, to any person obtaining a copy
# of this software and associated documentation files (the "Software"), to deal
# in the Software without restriction, including without limitation the rights
# to use, copy, modify, merge, publish, distribute, sublicense, and/or sell
# copies of the Software, and to permit persons to whom the Software is
# furnished to do so, subject to the following conditions:
#
# The above copyright notice and this permission notice shall be included in all
# copies or substantial portions of the Software.
#
# THE SOFTWARE IS PROVIDED "AS IS", WITHOUT WARRANTY OF ANY KIND, EXPRESS OR
# IMPLIED, INCLUDING BUT NOT LIMITED TO THE WARRANTIES OF MERCHANTABILITY,
# FITNESS FOR A PARTICULAR PURPOSE AND NONINFRINGEMENT. IN NO EVENT SHALL THE
# AUTHORS OR COPYRIGHT HOLDERS BE LIABLE FOR ANY CLAIM, DAMAGES OR OTHER
# LIABILITY, WHETHER IN AN ACTION OF CONTRACT, TORT OR OTHERWISE, ARISING FROM,
# OUT OF OR IN CONNECTION WITH THE SOFTWARE OR THE USE OR OTHER DEALINGS IN THE
# SOFTWARE.

"""
This module contains the `EdbPadstacks` class.
"""
import math
import warnings

import numpy as np
import rtree
from scipy.spatial import ConvexHull

from pyedb.dotnet.clr_module import Array
from pyedb.dotnet.edb_core.edb_data.padstacks_data import (
    EDBPadstack,
    EDBPadstackInstance,
)
from pyedb.dotnet.edb_core.general import convert_py_list_to_net_list
from pyedb.dotnet.edb_core.geometry.polygon_data import PolygonData
from pyedb.generic.general_methods import generate_unique_name
from pyedb.modeler.geometry_operators import GeometryOperators


class EdbPadstacks(object):
    """Manages EDB methods for nets management accessible from `Edb.padstacks` property.

    Examples
    --------
    >>> from pyedb import Edb
    >>> edbapp = Edb("myaedbfolder", edbversion="2021.2")
    >>> edb_padstacks = edbapp.padstacks
    """

    def __getitem__(self, name):
        """Get  a padstack definition or instance from the Edb project.

        Parameters
        ----------
        name : str, int

        Returns
        -------
        :class:`pyedb.dotnet.edb_core.cell.hierarchy.component.EDBComponent`

        """
        if isinstance(name, int) and name in self.instances:
            return self.instances(name)
        elif name in self.definitions:
            return self.definitions[name]
        else:
            for i in list(self.instances.values()):
                if i.name == name or i.aedt_name == name:
                    return i
        self._pedb.logger.error("Component or definition not found.")
        return

    def __init__(self, p_edb):
        self._pedb = p_edb
        self._instances = {}
        self._definitions = {}

    @property
    def _edb(self):
        """ """
        return self._pedb.edb_api

    def _get_edb_value(self, value):
        return self._pedb.edb_value(value)

    @property
    def _active_layout(self):
        """ """
        return self._pedb.active_layout

    @property
    def _layout(self):
        """ """
        return self._pedb.layout

    @property
    def db(self):
        """Db object."""
        return self._pedb.active_db

    @property
    def _logger(self):
        """ """
        return self._pedb.logger

    @property
    def _layers(self):
        """ """
        return self._pedb.stackup.layers

    def int_to_pad_type(self, val=0):
        """Convert an integer to an EDB.PadGeometryType.

        Parameters
        ----------
        val : int

        Returns
        -------
        object
            EDB.PadType enumerator value.
        """

        if val == 0:
            return self._edb.definition.PadType.RegularPad
        elif val == 1:
            return self._edb.definition.PadType.AntiPad
        elif val == 2:
            return self._edb.definition.PadType.ThermalPad
        elif val == 3:
            return self._edb.definition.PadType.Hole
        elif val == 4:
            return self._edb.definition.PadType.UnknownGeomType
        else:
            return val

    def int_to_geometry_type(self, val=0):
        """Convert an integer to an EDB.PadGeometryType.

        Parameters
        ----------
        val : int

        Returns
        -------
        object
            EDB.PadGeometryType enumerator value.
        """
        if val == 0:
            return self._edb.definition.PadGeometryType.NoGeometry
        elif val == 1:
            return self._edb.definition.PadGeometryType.Circle
        elif val == 2:
            return self._edb.definition.PadGeometryType.Square
        elif val == 3:
            return self._edb.definition.PadGeometryType.Rectangle
        elif val == 4:
            return self._edb.definition.PadGeometryType.Oval
        elif val == 5:
            return self._edb.definition.PadGeometryType.Bullet
        elif val == 6:
            return self._edb.definition.PadGeometryType.NSidedPolygon
        elif val == 7:
            return self._edb.definition.PadGeometryType.Polygon
        elif val == 8:
            return self._edb.definition.PadGeometryType.Round45
        elif val == 9:
            return self._edb.definition.PadGeometryType.Round90
        elif val == 10:
            return self._edb.definition.PadGeometryType.Square45
        elif val == 11:
            return self._edb.definition.PadGeometryType.Square90
        else:
            return val

    @property
    def definitions(self):
        """Padstack definitions.

        Returns
        -------
        dict[str, :class:`pyedb.dotnet.edb_core.edb_data.padstacks_data.EdbPadstack`]
            List of definitions via padstack definitions.

        """
        if len(self._definitions) == len(self._pedb.padstack_defs):
            return self._definitions
        self._definitions = {}
        for padstackdef in self._pedb.padstack_defs:
            PadStackData = padstackdef.GetData()
            if len(PadStackData.GetLayerNames()) >= 1:
                self._definitions[padstackdef.GetName()] = EDBPadstack(padstackdef, self)
        return self._definitions

    @property
    def padstacks(self):
        """Padstacks via padstack definitions.

        .. deprecated:: 0.6.58
        Use :func:`definitions` property instead.

        Returns
        -------
        dict[str, :class:`pyedb.dotnet.edb_core.edb_data.EdbPadstack`]
            List of definitions via padstack definitions.

        """
        warnings.warn("Use `definitions` property instead.", DeprecationWarning)
        return self.definitions

    @property
    def instances(self):
        """Dictionary  of all padstack instances (vias and pins).

        Returns
        -------
        dict[int, :class:`dotnet.edb_core.edb_data.padstacks_data.EDBPadstackInstance`]
            List of padstack instances.

        """
        edb_padstack_inst_list = self._pedb.layout.padstack_instances
        if len(self._instances) == len(edb_padstack_inst_list):
            return self._instances
        self._instances = {i.id: i for i in edb_padstack_inst_list}
        return self._instances

    @property
    def instances_by_name(self):
        """Dictionary  of all padstack instances (vias and pins) by name.

        Returns
        -------
        dict[str, :class:`dotnet.edb_core.edb_data.padstacks_data.EDBPadstackInstance`]
            List of padstack instances.

        """
        padstack_instances = {}
        for _, edb_padstack_instance in self.instances.items():
            if edb_padstack_instance.aedt_name:
                padstack_instances[edb_padstack_instance.aedt_name] = edb_padstack_instance
        return padstack_instances

    def find_instance_by_id(self, value: int):
        """Find a padstack instance by database id.

        Parameters
        ----------
        value : int
        """
        return self._pedb.modeler.find_object_by_id(value)

    @property
    def pins(self):
        """Dictionary  of all pins instances (belonging to component).

        Returns
        -------
        dic[str, :class:`dotnet.edb_core.edb_data.definitions.EDBPadstackInstance`]
            Dictionary of EDBPadstackInstance Components.


        Examples
        --------
        >>> edbapp = dotnet.Edb("myproject.aedb")
        >>> pin_net_name = edbapp.pins[424968329].netname
        """
        pins = {}
        for instancename, instance in self.instances.items():
            if instance.is_pin and instance.component:
                pins[instancename] = instance
        return pins

    @property
    def vias(self):
        """Dictionary  of all vias instances not belonging to component.

        Returns
        -------
        dic[str, :class:`dotnet.edb_core.edb_data.definitions.EDBPadstackInstance`]
            Dictionary of EDBPadstackInstance Components.


        Examples
        --------
        >>> edbapp = dotnet.Edb("myproject.aedb")
        >>> pin_net_name = edbapp.pins[424968329].netname
        """
        pnames = list(self.pins.keys())
        vias = {i: j for i, j in self.instances.items() if i not in pnames}
        return vias

    @property
    def padstack_instances(self):
        """List of padstack instances.

        .. deprecated:: 0.6.58
        Use :func:`instances` property instead.

        Returns
        -------
        dict[str, :class:`dotnet.edb_core.edb_data.padstacks_data.EDBPadstackInstance`]
            List of padstack instances.
        """

        warnings.warn("Use `instances` property instead.", DeprecationWarning)
        return self.instances

    @property
    def pingroups(self):
        """All Layout Pin groups.

        Returns
        -------
        list
            List of all layout pin groups.
        """
        pingroups = []
        for el in self._layout.pin_groups:
            pingroups.append(el)
        return pingroups

    @property
    def pad_type(self):
        """Return a PadType Enumerator."""

        class PadType:
            (RegularPad, AntiPad, ThermalPad, Hole, UnknownGeomType) = (
                self._edb.definition.PadType.RegularPad,
                self._edb.definition.PadType.AntiPad,
                self._edb.definition.PadType.ThermalPad,
                self._edb.definition.PadType.Hole,
                self._edb.definition.PadType.UnknownGeomType,
            )

        return PadType

    def create_circular_padstack(
        self,
        padstackname=None,
        holediam="300um",
        paddiam="400um",
        antipaddiam="600um",
        startlayer=None,
        endlayer=None,
    ):
        """Create a circular padstack.

        Parameters
        ----------
        padstackname : str, optional
            Name of the padstack. The default is ``None``.
        holediam : str, optional
            Diameter of the hole with units. The default is ``"300um"``.
        paddiam : str, optional
            Diameter of the pad with units. The default is ``"400um"``.
        antipaddiam : str, optional
            Diameter of the antipad with units. The default is ``"600um"``.
        startlayer : str, optional
            Starting layer. The default is ``None``, in which case the top
            is the starting layer.
        endlayer : str, optional
            Ending layer. The default is ``None``, in which case the bottom
            is the ending layer.

        Returns
        -------
        str
            Name of the padstack if the operation is successful.
        """

        PadStack = self._edb.definition.PadstackDef.Create(self._layout.cell.GetDatabase(), padstackname)
        new_PadStackData = self._edb.definition.PadstackDefData.Create()
        list_values = convert_py_list_to_net_list(
            [self._get_edb_value(holediam), self._get_edb_value(paddiam), self._get_edb_value(antipaddiam)]
        )
        value0 = self._get_edb_value(0.0)
        new_PadStackData.SetHoleParameters(
            self._edb.definition.PadGeometryType.Circle,
            list_values,
            value0,
            value0,
            value0,
        )
        new_PadStackData.SetHoleRange(self._edb.definition.PadstackHoleRange.UpperPadToLowerPad)
        layers = list(self._pedb.stackup.signal_layers.keys())
        if not startlayer:
            startlayer = layers[0]
        if not endlayer:
            endlayer = layers[len(layers) - 1]

        antipad_shape = self._edb.definition.PadGeometryType.Circle
        started = False
        new_PadStackData.SetPadParameters(
            "Default",
            self._edb.definition.PadType.RegularPad,
            self._edb.definition.PadGeometryType.Circle,
            convert_py_list_to_net_list([self._get_edb_value(paddiam)]),
            value0,
            value0,
            value0,
        )

        new_PadStackData.SetPadParameters(
            "Default",
            self._edb.definition.PadType.AntiPad,
            antipad_shape,
            convert_py_list_to_net_list([self._get_edb_value(antipaddiam)]),
            value0,
            value0,
            value0,
        )
        for layer in layers:
            if layer == startlayer:
                started = True
            if layer == endlayer:
                started = False
            if started:
                new_PadStackData.SetPadParameters(
                    layer,
                    self._edb.definition.PadType.RegularPad,
                    self._edb.definition.PadGeometryType.Circle,
                    convert_py_list_to_net_list([self._get_edb_value(paddiam)]),
                    value0,
                    value0,
                    value0,
                )
                new_PadStackData.SetPadParameters(
                    layer,
                    self._edb.definition.PadType.AntiPad,
                    antipad_shape,
                    convert_py_list_to_net_list([self._get_edb_value(antipaddiam)]),
                    value0,
                    value0,
                    value0,
                )
        PadStack.SetData(new_PadStackData)

    def delete_padstack_instances(self, net_names):  # pragma: no cover
        """Delete padstack instances by net names.

        Parameters
        ----------
        net_names : str, list
            Names of the nets to delete.

        Returns
        -------
        bool
            ``True`` when successful, ``False`` when failed.

        References
        ----------

        >>> Edb.padstacks.delete_padstack_instances(net_names=["GND"])
        """
        if not isinstance(net_names, list):  # pragma: no cover
            net_names = [net_names]

        for p_id, p in self.instances.items():
            if p.net_name in net_names:
                if not p.delete():  # pragma: no cover
                    return False
        return True

    def set_solderball(self, padstackInst, sballLayer_name, isTopPlaced=True, ballDiam=100e-6):
        """Set solderball for the given PadstackInstance.

        Parameters
        ----------
        padstackInst : Edb.Cell.Primitive.PadstackInstance or int
            Padstack instance id or object.
        sballLayer_name : str,
            Name of the layer where the solder ball is placed. No default values.
        isTopPlaced : bool, optional.
            Bollean triggering is the solder ball is placed on Top or Bottom of the layer stackup.
        ballDiam : double, optional,
            Solder ball diameter value.

        Returns
        -------
        bool

        """
        if isinstance(padstackInst, int):
            psdef = self.definitions[self.instances[padstackInst].padstack_definition].edb_padstack
            padstackInst = self.instances[padstackInst]._edb_padstackinstance

        else:
            psdef = padstackInst._edb_object.GetPadstackDef()
        newdefdata = self._edb.definition.PadstackDefData(psdef.GetData())
        newdefdata.SetSolderBallShape(self._edb.definition.SolderballShape.Cylinder)
        newdefdata.SetSolderBallParameter(self._get_edb_value(ballDiam), self._get_edb_value(ballDiam))
        sball_placement = (
            self._edb.definition.SolderballPlacement.AbovePadstack
            if isTopPlaced
            else self._edb.definition.SolderballPlacement.BelowPadstack
        )
        newdefdata.SetSolderBallPlacement(sball_placement)
        psdef.SetData(newdefdata)
        sball_layer = [lay._edb_layer for lay in list(self._layers.values()) if lay.name == sballLayer_name][0]
        if sball_layer is not None:
            padstackInst._edb_object.SetSolderBallLayer(sball_layer)
            return True

        return False

    def create_coax_port(self, padstackinstance, use_dot_separator=True, name=None):
        """Create HFSS 3Dlayout coaxial lumped port on a pastack
        Requires to have solder ball defined before calling this method.

        Parameters
        ----------
        padstackinstance : `Edb.Cell.Primitive.PadstackInstance` or int
            Padstack instance object.
        use_dot_separator : bool, optional
            Whether to use ``.`` as the separator for the naming convention, which
            is ``[component][net][pin]``. The default is ``True``. If ``False``, ``_`` is
            used as the separator instead.
        name : str
            Port name for overwriting the default port-naming convention,
            which is ``[component][net][pin]``. The port name must be unique.
            If a port with the specified name already exists, the
            default naming convention is used so that port creation does
            not fail.

        Returns
        -------
        str
            Terminal name.

        """
        if isinstance(padstackinstance, int):
            padstackinstance = self.instances[padstackinstance]._edb_padstackinstance
        elif isinstance(padstackinstance, EDBPadstackInstance):
            padstackinstance = padstackinstance._edb_padstackinstance
        cmp_name = padstackinstance.GetComponent().GetName()
        if cmp_name == "":
            cmp_name = "no_comp"
        net_name = padstackinstance.GetNet().GetName()
        if net_name == "":
            net_name = "no_net"
        pin_name = padstackinstance.GetName()
        if pin_name == "":
            pin_name = "no_pin_name"
        if use_dot_separator:
            port_name = "{0}.{1}.{2}".format(cmp_name, pin_name, net_name)
        else:
            port_name = "{0}_{1}_{2}".format(cmp_name, pin_name, net_name)
        if not padstackinstance.IsLayoutPin():
            padstackinstance.SetIsLayoutPin(True)
        res = padstackinstance.GetLayerRange()
        if name:
            port_name = name
        if self._port_exist(port_name):
            port_name = generate_unique_name(port_name, n=2)
        self._logger.info("An existing port already has this same name. Renaming to {}.".format(port_name))
        self._edb.cell.terminal.PadstackInstanceTerminal.Create(
            self._active_layout,
            padstackinstance.GetNet(),
            port_name,
            padstackinstance,
            res[2],
        )
        if res[0]:
            return port_name
        return ""

    def _port_exist(self, port_name):
        return any(port for port in list(self._pedb.excitations.keys()) if port == port_name)

    def get_pinlist_from_component_and_net(self, refdes=None, netname=None):
        """Retrieve pins given a component's reference designator and net name.

        Parameters
        ----------
        refdes : str, optional
            Reference designator of the component. The default is ``None``.
        netname : str optional
            Name of the net. The default is ``None``.

        Returns
        -------
        dict
            Dictionary of pins if the operation is successful.
            ``False`` is returned if the net does not belong to the component.

        """
        pinlist = []
        if refdes:
            if refdes in self._pedb.components.instances:
                if netname:
                    for pin, val in self._pedb.components.instances[refdes].pins.items():
                        if val.net_name == netname:
                            pinlist.append(val)
                else:
                    for pin in self._pedb.components.instances[refdes].pins.values():
                        pinlist.append(pin)
            elif netname:
                for pin in self._pedb.pins:
                    if pin.net_name == netname:
                        pinlist.append(pin)
            else:
                self._logger.error("At least a component or a net name has to be provided")

        return pinlist

    def get_pad_parameters(self, pin, layername, pad_type=0):
        """Get Padstack Parameters from Pin or Padstack Definition.

        Parameters
        ----------
        pin : Edb.definition.PadstackDef or Edb.definition.PadstackInstance
            Pin or PadstackDef on which get values.
        layername : str
            Layer on which get properties.
        pad_type : int
            Pad Type.

        Returns
        -------
        tuple
            Tuple of (GeometryType, ParameterList, OffsetX, OffsetY, Rot).
        """

        if "PadstackDef" in str(type(pin)):
            padparams = pin.GetData().GetPadParametersValue(layername, self.int_to_pad_type(pad_type))
        else:
            padparams = self._edb.definition.PadstackDefData(pin.GetPadstackDef().GetData()).GetPadParametersValue(
                layername, self.int_to_pad_type(pad_type)
            )
        if padparams[2]:
            geometry_type = int(padparams[1])
            parameters = [i.ToString() for i in padparams[2]]
            offset_x = padparams[3].ToDouble()
            offset_y = padparams[4].ToDouble()
            rotation = padparams[5].ToDouble()
            return geometry_type, parameters, offset_x, offset_y, rotation
        else:
            if isinstance(pin, self._edb.definition.PadstackDef):
                padparams = self._edb.definition.PadstackDefData(pin.GetData()).GetPolygonalPadParameters(
                    layername, self.int_to_pad_type(pad_type)
                )
            else:
                padparams = self._edb.definition.PadstackDefData(
                    pin.GetPadstackDef().GetData()
                ).GetPolygonalPadParameters(layername, self.int_to_pad_type(pad_type))

            if padparams[0]:
                parameters = [
                    padparams[1].GetBBox().Item1.X.ToDouble(),
                    padparams[1].GetBBox().Item1.Y.ToDouble(),
                    padparams[1].GetBBox().Item2.X.ToDouble(),
                    padparams[1].GetBBox().Item2.Y.ToDouble(),
                ]
                offset_x = padparams[2]
                offset_y = padparams[3]
                rotation = padparams[4]
                geometry_type = 7
                return geometry_type, parameters, offset_x, offset_y, rotation
            return 0, [0], 0, 0, 0

    def set_all_antipad_value(self, value):
        """Set all anti-pads from all pad-stack definition to the given value.

        Parameters
        ----------
        value : float, str
            Anti-pad value.

        Returns
        -------
        bool
            ``True`` when successful, ``False`` if an anti-pad value fails to be assigned.
        """
        if self.definitions:
            for padstack in list(self.definitions.values()):
                cloned_padstack_data = self._edb.definition.PadstackDefData(padstack.edb_padstack.GetData())
                layers_name = cloned_padstack_data.GetLayerNames()
                all_succeed = True
                for layer in layers_name:
                    geom_type, parameters, offset_x, offset_y, rot = self.get_pad_parameters(
                        padstack.edb_padstack, layer, 1
                    )
                    if geom_type == 1:  # pragma no cover
                        params = convert_py_list_to_net_list(
                            [self._pedb.edb_value(value)] * len(parameters)
                        )  # pragma no cover
                        geom = self._edb.definition.PadGeometryType.Circle
                        offset_x = self._pedb.edb_value(offset_x)
                        offset_y = self._pedb.edb_value(offset_y)
                        rot = self._pedb.edb_value(rot)
                        antipad = self._edb.definition.PadType.AntiPad
                        if cloned_padstack_data.SetPadParameters(
                            layer, antipad, geom, params, offset_x, offset_y, rot
                        ):  # pragma no cover
                            self._logger.info(
                                "Pad-stack definition {}, anti-pad on layer {}, has been set to {}".format(
                                    padstack.edb_padstack.GetName(), layer, str(value)
                                )
                            )
                        else:  # pragma no cover
                            self._logger.error(
                                "Failed to reassign anti-pad value {} on Pads-stack definition {},"
                                " layer{}".format(str(value), padstack.edb_padstack.GetName(), layer)
                            )
                            all_succeed = False
                padstack.edb_padstack.SetData(cloned_padstack_data)
            return all_succeed

    def check_and_fix_via_plating(self, minimum_value_to_replace=0.0, default_plating_ratio=0.2):
        """Check for minimum via plating ration value, values found below the minimum one are replaced by default
        plating ratio.

        Parameters
        ----------
        minimum_value_to_replace : float
            Plating ratio that is below or equal to this value is to be replaced
            with the value specified for the next parameter. Default value ``0.0``.
        default_plating_ratio : float
            Default value to use for plating ratio. The default value is ``0.2``.

        Returns
        -------
        bool
            ``True`` when successful, ``False`` if an anti-pad value fails to be assigned.
        """
        for padstack_def in list(self.definitions.values()):
            if padstack_def.hole_plating_ratio <= minimum_value_to_replace:
                padstack_def.hole_plating_ratio = default_plating_ratio
                self._logger.info(
                    "Padstack definition with zero plating ratio, defaulting to 20%".format(padstack_def.name)
                )
        return True

    def get_via_instance_from_net(self, net_list=None):
        """Get the list for EDB vias from a net name list.

        Parameters
        ----------
        net_list : str or list
            The list of the net name to be used for filtering vias. If no net is provided the command will
            return an all vias list.

        Returns
        -------
        list of Edb.Cell.Primitive.PadstackInstance
            List of EDB vias.
        """
        if net_list == None:
            net_list = []

        if not isinstance(net_list, list):
            net_list = [net_list]
        layout_lobj_collection = self._layout.padstack_instances
        layout_lobj_collection = [i._edb_object for i in layout_lobj_collection]
        via_list = []
        for lobj in layout_lobj_collection:
            pad_layers_name = lobj.GetPadstackDef().GetData().GetLayerNames()
            if len(pad_layers_name) > 1:
                if not net_list:
                    via_list.append(lobj)
                elif lobj.GetNet().GetName() in net_list:
                    via_list.append(lobj)
        return via_list

    def create_padstack(
        self,
        padstackname=None,
        holediam="300um",
        paddiam="400um",
        antipaddiam="600um",
        startlayer=None,
        endlayer=None,
        antipad_shape="Circle",
        x_size="600um",
        y_size="600um",
        corner_radius="300um",
        offset_x="0.0",
        offset_y="0.0",
        rotation="0.0",
        has_hole=True,
        pad_offset_x="0.0",
        pad_offset_y="0.0",
        pad_rotation="0.0",
    ):  # pragma: no cover
        """Create a padstack.

        .. deprecated:: 0.6.62
        Use :func:`create` method instead.

        Parameters
        ----------
        padstackname : str, optional
            Name of the padstack. The default is ``None``.
        holediam : str, optional
            Diameter of the hole with units. The default is ``"300um"``.
        paddiam : str, optional
            Diameter of the pad with units. The default is ``"400um"``.
        antipaddiam : str, optional
            Diameter of the antipad with units. The default is ``"600um"``.
        startlayer : str, optional
            Starting layer. The default is ``None``, in which case the top
            is the starting layer.
        endlayer : str, optional
            Ending layer. The default is ``None``, in which case the bottom
            is the ending layer.
        antipad_shape : str, optional
            Shape of the antipad. The default is ``"Circle"``. Options are ``"Circle"`` and ``"Bullet"``.
        x_size : str, optional
            Only applicable to bullet shape. The default is ``"600um"``.
        y_size : str, optional
            Only applicable to bullet shape. The default is ``"600um"``.
        corner_radius :
            Only applicable to bullet shape. The default is ``"300um"``.
        offset_x : str, optional
            X offset of antipad. The default is ``"0.0"``.
        offset_y : str, optional
            Y offset of antipad. The default is ``"0.0"``.
        rotation : str, optional
            rotation of antipad. The default is ``"0.0"``.
        has_hole : bool, optional
            Whether this padstack has a hole.

        Returns
        -------
        str
            Name of the padstack if the operation is successful.
        """
        warnings.warn("Use :func:`create` method instead.", DeprecationWarning)
        return self.create(
            padstackname=padstackname,
            holediam=holediam,
            paddiam=paddiam,
            antipaddiam=antipaddiam,
            antipad_shape=antipad_shape,
            x_size=x_size,
            y_size=y_size,
            corner_radius=corner_radius,
            offset_x=offset_x,
            offset_y=offset_y,
            rotation=rotation,
            has_hole=has_hole,
            pad_offset_x=pad_offset_x,
            pad_offset_y=pad_offset_y,
            pad_rotation=pad_rotation,
        )

    def create(
        self,
        padstackname=None,
        holediam="300um",
        paddiam="400um",
        antipaddiam="600um",
        pad_shape="Circle",
        antipad_shape="Circle",
        x_size="600um",
        y_size="600um",
        corner_radius="300um",
        offset_x="0.0",
        offset_y="0.0",
        rotation="0.0",
        has_hole=True,
        pad_offset_x="0.0",
        pad_offset_y="0.0",
        pad_rotation="0.0",
        pad_polygon=None,
        antipad_polygon=None,
        polygon_hole=None,
        start_layer=None,
        stop_layer=None,
        add_default_layer=False,
        anti_pad_x_size="600um",
        anti_pad_y_size="600um",
        hole_range="upper_pad_to_lower_pad",
    ):
        """Create a padstack.

        Parameters
        ----------
        padstackname : str, optional
            Name of the padstack. The default is ``None``.
        holediam : str, optional
            Diameter of the hole with units. The default is ``"300um"``.
        paddiam : str, optional
            Diameter of the pad with units, used with ``"Circle"`` shape. The default is ``"400um"``.
        antipaddiam : str, optional
            Diameter of the antipad with units. The default is ``"600um"``.
        pad_shape : str, optional
            Shape of the pad. The default is ``"Circle``. Options are ``"Circle"``, ``"Rectangle"`` and ``"Polygon"``.
        antipad_shape : str, optional
            Shape of the antipad. The default is ``"Circle"``. Options are ``"Circle"`` ``"Rectangle"`` and
            ``"Bullet"``.
        x_size : str, optional
            Only applicable to bullet and rectangle shape. The default is ``"600um"``.
        y_size : str, optional
            Only applicable to bullet and rectangle shape. The default is ``"600um"``.
        corner_radius :
            Only applicable to bullet shape. The default is ``"300um"``.
        offset_x : str, optional
            X offset of antipad. The default is ``"0.0"``.
        offset_y : str, optional
            Y offset of antipad. The default is ``"0.0"``.
        rotation : str, optional
            rotation of antipad. The default is ``"0.0"``.
        has_hole : bool, optional
            Whether this padstack has a hole.
        pad_offset_x : str, optional
            Padstack offset in X direction.
        pad_offset_y : str, optional
            Padstack offset in Y direction.
        pad_rotation : str, optional
            Padstack rotation.
        start_layer : str, optional
            Start layer of the padstack definition.
        stop_layer : str, optional
            Stop layer of the padstack definition.
        add_default_layer : bool, optional
            Add ``"Default"`` to padstack definition. Default is ``False``.
        anti_pad_x_size : str, optional
            Only applicable to bullet and rectangle shape. The default is ``"600um"``.
        anti_pad_y_size : str, optional
            Only applicable to bullet and rectangle shape. The default is ``"600um"``.
        hole_range : str, optional
            Define the padstack hole range. Arguments supported, ``"through"``, ``"begin_on_upper_pad"``,
            ``"end_on_lower_pad"``, ``"upper_pad_to_lower_pad"``.

        Returns
        -------
        str
            Name of the padstack if the operation is successful.
        """
        holediam = self._get_edb_value(holediam)
        paddiam = self._get_edb_value(paddiam)
        antipaddiam = self._get_edb_value(antipaddiam)
        layers = list(self._pedb.stackup.signal_layers.keys())[:]
        value0 = self._get_edb_value("0.0")
        if not padstackname:
            padstackname = generate_unique_name("VIA")
        # assert not self.isreadonly, "Write Functions are not available within AEDT"
        padstackData = self._edb.definition.PadstackDefData.Create()
        if has_hole and not polygon_hole:
            ptype = self._edb.definition.PadGeometryType.Circle
            hole_param = Array[type(holediam)]([holediam])
            padstackData.SetHoleParameters(ptype, hole_param, value0, value0, value0)
            padstackData.SetHolePlatingPercentage(self._get_edb_value(20.0))
        elif polygon_hole:
            if isinstance(polygon_hole, list):
                _poly = self._pedb.modeler.create_polygon(polygon_hole, layers[0], net_name="dummy")
                if not _poly.is_null:
                    hole_param = _poly.polygon_data
                    _poly.delete()
                else:
                    return False
            elif isinstance(polygon_hole, PolygonData):
                hole_param = polygon_hole._edb_object
            else:
                return False
            padstackData.SetPolygonalHoleParameters(hole_param, value0, value0, value0)
            padstackData.SetHolePlatingPercentage(self._get_edb_value(20.0))
        else:
            ptype = self._edb.definition.PadGeometryType.NoGeometry

        x_size = self._get_edb_value(x_size)
        y_size = self._get_edb_value(y_size)
        corner_radius = self._get_edb_value(corner_radius)
        offset_x = self._get_edb_value(offset_x)
        offset_y = self._get_edb_value(offset_y)
        rotation = self._get_edb_value(rotation)

        pad_offset_x = self._get_edb_value(pad_offset_x)
        pad_offset_y = self._get_edb_value(pad_offset_y)
        pad_rotation = self._get_edb_value(pad_rotation)
        anti_pad_x_size = self._get_edb_value(anti_pad_x_size)
        anti_pad_y_size = self._get_edb_value(anti_pad_y_size)

        if hole_range == "through":  # pragma no cover
            padstackData.SetHoleRange(self._edb.definition.PadstackHoleRange.Through)
        elif hole_range == "begin_on_upper_pad":  # pragma no cover
            padstackData.SetHoleRange(self._edb.definition.PadstackHoleRange.BeginOnUpperPad)
        elif hole_range == "end_on_lower_pad":  # pragma no cover
            padstackData.SetHoleRange(self._edb.definition.PadstackHoleRange.EndOnLowerPad)
        elif hole_range == "upper_pad_to_lower_pad":  # pragma no cover
            padstackData.SetHoleRange(self._edb.definition.PadstackHoleRange.UpperPadToLowerPad)
        else:  # pragma no cover
            self._logger.error("Unknown padstack hole range")
        padstackData.SetMaterial("copper")

        if start_layer and start_layer in layers:  # pragma no cover
            layers = layers[layers.index(start_layer) :]
        if stop_layer and stop_layer in layers:  # pragma no cover
            layers = layers[: layers.index(stop_layer) + 1]
        pad_array = Array[type(paddiam)]([paddiam])
        if pad_shape == "Circle":  # pragma no cover
            pad_shape = self._edb.definition.PadGeometryType.Circle
        elif pad_shape == "Rectangle":  # pragma no cover
            pad_array = Array[type(x_size)]([x_size, y_size])
            pad_shape = self._edb.definition.PadGeometryType.Rectangle
        elif pad_shape == "Polygon":
            if isinstance(pad_polygon, list):
                _poly = self._pedb.modeler.create_polygon(pad_polygon, layers[0], net_name="dummy")
                if not _poly.is_null:
                    pad_array = _poly.polygon_data
                    _poly.delete()
                else:
                    return False
            elif isinstance(pad_polygon, PolygonData):
                pad_array = pad_polygon
        if antipad_shape == "Bullet":  # pragma no cover
            antipad_array = Array[type(x_size)]([x_size, y_size, corner_radius])
            antipad_shape = self._edb.definition.PadGeometryType.Bullet
        elif antipad_shape == "Rectangle":  # pragma no cover
            antipad_array = Array[type(anti_pad_x_size)]([anti_pad_x_size, anti_pad_y_size])
            antipad_shape = self._edb.definition.PadGeometryType.Rectangle
        elif antipad_shape == "Polygon":
            if isinstance(antipad_polygon, list):
                _poly = self._pedb.modeler.create_polygon(antipad_polygon, layers[0], net_name="dummy")
                if not _poly.is_null:
                    antipad_array = _poly.polygon_data
                    _poly.delete()
                else:
                    return False
            elif isinstance(antipad_polygon, PolygonData):
                antipad_array = antipad_polygon
        else:  # pragma no cover
            antipad_array = Array[type(antipaddiam)]([antipaddiam])
            antipad_shape = self._edb.definition.PadGeometryType.Circle
        if add_default_layer:  # pragma no cover
            layers = layers + ["Default"]
        if antipad_shape == "Polygon" and pad_shape == "Polygon":
            for layer in layers:
                padstackData.SetPolygonalPadParameters(
                    layer,
                    self._edb.definition.PadType.RegularPad,
                    pad_array._edb_object,
                    pad_offset_x,
                    pad_offset_y,
                    pad_rotation,
                )
                padstackData.SetPolygonalPadParameters(
                    layer,
                    self._edb.definition.PadType.AntiPad,
                    antipad_array._edb_object,
                    pad_offset_x,
                    pad_offset_y,
                    pad_rotation,
                )
        else:
            for layer in layers:
                padstackData.SetPadParameters(
                    layer,
                    self._edb.definition.PadType.RegularPad,
                    pad_shape,
                    pad_array,
                    pad_offset_x,
                    pad_offset_y,
                    pad_rotation,
                )

                padstackData.SetPadParameters(
                    layer,
                    self._edb.definition.PadType.AntiPad,
                    antipad_shape,
                    antipad_array,
                    offset_x,
                    offset_y,
                    rotation,
                )

        padstackDefinition = self._edb.definition.PadstackDef.Create(self.db, padstackname)
        padstackDefinition.SetData(padstackData)
        self._logger.info("Padstack %s create correctly", padstackname)
        return padstackname

    def _get_pin_layer_range(self, pin):
        res, fromlayer, tolayer = pin.GetLayerRange()
        if res:
            return fromlayer, tolayer
        else:
            return False

    def duplicate_padstack(self, target_padstack_name, new_padstack_name=""):
        """Duplicate a padstack.

        .. deprecated:: 0.6.62
        Use :func:`duplicate` method instead.

        Parameters
        ----------
        target_padstack_name : str
            Name of the padstack to be duplicated.
        new_padstack_name : str, optional
            Name of the new padstack.

        Returns
        -------
        str
            Name of the new padstack.
        """
        warnings.warn("Use :func:`create` method instead.", DeprecationWarning)
        return self.duplicate(target_padstack_name=target_padstack_name, new_padstack_name=new_padstack_name)

    def duplicate(self, target_padstack_name, new_padstack_name=""):
        """Duplicate a padstack.

        Parameters
        ----------
        target_padstack_name : str
            Name of the padstack to be duplicated.
        new_padstack_name : str, optional
            Name of the new padstack.

        Returns
        -------
        str
            Name of the new padstack.
        """
        p1 = self.definitions[target_padstack_name].edb_padstack.GetData()
        new_padstack_definition_data = self._edb.definition.PadstackDefData(p1)

        if not new_padstack_name:
            new_padstack_name = generate_unique_name(target_padstack_name)

        padstack_definition = self._edb.definition.PadstackDef.Create(self.db, new_padstack_name)
        padstack_definition.SetData(new_padstack_definition_data)

        return new_padstack_name

    def place(
        self,
        position,
        definition_name,
        net_name="",
        via_name="",
        rotation=0.0,
        fromlayer=None,
        tolayer=None,
        solderlayer=None,
        is_pin=False,
    ):
        """Place a via.

        Parameters
        ----------
        position : list
            List of float values for the [x,y] positions where the via is to be placed.
        definition_name : str
            Name of the padstack definition.
        net_name : str, optional
            Name of the net. The default is ``""``.
        via_name : str, optional
            The default is ``""``.
        rotation : float, optional
            Rotation of the padstack in degrees. The default
            is ``0``.
        fromlayer :
            The default is ``None``.
        tolayer :
            The default is ``None``.
        solderlayer :
            The default is ``None``.
        is_pin : bool, optional
            Whether if the padstack is a pin or not. Default is `False`.

        Returns
        -------
        :class:`dotnet.edb_core.edb_data.padstacks_data.EDBPadstackInstance`
        """
        padstack = None
        for pad in list(self.definitions.keys()):
            if pad == definition_name:
                padstack = self.definitions[pad].edb_padstack
        position = self._edb.geometry.point_data(position[0], position[1])
        net = self._pedb.nets.find_or_create_net(net_name)
        rotation = self._get_edb_value(rotation * math.pi / 180)
        sign_layers_values = {i: v for i, v in self._pedb.stackup.signal_layers.items()}
        sign_layers = list(sign_layers_values.keys())
        if not fromlayer:
            try:
                fromlayer = sign_layers_values[list(self.definitions[pad].pad_by_layer.keys())[0]]._edb_layer
            except KeyError:
                fromlayer = sign_layers_values[sign_layers[0]]._edb_layer
        else:
            fromlayer = sign_layers_values[fromlayer]._edb_layer

        if not tolayer:
            try:
                tolayer = sign_layers_values[list(self.definitions[pad].pad_by_layer.keys())[-1]]._edb_layer
            except KeyError:
                tolayer = sign_layers_values[sign_layers[-1]]._edb_layer
        else:
            tolayer = sign_layers_values[tolayer]._edb_layer
        if solderlayer:
            solderlayer = sign_layers_values[solderlayer]._edb_layer
        if padstack:
            padstack_instance = self._edb.cell.primitive.padstack_instance.create(
                self._active_layout,
                net,
                via_name,
                padstack,
                position,
                rotation,
                fromlayer,
                tolayer,
                solderlayer,
                None,
            )
            padstack_instance.is_layout_pin = is_pin
            py_padstack_instance = EDBPadstackInstance(padstack_instance.api_object, self._pedb)

            return py_padstack_instance
        else:
            return False

    def place_padstack(
        self,
        position,
        definition_name,
        net_name="",
        via_name="",
        rotation=0.0,
        fromlayer=None,
        tolayer=None,
        solderlayer=None,
        is_pin=False,
    ):
        """Place the padstack.

        .. deprecated:: 0.6.62
        Use :func:`place` method instead.

        Parameters
        ----------
        position : list
            List of float values for the [x,y] positions where the via is to be placed.
        definition_name : str
            Name of the padstack definition.
        net_name : str, optional
            Name of the net. The default is ``""``.
        via_name : str, optional
            The default is ``""``.
        rotation : float, optional
            Rotation of the padstack in degrees. The default
            is ``0``.
        fromlayer :
            The default is ``None``.
        tolayer :
            The default is ``None``.
        solderlayer :
            The default is ``None``.

        Returns
        -------

        """
        warnings.warn(" Use :func:`place` method instead.", DeprecationWarning)
        return self.place(
            position=position,
            definition_name=definition_name,
            net_name=net_name,
            via_name=via_name,
            rotation=rotation,
            fromlayer=fromlayer,
            tolayer=tolayer,
            solderlayer=solderlayer,
            is_pin=is_pin,
        )

    def remove_pads_from_padstack(self, padstack_name, layer_name=None):
        """Remove the Pad from a padstack on a specific layer by setting it as a 0 thickness circle.

        Parameters
        ----------
        padstack_name : str
            padstack name
        layer_name : str, optional
            Layer name on which remove the PadParameters. If None, all layers will be taken.

        Returns
        -------
        bool
            ``True`` if successful.
        """
        pad_type = self._edb.definition.PadType.RegularPad
        pad_geo = self._edb.definition.PadGeometryType.Circle
        vals = self._get_edb_value(0)
        params = convert_py_list_to_net_list([self._get_edb_value(0)])
        p1 = self.definitions[padstack_name].edb_padstack.GetData()
        newPadstackDefinitionData = self._edb.definition.PadstackDefData(p1)

        if not layer_name:
            layer_name = list(self._pedb.stackup.signal_layers.keys())
        elif isinstance(layer_name, str):
            layer_name = [layer_name]
        for lay in layer_name:
            newPadstackDefinitionData.SetPadParameters(lay, pad_type, pad_geo, params, vals, vals, vals)

        self.definitions[padstack_name].edb_padstack.SetData(newPadstackDefinitionData)
        return True

    def set_pad_property(
        self,
        padstack_name,
        layer_name=None,
        pad_shape="Circle",
        pad_params=0,
        pad_x_offset=0,
        pad_y_offset=0,
        pad_rotation=0,
        antipad_shape="Circle",
        antipad_params=0,
        antipad_x_offset=0,
        antipad_y_offset=0,
        antipad_rotation=0,
    ):
        """Set pad and antipad properties of the padstack.

        Parameters
        ----------
        padstack_name : str
            Name of the padstack.
        layer_name : str, optional
            Name of the layer. If None, all layers will be taken.
        pad_shape : str, optional
            Shape of the pad. The default is ``"Circle"``. Options are ``"Circle"``,  ``"Square"``, ``"Rectangle"``,
            ``"Oval"`` and ``"Bullet"``.
        pad_params : str, optional
            Dimension of the pad. The default is ``"0"``.
        pad_x_offset : str, optional
            X offset of the pad. The default is ``"0"``.
        pad_y_offset : str, optional
            Y offset of the pad. The default is ``"0"``.
        pad_rotation : str, optional
            Rotation of the pad. The default is ``"0"``.
        antipad_shape : str, optional
            Shape of the antipad. The default is ``"0"``.
        antipad_params : str, optional
            Dimension of the antipad. The default is ``"0"``.
        antipad_x_offset : str, optional
            X offset of the antipad. The default is ``"0"``.
        antipad_y_offset : str, optional
            Y offset of the antipad. The default is ``"0"``.
        antipad_rotation : str, optional
            Rotation of the antipad. The default is ``"0"``.

        Returns
        -------
        bool
            ``True`` if successful.
        """
        shape_dict = {
            "Circle": self._edb.definition.PadGeometryType.Circle,
            "Square": self._edb.definition.PadGeometryType.Square,
            "Rectangle": self._edb.definition.PadGeometryType.Rectangle,
            "Oval": self._edb.definition.PadGeometryType.Oval,
            "Bullet": self._edb.definition.PadGeometryType.Bullet,
        }
        pad_shape = shape_dict[pad_shape]
        if not isinstance(pad_params, list):
            pad_params = [pad_params]
        pad_params = convert_py_list_to_net_list([self._get_edb_value(i) for i in pad_params])
        pad_x_offset = self._get_edb_value(pad_x_offset)
        pad_y_offset = self._get_edb_value(pad_y_offset)
        pad_rotation = self._get_edb_value(pad_rotation)

        antipad_shape = shape_dict[antipad_shape]
        if not isinstance(antipad_params, list):
            antipad_params = [antipad_params]
        antipad_params = convert_py_list_to_net_list([self._get_edb_value(i) for i in antipad_params])
        antipad_x_offset = self._get_edb_value(antipad_x_offset)
        antipad_y_offset = self._get_edb_value(antipad_y_offset)
        antipad_rotation = self._get_edb_value(antipad_rotation)

        p1 = self.definitions[padstack_name].edb_padstack.GetData()
        new_padstack_def = self._edb.definition.PadstackDefData(p1)
        if not layer_name:
            layer_name = list(self._pedb.stackup.signal_layers.keys())
        elif isinstance(layer_name, str):
            layer_name = [layer_name]
        for layer in layer_name:
            new_padstack_def.SetPadParameters(
                layer,
                self._edb.definition.PadType.RegularPad,
                pad_shape,
                pad_params,
                pad_x_offset,
                pad_y_offset,
                pad_rotation,
            )
            new_padstack_def.SetPadParameters(
                layer,
                self._edb.definition.PadType.AntiPad,
                antipad_shape,
                antipad_params,
                antipad_x_offset,
                antipad_y_offset,
                antipad_rotation,
            )
        self.definitions[padstack_name].edb_padstack.SetData(new_padstack_def)
        return True

    def get_instances(
        self,
        name=None,
        pid=None,
        definition_name=None,
        net_name=None,
        component_reference_designator=None,
        component_pin=None,
    ):
        """Get padstack instances by conditions.

        Parameters
        ----------
        name : str, optional
            Name of the padstack.
        pid : int, optional
            Id of the padstack.
        definition_name : str, list, optional
            Name of the padstack definition.
        net_name : str, optional
            The net name to be used for filtering padstack instances.
        component_pin: str, optional
            Pin Number of the component.
        Returns
        -------
        list
            List of :class:`dotnet.edb_core.edb_data.padstacks_data.EDBPadstackInstance`.
        """

        instances_by_id = self.instances
        if pid:
            return instances_by_id[pid]
        elif name:
            return self.instances_by_name[name]
        else:
            instances = list(instances_by_id.values())
            if definition_name:
                definition_name = definition_name if isinstance(definition_name, list) else [definition_name]
                instances = [inst for inst in instances if inst.padstack_definition in definition_name]
            if net_name:
                net_name = net_name if isinstance(net_name, list) else [net_name]
                instances = [inst for inst in instances if inst.net_name in net_name]
            if component_reference_designator:
                refdes = (
                    component_reference_designator
                    if isinstance(component_reference_designator, list)
                    else [component_reference_designator]
                )
                instances = [inst for inst in instances if inst.component]
                instances = [inst for inst in instances if inst.component.refdes in refdes]
                if component_pin:
                    component_pin = component_pin if isinstance(component_pin, list) else [component_pin]
                    instances = [inst for inst in instances if inst.component_pin in component_pin]
            return instances

    def get_padstack_instance_by_net_name(self, net_name):
        """Get a list of padstack instances by net name.

        Parameters
        ----------
        net_name : str
            The net name to be used for filtering padstack instances.

        Returns
        -------
        list
            List of :class:`dotnet.edb_core.edb_data.padstacks_data.EDBPadstackInstance`.
        """
        warnings.warn("Use new property :func:`get_padstack_instance` instead.", DeprecationWarning)
        return self.get_instances(net_name=net_name)

    def get_reference_pins(
        self, positive_pin, reference_net="gnd", search_radius=5e-3, max_limit=0, component_only=True
    ):
        """Search for reference pins using given criteria.

        Parameters
        ----------
        positive_pin : EDBPadstackInstance
            Pin used for evaluating the distance on the reference pins found.
        reference_net : str, optional
            Reference net. The default is ``"gnd"``.
        search_radius : float, optional
            Search radius for finding padstack instances. The default is ``5e-3``.
        max_limit : int, optional
            Maximum limit for the padstack instances found. The default is ``0``, in which
            case no limit is applied. The maximum limit value occurs on the nearest
            reference pins from the positive one that is found.
        component_only : bool, optional
            Whether to limit the search to component padstack instances only. The
            default is ``True``. When ``False``, the search is extended to the entire layout.

        Returns
        -------
        list
            List of :class:`dotnet.edb_core.edb_data.padstacks_data.EDBPadstackInstance`.

        Examples
        --------
        >>> edbapp = Edb("target_path")
        >>> pin = edbapp.components.instances["J5"].pins["19"]
        >>> reference_pins = edbapp.padstacks.get_reference_pins(positive_pin=pin, reference_net="GND",
        >>> search_radius=5e-3, max_limit=0, component_only=True)
        """
        pinlist = []
        if not positive_pin:
            search_radius = 10e-2
            component_only = True
        if component_only:
            references_pins = [
                pin for pin in list(positive_pin.component.pins.values()) if pin.net_name == reference_net
            ]
            if not references_pins:
                return pinlist
        else:
            references_pins = self.get_padstack_instance_by_net_name(reference_net)
            if not references_pins:
                return pinlist
        pinlist = [
            p
            for p in references_pins
            if GeometryOperators.points_distance(positive_pin.position, p.position) <= search_radius
        ]
        if max_limit and len(pinlist) > max_limit:
            pin_dict = {GeometryOperators.points_distance(positive_pin.position, p.position): p for p in pinlist}
            pinlist = [pin[1] for pin in sorted(pin_dict.items())[:max_limit]]
        return pinlist

    def get_padstack_instances_rtree_index(self, nets=None):
        """Returns padstack instances Rtree index.

        Parameters
        ----------
        nets : str or list, optional
            net name of list of nets name applying filtering on padstack instances selection. If ``None`` is provided
            all instances are included in the index. Default value is ``None``.

        Returns
        -------
        Rtree index object.

        """
        if isinstance(nets, str):
            nets = [nets]
        padstack_instances_index = rtree.index.Index()
        if nets:
            instances = [inst for inst in list(self.instances.values()) if inst.net_name in nets]
        else:
            instances = list(self.instances.values())
        for inst in instances:
            padstack_instances_index.insert(inst.id, inst.position)
        return padstack_instances_index

<<<<<<< HEAD
=======
    def get_padstack_instances_id_intersecting_polygon(self, points, nets=None, padstack_instances_index=None):
        """Returns the list of padstack instances ID intersecting a given bounding box and nets.

        Parameters
        ----------
        bounding_box : tuple or list.
            bounding box, [x1, y1, x2, y2]
        nets : str or list, optional
            net name of list of nets name applying filtering on padstack instances selection. If ``None`` is provided
            all instances are included in the index. Default value is ``None``.
        padstack_instances_index : optional, Rtree object.
            Can be provided optionally to prevent computing padstack instances Rtree index again.

        Returns
        -------
        List of padstack instances ID intersecting the bounding box.
        """
        if not points:
            raise Exception("No points defining polygon was provided")
        if not padstack_instances_index:
            padstack_instances_index = {}
            for inst in self.instances:
                padstack_instances_index[inst.id] = inst.position
        _x = [pt[0] for pt in points]
        _y = [pt[1] for pt in points]
        points = [_x, _y]
        return [
            ind for ind, pt in padstack_instances_index.items() if GeometryOperators.is_point_in_polygon(pt, points)
        ]

    def get_padstack_instances_intersecting_bounding_box(self, bounding_box, nets=None, padstack_instances_index=None):
        """Returns the list of padstack instances ID intersecting a given bounding box and nets.

        Parameters
        ----------
        bounding_box : tuple or list.
            bounding box, [x1, y1, x2, y2]
        nets : str or list, optional
            net name of list of nets name applying filtering on padstack instances selection. If ``None`` is provided
            all instances are included in the index. Default value is ``None``.
        padstack_instances_index : optional, Rtree object.
            Can be provided optionally to prevent computing padstack instances Rtree index again.

        Returns
        -------
        List of padstack instances ID intersecting the bounding box.
        """
        if not bounding_box:
            raise Exception("No bounding box was provided")
        if not padstack_instances_index:
            index = self.get_padstack_instances_rtree_index(nets=nets)
        else:
            index = padstack_instances_index
        if not len(bounding_box) == 4:
            raise Exception("The bounding box length must be equal to 4")
        if isinstance(bounding_box, list):
            bounding_box = tuple(bounding_box)
        return list(index.intersection(bounding_box))

    def merge_via(self, contour_boxes, net_filter=None, start_layer=None, stop_layer=None):
        """Evaluate padstack instances included on the provided point list and replace all by single instance.

        Parameters
        ----------
        contour_boxes : List[List[List[float, float]]]
            Nested list of polygon with points [x,y].
        net_filter : optional
            List[str: net_name] apply a net filter, nets included in the filter are excluded from the via merge.
        start_layer : optional, str
            Padstack instance start layer, if `None` the top layer is selected.
        stop_layer : optional, str
            Padstack instance stop layer, if `None` the bottom layer is selected.

        Return
        ------
        List[str], list of created padstack instances ID.

        """
        merged_via_ids = []
        if not contour_boxes:
            self._pedb.logger.error("No contour box provided, you need to pass a nested list as argument.")
            return False
        if not start_layer:
            start_layer = list(self._pedb.stackup.layers.values())[0].name
        if not stop_layer:
            stop_layer = list(self._pedb.stackup.layers.values())[-1].name
        instances_index = {}
        for id, inst in self.instances.items():
            instances_index[id] = inst.position
        for contour_box in contour_boxes:
            instances = self.get_padstack_instances_id_intersecting_polygon(
                points=contour_box, padstack_instances_index=instances_index
            )
            if net_filter:
                instances = [self.instances[id] for id in instances if not self.instances[id].net.name in net_filter]
            net = self.instances[instances[0]].net.name
            instances_pts = np.array([self.instances[id].position for id in instances])
            convex_hull_contour = ConvexHull(instances_pts)
            contour_points = list(instances_pts[convex_hull_contour.vertices])
            layer = list(self._pedb.stackup.layers.values())[0].name
            polygon = self._pedb.modeler.create_polygon(main_shape=contour_points, layer_name=layer)
            polygon_data = polygon.polygon_data
            polygon.delete()
            new_padstack_def = generate_unique_name(self.instances[instances[0]].definition.name)
            if not self.create(
                padstackname=new_padstack_def,
                pad_shape="Polygon",
                antipad_shape="Polygon",
                pad_polygon=polygon_data,
                antipad_polygon=polygon_data,
                polygon_hole=polygon_data,
                start_layer=start_layer,
                stop_layer=stop_layer,
            ):
                self._logger.error(f"Failed to create padstack definition {new_padstack_def}")
            merged_instance = self.place(position=[0, 0], definition_name=new_padstack_def, net_name=net)
            merged_via_ids.append(merged_instance.id)
            [self.instances[id].delete() for id in instances]
        return merged_via_ids

>>>>>>> f20b61e1
    def merge_via_along_lines(
        self, net_name="GND", distance_threshold=5e-3, minimum_via_number=6, selected_angles=None
    ):
        """Replace padstack instances along lines into a single polygon.

        Detect all padstack instances that are placed along lines and replace them by a single polygon based one
        forming a wall shape. This method is designed to simplify meshing on via fence usually added to shield RF traces
        on PCB.

        Parameters
        ----------
        net_name : str
            Net name used for detected padstack instances. Default value is ``"GND"``.

        distance_threshold : float, None, optional
            If two points in a line are separated by a distance larger than `distance_threshold`,
            the line is divided in two parts. Default is ``5e-3`` (5mm), in which case the control is not performed.

        minimum_via_number : int, optional
            The minimum number of points that a line must contain. Default is ``6``.

        selected_angles : list[int, float]
            Specify angle in degrees to detected, for instance [0, 180] is only detecting horizontal and vertical lines.
            Other values can be assigned like 45 degrees. When `None` is provided all lines are detected. Default value
            is `None`.

        Returns
        -------
        bool
            ``True`` when succeeded ``False`` when failed. <

        """
        _def = list(
            set([inst.padstack_definition for inst in list(self.instances.values()) if inst.net_name == net_name])
        )
        if not _def:
            self._logger.error(f"No padstack definition found for net {net_name}")
            return False
        _instances_to_delete = []
        padstack_instances = []
        for pdstk_def in _def:
            padstack_instances.append(
                [inst for inst in self.definitions[pdstk_def].instances if inst.net_name == net_name]
            )
        for pdstk_series in padstack_instances:
            instances_location = [inst.position for inst in pdstk_series]
            lines, line_indexes = GeometryOperators.find_points_along_lines(
                points=instances_location,
                minimum_number_of_points=minimum_via_number,
                distance_threshold=distance_threshold,
                selected_angles=selected_angles,
            )
            for line in line_indexes:
                [_instances_to_delete.append(pdstk_series[ind]) for ind in line]
                start_point = pdstk_series[line[0]]
                stop_point = pdstk_series[line[-1]]
                padstack_def = start_point.padstack_definition
                trace_width = self.definitions[padstack_def].pad_by_layer[stop_point.start_layer].parameters_values[0]
                trace = self._pedb.modeler.create_trace(
                    path_list=[start_point.position, stop_point.position],
                    layer_name=start_point.start_layer,
                    width=trace_width,
                )
                polygon_data = trace.polygon_data
                trace.delete()
                new_padstack_def = generate_unique_name(padstack_def)
                if not self.create(
                    padstackname=new_padstack_def,
                    pad_shape="Polygon",
                    antipad_shape="Polygon",
                    pad_polygon=polygon_data,
                    antipad_polygon=polygon_data,
                    polygon_hole=polygon_data,
                ):
                    self._logger.error(f"Failed to create padstack definition {new_padstack_def}")
                if not self.place(position=[0, 0], definition_name=new_padstack_def, net_name=net_name):
                    self._logger.error(f"Failed to place padstack instance {new_padstack_def}")
            for inst in _instances_to_delete:
                inst.delete()
        return True

    def get_padstack_instances_intersecting_bounding_box(self, bounding_box, nets=None):
        """Returns the list of padstack instances ID intersecting a given bounding box and nets.

        Parameters
        ----------
        bounding_box : tuple or list.
            bounding box, [x1, y1, x2, y2]
        nets : str or list, optional
            net name of list of nets name applying filtering on padstack instances selection. If ``None`` is provided
            all instances are included in the index. Default value is ``None``.

        Returns
        -------
        List of padstack instances ID intersecting the bounding box.
        """
        if not bounding_box:
            raise Exception("No bounding box was provided")
        index = self.get_padstack_instances_rtree_index(nets=nets)
        if not len(bounding_box) == 4:
            raise Exception("The bounding box length must be equal to 4")
        if isinstance(bounding_box, list):
            bounding_box = tuple(bounding_box)
        return list(index.intersection(bounding_box))

    def reduce_via_in_bounding_box(self, bounding_box, x_samples, y_samples, nets=None):
        """
        reduce the number of vias intersecting bounding box and nets by x and y samples.

        Parameters
        ----------
        bounding_box : tuple or list.
            bounding box, [x1, y1, x2, y2]
        x_samples : int
        y_samples : int
        nets : str or list, optional
            net name of list of nets name applying filtering on padstack instances selection. If ``None`` is provided
            all instances are included in the index. Default value is ``None``.

        Returns
        -------
        bool
            ``True`` when succeeded ``False`` when failed. <
        """

        padstacks_inbox = self.get_padstack_instances_intersecting_bounding_box(bounding_box, nets)
        if not padstacks_inbox:
            self._logger.info("no padstack in bounding box")
            return False
        else:
            if len(padstacks_inbox) <= (x_samples * y_samples):
                self._logger.info(f"more samples {x_samples * y_samples} than existing {len(padstacks_inbox)}")
                return False
            else:
                # extract ids and positions
                vias = {item: self.instances[item].position for item in padstacks_inbox}
                ids, positions = zip(*vias.items())
                pt_x, pt_y = zip(*positions)

                # meshgrid
                _x_min, _x_max = min(pt_x), max(pt_x)
                _y_min, _y_max = min(pt_y), max(pt_y)

                x_grid, y_grid = np.meshgrid(
                    np.linspace(_x_min, _x_max, x_samples), np.linspace(_y_min, _y_max, y_samples)
                )

                # mapping to meshgrid
                to_keep = {
                    ids[np.argmin(np.square(_x - pt_x) + np.square(_y - pt_y))]
                    for _x, _y in zip(x_grid.ravel(), y_grid.ravel())
                }

                for item in padstacks_inbox:
                    if item not in to_keep:
                        self.instances[item].delete()

                return True<|MERGE_RESOLUTION|>--- conflicted
+++ resolved
@@ -557,7 +557,7 @@
             port_name = name
         if self._port_exist(port_name):
             port_name = generate_unique_name(port_name, n=2)
-        self._logger.info("An existing port already has this same name. Renaming to {}.".format(port_name))
+            self._logger.info("An existing port already has this same name. Renaming to {}.".format(port_name))
         self._edb.cell.terminal.PadstackInstanceTerminal.Create(
             self._active_layout,
             padstackinstance.GetNet(),
@@ -1555,8 +1555,6 @@
             padstack_instances_index.insert(inst.id, inst.position)
         return padstack_instances_index
 
-<<<<<<< HEAD
-=======
     def get_padstack_instances_id_intersecting_polygon(self, points, nets=None, padstack_instances_index=None):
         """Returns the list of padstack instances ID intersecting a given bounding box and nets.
 
@@ -1677,7 +1675,6 @@
             [self.instances[id].delete() for id in instances]
         return merged_via_ids
 
->>>>>>> f20b61e1
     def merge_via_along_lines(
         self, net_name="GND", distance_threshold=5e-3, minimum_via_number=6, selected_angles=None
     ):
@@ -1757,82 +1754,4 @@
                     self._logger.error(f"Failed to place padstack instance {new_padstack_def}")
             for inst in _instances_to_delete:
                 inst.delete()
-        return True
-
-    def get_padstack_instances_intersecting_bounding_box(self, bounding_box, nets=None):
-        """Returns the list of padstack instances ID intersecting a given bounding box and nets.
-
-        Parameters
-        ----------
-        bounding_box : tuple or list.
-            bounding box, [x1, y1, x2, y2]
-        nets : str or list, optional
-            net name of list of nets name applying filtering on padstack instances selection. If ``None`` is provided
-            all instances are included in the index. Default value is ``None``.
-
-        Returns
-        -------
-        List of padstack instances ID intersecting the bounding box.
-        """
-        if not bounding_box:
-            raise Exception("No bounding box was provided")
-        index = self.get_padstack_instances_rtree_index(nets=nets)
-        if not len(bounding_box) == 4:
-            raise Exception("The bounding box length must be equal to 4")
-        if isinstance(bounding_box, list):
-            bounding_box = tuple(bounding_box)
-        return list(index.intersection(bounding_box))
-
-    def reduce_via_in_bounding_box(self, bounding_box, x_samples, y_samples, nets=None):
-        """
-        reduce the number of vias intersecting bounding box and nets by x and y samples.
-
-        Parameters
-        ----------
-        bounding_box : tuple or list.
-            bounding box, [x1, y1, x2, y2]
-        x_samples : int
-        y_samples : int
-        nets : str or list, optional
-            net name of list of nets name applying filtering on padstack instances selection. If ``None`` is provided
-            all instances are included in the index. Default value is ``None``.
-
-        Returns
-        -------
-        bool
-            ``True`` when succeeded ``False`` when failed. <
-        """
-
-        padstacks_inbox = self.get_padstack_instances_intersecting_bounding_box(bounding_box, nets)
-        if not padstacks_inbox:
-            self._logger.info("no padstack in bounding box")
-            return False
-        else:
-            if len(padstacks_inbox) <= (x_samples * y_samples):
-                self._logger.info(f"more samples {x_samples * y_samples} than existing {len(padstacks_inbox)}")
-                return False
-            else:
-                # extract ids and positions
-                vias = {item: self.instances[item].position for item in padstacks_inbox}
-                ids, positions = zip(*vias.items())
-                pt_x, pt_y = zip(*positions)
-
-                # meshgrid
-                _x_min, _x_max = min(pt_x), max(pt_x)
-                _y_min, _y_max = min(pt_y), max(pt_y)
-
-                x_grid, y_grid = np.meshgrid(
-                    np.linspace(_x_min, _x_max, x_samples), np.linspace(_y_min, _y_max, y_samples)
-                )
-
-                # mapping to meshgrid
-                to_keep = {
-                    ids[np.argmin(np.square(_x - pt_x) + np.square(_y - pt_y))]
-                    for _x, _y in zip(x_grid.ravel(), y_grid.ravel())
-                }
-
-                for item in padstacks_inbox:
-                    if item not in to_keep:
-                        self.instances[item].delete()
-
-                return True+        return True