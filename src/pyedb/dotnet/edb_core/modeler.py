# Copyright (C) 2023 - 2024 ANSYS, Inc. and/or its affiliates.
# SPDX-License-Identifier: MIT
#
#
# Permission is hereby granted, free of charge, to any person obtaining a copy
# of this software and associated documentation files (the "Software"), to deal
# in the Software without restriction, including without limitation the rights
# to use, copy, modify, merge, publish, distribute, sublicense, and/or sell
# copies of the Software, and to permit persons to whom the Software is
# furnished to do so, subject to the following conditions:
#
# The above copyright notice and this permission notice shall be included in all
# copies or substantial portions of the Software.
#
# THE SOFTWARE IS PROVIDED "AS IS", WITHOUT WARRANTY OF ANY KIND, EXPRESS OR
# IMPLIED, INCLUDING BUT NOT LIMITED TO THE WARRANTIES OF MERCHANTABILITY,
# FITNESS FOR A PARTICULAR PURPOSE AND NONINFRINGEMENT. IN NO EVENT SHALL THE
# AUTHORS OR COPYRIGHT HOLDERS BE LIABLE FOR ANY CLAIM, DAMAGES OR OTHER
# LIABILITY, WHETHER IN AN ACTION OF CONTRACT, TORT OR OTHERWISE, ARISING FROM,
# OUT OF OR IN CONNECTION WITH THE SOFTWARE OR THE USE OR OTHER DEALINGS IN THE
# SOFTWARE.

"""
This module contains these classes: `EdbLayout` and `Shape`.
"""
import math
import warnings

from pyedb.dotnet.edb_core.cell.primitive.bondwire import Bondwire
from pyedb.dotnet.edb_core.dotnet.primitive import CircleDotNet, RectangleDotNet
from pyedb.dotnet.edb_core.edb_data.primitives_data import Primitive, cast
from pyedb.dotnet.edb_core.edb_data.utilities import EDBStatistics
from pyedb.dotnet.edb_core.general import convert_py_list_to_net_list


class Modeler(object):
    """Manages EDB methods for primitives management accessible from `Edb.modeler` property.

    Examples
    --------
    >>> from pyedb import Edb
    >>> edbapp = Edb("myaedbfolder", edbversion="2021.2")
    >>> edb_layout = edbapp.modeler
    """

    def __getitem__(self, name):
        """Get  a layout instance from the Edb project.

        Parameters
        ----------
        name : str, int

        Returns
        -------
        :class:`pyedb.dotnet.edb_core.cell.hierarchy.component.EDBComponent`

        """
        for i in self.primitives:
            if (
                (isinstance(name, str) and i.aedt_name == name)
                or (isinstance(name, str) and i.aedt_name == name.replace("__", "_"))
                or (isinstance(name, int) and i.id == name)
            ):
                return i
        self._pedb.logger.error("Primitive not found.")
        return

    def __init__(self, p_edb):
        self._pedb = p_edb
        self._primitives = []

    @property
    def _edb(self):
        return self._pedb.edb_api

    def _get_edb_value(self, value):
        return self._pedb.edb_value(value)

    @property
    def _logger(self):
        """Logger."""
        return self._pedb.logger

    @property
    def _edbutils(self):
        return self._pedb.edbutils

    @property
    def _active_layout(self):
        return self._pedb.active_layout

    @property
    def _layout(self):
        return self._pedb.layout

    @property
    def _cell(self):
        return self._pedb.active_cell

    @property
    def db(self):
        """Db object."""
        return self._pedb.active_db

    @property
    def layers(self):
        """Dictionary of layers.

        Returns
        -------
        dict
            Dictionary of layers.
        """
        return self._pedb.stackup.layers

    def get_primitive(self, primitive_id):
        """Retrieve primitive from give id.

        Parameters
        ----------
        primitive_id : int
            Primitive id.

        Returns
        -------
        list of :class:`pyedb.dotnet.edb_core.edb_data.primitives_data.Primitive`
            List of primitives.
        """
        for p in self._layout.primitives:
            if p.id == primitive_id:
                return p
        for p in self._layout.primitives:
            for v in p.voids:
                if v.id == primitive_id:
                    return v

    @property
    def primitives(self):
        """Primitives.

        Returns
        -------
        list of :class:`pyedb.dotnet.edb_core.edb_data.primitives_data.Primitive`
            List of primitives.
        """
        return self._pedb.layout.primitives

    @property
    def polygons_by_layer(self):
        """Primitives with layer names as keys.

        Returns
        -------
        dict
            Dictionary of primitives with layer names as keys.
        """
        _primitives_by_layer = {}
        for lay in self.layers:
            _primitives_by_layer[lay] = self.get_polygons_by_layer(lay)
        return _primitives_by_layer

    @property
    def primitives_by_net(self):
        """Primitives with net names as keys.

        Returns
        -------
        dict
            Dictionary of primitives with nat names as keys.
        """
        _prim_by_net = {}
        for net, net_obj in self._pedb.nets.nets.items():
            _prim_by_net[net] = [i for i in net_obj.primitives]
        return _prim_by_net

    @property
    def primitives_by_layer(self):
        """Primitives with layer names as keys.

        Returns
        -------
        dict
            Dictionary of primitives with layer names as keys.
        """
        _primitives_by_layer = {}
        for lay in self.layers:
            _primitives_by_layer[lay] = []
        for lay in self._pedb.stackup.non_stackup_layers:
            _primitives_by_layer[lay] = []
        for i in self._layout.primitives:
            lay = i.layer.name
            if lay in _primitives_by_layer:
                _primitives_by_layer[lay].append(i)
        return _primitives_by_layer

    @property
    def rectangles(self):
        """Rectangles.

        Returns
        -------
        list of :class:`pyedb.dotnet.edb_core.edb_data.primitives_data.Primitive`
            List of rectangles.

        """
        return [i for i in self.primitives if isinstance(i, RectangleDotNet)]

    @property
    def circles(self):
        """Circles.

        Returns
        -------
        list of :class:`pyedb.dotnet.edb_core.edb_data.primitives_data.Primitive`
            List of circles.

        """
        return [i for i in self.primitives if isinstance(i, CircleDotNet)]

    @property
    def paths(self):
        """Paths.

        Returns
        -------
        list of :class:`pyedb.dotnet.edb_core.edb_data.primitives_data.Primitive`
            List of paths.
        """
        return [i for i in self.primitives if i.primitive_type == "path"]

    @property
    def polygons(self):
        """Polygons.

        Returns
        -------
        list of :class:`pyedb.dotnet.edb_core.edb_data.primitives_data.Primitive`
            List of polygons.
        """
        return [i for i in self.primitives if i.primitive_type == "polygon"]

    def get_polygons_by_layer(self, layer_name, net_list=None):
        """Retrieve polygons by a layer.

        Parameters
        ----------
        layer_name : str
            Name of the layer.
        net_list : list, optional
            List of net names.

        Returns
        -------
        list
            List of primitive objects.
        """
        objinst = []
        for el in self.polygons:
            if el.layer.name == layer_name:
                if net_list and el.net.name in net_list:
                    objinst.append(el)
                else:
                    objinst.append(el)
        return objinst

    def get_primitive_by_layer_and_point(self, point=None, layer=None, nets=None):
        """Return primitive given coordinate point [x, y], layer name and nets.

        Parameters
        ----------
        point : list
            Coordinate [x, y]

        layer : list or str, optional
            list of layer name or layer name applied on filter.

        nets : list or str, optional
            list of net name or single net name applied on filter

        Returns
        -------
        list of :class:`pyedb.dotnet.edb_core.edb_data.primitives_data.Primitive`
            List of primitives, polygons, paths and rectangles.
        """
        if isinstance(layer, str) and layer not in list(self._pedb.stackup.signal_layers.keys()):
            layer = None
        if not isinstance(point, list) and len(point) == 2:
            self._logger.error("Provided point must be a list of two values")
            return False
        pt = self._edb.geometry.point_data(point[0], point[1])
        if isinstance(nets, str):
            nets = [nets]
        elif nets and not isinstance(nets, list) and len(nets) == len([net for net in nets if isinstance(net, str)]):
            _nets = []
            for net in nets:
                if net not in self._pedb.nets:
                    self._logger.error(
                        f"Net {net} used to find primitive from layer point and net not found, skipping it."
                    )
                else:
                    _nets.append(self._pedb.nets[net].net_obj)
            if _nets:
                nets = _nets
        _obj_instances = list(self._pedb.layout_instance.FindLayoutObjInstance(pt, None, nets).Items)
        returned_obj = []
        if layer:
            selected_obj = [obj for obj in _obj_instances if layer in [lay.GetName() for lay in list(obj.GetLayers())]]
            for obj in selected_obj:
                prim = obj.GetLayoutObj()
                obj_id = prim.GetId()
                prim_type = str(prim.GetPrimitiveType())
                if prim_type == "Polygon":
                    [returned_obj.append(p) for p in [poly for poly in self.polygons if poly.id == obj_id]]
                elif prim_type == "Path":
                    [returned_obj.append(p) for p in [t for t in self.paths if t.id == obj_id]]
                elif prim_type == "Rectangle":
                    [returned_obj.append(p) for p in [t for t in self.rectangles if t.id == obj_id]]
        else:
            for obj in _obj_instances:
                obj_id = obj.GetLayoutObj().GetId()
                [returned_obj.append(p) for p in [obj for obj in self.primitives if obj.id == obj_id]]
        return returned_obj

    def get_polygon_bounding_box(self, polygon):
        """Retrieve a polygon bounding box.

        Parameters
        ----------
        polygon :
            Name of the polygon.

        Returns
        -------
        list
            List of bounding box coordinates in the format ``[-x, -y, +x, +y]``.

        Examples
        --------
        >>> poly = edb_core.modeler.get_polygons_by_layer("GND")
        >>> bounding = edb_core.modeler.get_polygon_bounding_box(poly[0])
        """
        bounding = []
        try:
            bounding_box = polygon.GetPolygonData().GetBBox()
            bounding = [
                bounding_box.Item1.X.ToDouble(),
                bounding_box.Item1.Y.ToDouble(),
                bounding_box.Item2.X.ToDouble(),
                bounding_box.Item2.Y.ToDouble(),
            ]
        except:
            pass
        return bounding

    def get_polygon_points(self, polygon):
        """Retrieve polygon points.

        .. note::
           For arcs, one point is returned.

        Parameters
        ----------
        polygon :
            class: `dotnet.edb_core.edb_data.primitives_data.Primitive`

        Returns
        -------
        list
            List of tuples. Each tuple provides x, y point coordinate. If the length of two consecutives tuples
             from the list equals 2, a segment is defined. The first tuple defines the starting point while the second
             tuple the ending one. If the length of one tuple equals one, that means a polyline is defined and the value
             is giving the arc height. Therefore to polyline is defined as starting point for the tuple
             before in the list, the current one the arc height and the tuple after the polyline ending point.

        Examples
        --------

        >>> poly = edb_core.modeler.get_polygons_by_layer("GND")
        >>> points  = edb_core.modeler.get_polygon_points(poly[0])

        """
        points = []
        i = 0
        continue_iterate = True
        prev_point = None
        while continue_iterate:
            try:
                point = polygon.GetPolygonData().GetPoint(i)
                if prev_point != point:
                    if point.IsArc():
                        points.append([point.X.ToDouble()])
                    else:
                        points.append([point.X.ToDouble(), point.Y.ToDouble()])
                    prev_point = point
                    i += 1
                else:
                    continue_iterate = False
            except:
                continue_iterate = False
        return points

    def parametrize_polygon(self, polygon, selection_polygon, offset_name="offsetx", origin=None):
        """Parametrize pieces of a polygon based on another polygon.

        Parameters
        ----------
        polygon :
            Name of the polygon.
        selection_polygon :
            Polygon to use as a filter.
        offset_name : str, optional
            Name of the offset to create.  The default is ``"offsetx"``.
        origin : list, optional
            List of the X and Y origins, which impacts the vector
            computation and is needed to determine expansion direction.
            The default is ``None``, in which case the vector is
            computed from the polygon's center.

        Returns
        -------
        bool
            ``True`` when successful, ``False`` when failed.
        """

        def calc_slope(point, origin):
            if point[0] - origin[0] != 0:
                slope = math.atan((point[1] - origin[1]) / (point[0] - origin[0]))
                xcoeff = math.sin(slope)
                ycoeff = math.cos(slope)

            else:
                if point[1] > 0:
                    xcoeff = 0
                    ycoeff = 1
                else:
                    xcoeff = 0
                    ycoeff = -1
            if ycoeff > 0:
                ycoeff = "+" + str(ycoeff)
            else:
                ycoeff = str(ycoeff)
            if xcoeff > 0:
                xcoeff = "+" + str(xcoeff)
            else:
                xcoeff = str(xcoeff)
            return xcoeff, ycoeff

        selection_polygon_data = selection_polygon.GetPolygonData()
        poligon_data = polygon.GetPolygonData()
        bound_center = poligon_data.GetBoundingCircleCenter()
        bound_center2 = selection_polygon_data.GetBoundingCircleCenter()
        center = [bound_center.X.ToDouble(), bound_center.Y.ToDouble()]
        center2 = [bound_center2.X.ToDouble(), bound_center2.Y.ToDouble()]
        x1, y1 = calc_slope(center2, center)

        if not origin:
            origin = [center[0] + float(x1) * 10000, center[1] + float(y1) * 10000]
        self._pedb.add_design_variable(offset_name, 0.0, is_parameter=True)
        i = 0
        continue_iterate = True
        prev_point = None
        while continue_iterate:
            try:
                point = poligon_data.GetPoint(i)
                if prev_point != point:
                    check_inside = selection_polygon_data.PointInPolygon(point)
                    if check_inside:
                        xcoeff, ycoeff = calc_slope([point.X.ToDouble(), point.X.ToDouble()], origin)

                        new_points = self._pedb.point_data(
                            point.X.ToString() + "{}*{}".format(xcoeff, offset_name),
                            point.Y.ToString() + "{}*{}".format(ycoeff, offset_name),
                        )
                        poligon_data.SetPoint(i, new_points)
                    prev_point = point
                    i += 1
                else:
                    continue_iterate = False
            except:
                continue_iterate = False
        polygon.SetPolygonData(poligon_data)
        return True

    def _create_path(
        self,
        path_list,
        layer_name,
        width=1,
        net_name="",
        start_cap_style="Round",
        end_cap_style="Round",
        corner_style="Round",
    ):
        """
        Create a path based on a list of points.

        Parameters
        ----------
        path_list : :class:`dotnet.edb_core.layout.Shape`
            List of points.
        layer_name : str
            Name of the layer on which to create the path.
        width : float, optional
            Width of the path. The default is ``1``.
        net_name : str, optional
            Name of the net. The default is ``""``.
        start_cap_style : str, optional
            Style of the cap at its start. Options are ``"Round"``,
            ``"Extended",`` and ``"Flat"``. The default is
            ``"Round"``.
        end_cap_style : str, optional
            Style of the cap at its end. Options are ``"Round"``,
            ``"Extended",`` and ``"Flat"``. The default is
            ``"Round"``.
        corner_style : str, optional
            Style of the corner. Options are ``"Round"``,
            ``"Sharp"`` and ``"Mitered"``. The default is ``"Round"``.

        Returns
        -------
        :class:`pyedb.dotnet.edb_core.edb_data.primitives_data.Primitive`
            ``True`` when successful, ``False`` when failed.
        """
        net = self._pedb.nets.find_or_create_net(net_name)
        if start_cap_style.lower() == "round":
            start_cap_style = self._edb.cell.primitive.api.PathEndCapStyle.Round
        elif start_cap_style.lower() == "extended":
            start_cap_style = self._edb.cell.primitive.api.PathEndCapStyle.Extended  # pragma: no cover
        else:
            start_cap_style = self._edb.cell.primitive.api.PathEndCapStyle.Flat  # pragma: no cover
        if end_cap_style.lower() == "round":
            end_cap_style = self._edb.cell.primitive.api.PathEndCapStyle.Round  # pragma: no cover
        elif end_cap_style.lower() == "extended":
            end_cap_style = self._edb.cell.primitive.api.PathEndCapStyle.Extended  # pragma: no cover
        else:
            end_cap_style = self._edb.cell.primitive.api.PathEndCapStyle.Flat
        if corner_style.lower() == "round":
            corner_style = self._edb.cell.primitive.api.PathCornerStyle.RoundCorner
        elif corner_style.lower() == "sharp":
            corner_style = self._edb.cell.primitive.api.PathCornerStyle.SharpCorner  # pragma: no cover
        else:
            corner_style = self._edb.cell.primitive.api.PathCornerStyle.MiterCorner  # pragma: no cover

        pointlists = [self._pedb.point_data(i[0], i[1]) for i in path_list.points]
        polygonData = self._edb.geometry.polygon_data.dotnetobj(convert_py_list_to_net_list(pointlists), False)
        polygon = self._edb.cell.primitive.path.create(
            self._active_layout,
            layer_name,
            net,
            self._get_edb_value(width),
            start_cap_style,
            end_cap_style,
            corner_style,
            polygonData,
        )

        if polygon.prim_obj.IsNull():  # pragma: no cover
            self._logger.error("Null path created")
            return False
        polygon = self._pedb.layout.find_object_by_id(polygon.prim_obj.GetId())
        return polygon

    def create_trace(
        self,
        path_list,
        layer_name,
        width=1,
        net_name="",
        start_cap_style="Round",
        end_cap_style="Round",
        corner_style="Round",
    ):
        """
        Create a trace based on a list of points.

        Parameters
        ----------
        path_list : list
            List of points.
        layer_name : str
            Name of the layer on which to create the path.
        width : float, optional
            Width of the path. The default is ``1``.
        net_name : str, optional
            Name of the net. The default is ``""``.
        start_cap_style : str, optional
            Style of the cap at its start. Options are ``"Round"``,
            ``"Extended",`` and ``"Flat"``. The default is
            ``"Round"``.
        end_cap_style : str, optional
            Style of the cap at its end. Options are ``"Round"``,
            ``"Extended",`` and ``"Flat"``. The default is
            ``"Round"``.
        corner_style : str, optional
            Style of the corner. Options are ``"Round"``,
            ``"Sharp"`` and ``"Mitered"``. The default is ``"Round"``.

        Returns
        -------
        :class:`pyedb.dotnet.edb_core.edb_data.primitives_data.Primitive`
        """
        path = self.Shape("Polygon", points=path_list)
        primitive = self._create_path(
            path,
            layer_name=layer_name,
            net_name=net_name,
            width=width,
            start_cap_style=start_cap_style,
            end_cap_style=end_cap_style,
            corner_style=corner_style,
        )

        return primitive

    def create_polygon(self, main_shape, layer_name, voids=[], net_name=""):
        """Create a polygon based on a list of points and voids.

        Parameters
        ----------
        main_shape : list of points or PolygonData or ``modeler.Shape``
            Shape or point lists of the main object. Point list can be in the format of `[[x1,y1], [x2,y2],..,[xn,yn]]`.
            Each point can be:
            - [x, y] coordinate
            - [x, y, height] for an arc with specific height (between previous point and actual point)
            - [x, y, rotation, xc, yc] for an arc given a point, rotation and center.
        layer_name : str
            Name of the layer on which to create the polygon.
        voids : list, optional
            List of shape objects for voids or points that creates the shapes. The default is``[]``.
        net_name : str, optional
            Name of the net. The default is ``""``.

        Returns
        -------
        bool, :class:`dotnet.edb_core.edb_data.primitives.Primitive`
            Polygon when successful, ``False`` when failed.
        """
        net = self._pedb.nets.find_or_create_net(net_name)
        if isinstance(main_shape, list):
            arcs = []
            for _ in range(len(main_shape)):
                arcs.append(
                    self._edb.Geometry.ArcData(
                        self._pedb.point_data(0, 0),
                        self._pedb.point_data(0, 0),
                    )
                )
            polygonData = self._edb.Geometry.PolygonData.CreateFromArcs(convert_py_list_to_net_list(arcs), True)

            for idx, i in enumerate(main_shape):
                pdata_0 = self._pedb.edb_value(i[0])
                pdata_1 = self._pedb.edb_value(i[1])
                new_points = self._edb.Geometry.PointData(pdata_0, pdata_1)
                polygonData.SetPoint(idx, new_points)

        elif isinstance(main_shape, Modeler.Shape):
            polygonData = self.shape_to_polygon_data(main_shape)
        else:
            polygonData = main_shape
        if not polygonData or polygonData.IsNull():
            self._logger.error("Failed to create main shape polygon data")
            return False
        for void in voids:
            if isinstance(void, list):
                void = self.Shape("polygon", points=void)
                voidPolygonData = self.shape_to_polygon_data(void)
            elif isinstance(void, Modeler.Shape):
                voidPolygonData = self.shape_to_polygon_data(void)
            else:
                voidPolygonData = void.polygon_data._edb_object
            if voidPolygonData is False or voidPolygonData is None or voidPolygonData.IsNull():
                self._logger.error("Failed to create void polygon data")
                return False
            polygonData.AddHole(voidPolygonData)
        polygon = self._pedb._edb.Cell.Primitive.Polygon.Create(
            self._active_layout, layer_name, net.net_obj, polygonData
        )
<<<<<<< HEAD
=======
        # polygon = self._edb.cell.primitive.polygon.create(self._active_layout, layer_name, net, polygonData)
>>>>>>> 2251d659
        if polygon.IsNull() or polygonData is False:  # pragma: no cover
            self._logger.error("Null polygon created")
            return False
        else:
            return cast(polygon, self._pedb)

    def create_polygon_from_points(self, point_list, layer_name, net_name=""):
        """Create a new polygon from a point list.

        .. deprecated:: 0.6.73
        Use :func:`create_polygon` method instead. It now supports point lists as arguments.

        Parameters
        ----------
        point_list : list
            Point list in the format of `[[x1,y1], [x2,y2],..,[xn,yn]]`.
            Each point can be:
            - [x,y] coordinate
            - [x,y, height] for an arc with specific height (between previous point and actual point)
            - [x,y, rotation, xc,yc] for an arc given a point, rotation and center.
        layer_name : str
            Name of layer on which create the polygon.
        net_name : str, optional
            Name of the net on which create the polygon.

        Returns
        -------
        :class:`pyedb.dotnet.edb_core.edb_data.primitives_data.Primitive`
        """
        warnings.warn(
            "Use :func:`create_polygon` method instead. It now supports point lists as arguments.", DeprecationWarning
        )
        return self.create_polygon(point_list, layer_name, net_name=net_name)

    def create_rectangle(
        self,
        layer_name,
        net_name="",
        lower_left_point="",
        upper_right_point="",
        center_point="",
        width="",
        height="",
        representation_type="LowerLeftUpperRight",
        corner_radius="0mm",
        rotation="0deg",
    ):
        """Create rectangle.

        Parameters
        ----------
        layer_name : str
            Name of the layer on which to create the rectangle.
        net_name : str
            Name of the net. The default is ``""``.
        lower_left_point : list
            Lower left point when ``representation_type="LowerLeftUpperRight"``. The default is ``""``.
        upper_right_point : list
            Upper right point when ``representation_type="LowerLeftUpperRight"``. The default is ``""``.
        center_point : list
            Center point when ``representation_type="CenterWidthHeight"``. The default is ``""``.
        width : str
            Width of the rectangle when ``representation_type="CenterWidthHeight"``. The default is ``""``.
        height : str
            Height of the rectangle when ``representation_type="CenterWidthHeight"``. The default is ``""``.
        representation_type : str, optional
            Type of the rectangle representation. The default is ``LowerLeftUpperRight``. Options are
            ``"LowerLeftUpperRight"`` and ``"CenterWidthHeight"``.
        corner_radius : str, optional
            Radius of the rectangle corner. The default is ``"0mm"``.
        rotation : str, optional
            Rotation of the rectangle. The default is ``"0deg"``.

        Returns
        -------
         :class:`pyedb.dotnet.edb_core.edb_data.primitives_data.Primitive`
            Rectangle when successful, ``False`` when failed.
        """
        edb_net = self._pedb.nets.find_or_create_net(net_name)
        if representation_type == "LowerLeftUpperRight":
            rep_type = self._edb.cell.primitive.api.RectangleRepresentationType.LowerLeftUpperRight
            rect = self._edb.cell.primitive.rectangle.create(
                self._active_layout,
                layer_name,
                edb_net.net_obj,
                rep_type,
                self._get_edb_value(lower_left_point[0]),
                self._get_edb_value(lower_left_point[1]),
                self._get_edb_value(upper_right_point[0]),
                self._get_edb_value(upper_right_point[1]),
                self._get_edb_value(corner_radius),
                self._get_edb_value(rotation),
            )
        else:
            rep_type = self._edb.cell.primitive.api.RectangleRepresentationType.CenterWidthHeight
            rect = self._edb.cell.primitive.rectangle.create(
                self._active_layout,
                layer_name,
                edb_net.net_obj,
                rep_type,
                self._get_edb_value(center_point[0]),
                self._get_edb_value(center_point[1]),
                self._get_edb_value(width),
                self._get_edb_value(height),
                self._get_edb_value(corner_radius),
                self._get_edb_value(rotation),
            )
        if rect:
            return self._pedb.layout.find_object_by_id(rect._edb_object.GetId())
        return False  # pragma: no cover

    def create_circle(self, layer_name, x, y, radius, net_name=""):
        """Create a circle on a specified layer.

        Parameters
        ----------
        layer_name : str
            Name of the layer.
        x : float
            Position on the X axis.
        y : float
            Position on the Y axis.
        radius : float
            Radius of the circle.
        net_name : str, optional
            Name of the net. The default is ``None``, in which case the
            default name is assigned.

        Returns
        -------
        :class:`pyedb.dotnet.edb_core.edb_data.primitives_data.Primitive`
            Objects of the circle created when successful.
        """
        edb_net = self._pedb.nets.find_or_create_net(net_name)

        circle = self._edb.cell.primitive.circle.create(
            self._active_layout,
            layer_name,
            edb_net,
            self._get_edb_value(x),
            self._get_edb_value(y),
            self._get_edb_value(radius),
        )
        if circle:
            return self._pedb.layout.find_object_by_id(circle._edb_object.GetId())
        return False  # pragma: no cover

    def delete_primitives(self, net_names):
        """Delete primitives by net names.

        Parameters
        ----------
        net_names : str, list
            Names of the nets to delete.

        Returns
        -------
        bool
            ``True`` when successful, ``False`` when failed.

        References
        ----------

        >>> Edb.modeler.delete_primitives(net_names=["GND"])
        """
        if not isinstance(net_names, list):  # pragma: no cover
            net_names = [net_names]

        for p in self.primitives[:]:
            if p.net_name in net_names:
                p.delete()
        return True

    def get_primitives(self, net_name=None, layer_name=None, prim_type=None, is_void=False):
        """Get primitives by conditions.

        Parameters
        ----------
        net_name : str, optional
            Set filter on net_name. Default is `None`.
        layer_name : str, optional
            Set filter on layer_name. Default is `None`.
        prim_type :  str, optional
            Set filter on primitive type. Default is `None`.
        is_void : bool
            Set filter on is_void. Default is 'False'
        Returns
        -------
        list
            List of filtered primitives
        """
        prims = []
        for el in self.primitives:
            if not el.type:
                continue
            if net_name:
                if not el.net_name == net_name:
                    continue
            if layer_name:
                if not el.layer_name == layer_name:
                    continue
            if prim_type:
                if not el.type == prim_type:
                    continue
            if not el.is_void == is_void:
                continue
            prims.append(el)
        return prims

    def fix_circle_void_for_clipping(self):
        """Fix issues when circle void are clipped due to a bug in EDB.

        Returns
        -------
        bool
            ``True`` when successful, ``False`` when no changes were applied.
        """
        for void_circle in self.circles:
            if not void_circle.is_void:
                continue
            (
                res,
                center_x,
                center_y,
                radius,
            ) = void_circle.primitive_object.GetParameters()

            cloned_circle = self._edb.cell.primitive.circle.create(
                self._active_layout,
                void_circle.layer_name,
                void_circle.net,
                self._get_edb_value(center_x),
                self._get_edb_value(center_y),
                self._get_edb_value(radius),
            )
            if res:
                cloned_circle.SetIsNegative(True)
                void_circle.Delete()
        return True

    def add_void(self, shape, void_shape):
        """Add a void into a shape.

        Parameters
        ----------
        shape : Polygon
            Shape of the main object.
        void_shape : list, Path
            Shape of the voids.
        """
        flag = False
        if isinstance(shape, Primitive):
            shape = shape.primitive_object
        if not isinstance(void_shape, list):
            void_shape = [void_shape]
        for void in void_shape:
            if isinstance(void, Primitive):
                flag = shape.AddVoid(void.primitive_object)
            else:
                flag = shape.AddVoid(void)
            if not flag:
                return flag
        return True

    def shape_to_polygon_data(self, shape):
        """Convert a shape to polygon data.

        Parameters
        ----------
        shape : :class:`pyedb.dotnet.edb_core.modeler.Modeler.Shape`
            Type of the shape to convert. Options are ``"rectangle"`` and ``"polygon"``.
        """
        if shape.type == "polygon":
            return self._createPolygonDataFromPolygon(shape)
        elif shape.type == "rectangle":
            return self._createPolygonDataFromRectangle(shape)
        else:
            self._logger.error(
                "Unsupported shape type %s when creating a polygon primitive.",
                shape.type,
            )
            return None

    def _createPolygonDataFromPolygon(self, shape):
        points = shape.points
        if not self._validatePoint(points[0]):
            self._logger.error("Error validating point.")
            return None
        arcs = []
        is_parametric = False
        for i in range(len(points) - 1):
            if i == 0:
                startPoint = points[-1]
                endPoint = points[i]
            else:
                startPoint = points[i - 1]
                endPoint = points[i]

            if not self._validatePoint(endPoint):
                return None
            startPoint = [self._get_edb_value(i) for i in startPoint]
            endPoint = [self._get_edb_value(i) for i in endPoint]
            if len(endPoint) == 2:
                is_parametric = (
                    is_parametric
                    or startPoint[0].IsParametric()
                    or startPoint[1].IsParametric()
                    or endPoint[0].IsParametric()
                    or endPoint[1].IsParametric()
                )
                arc = self._edb.geometry.arc_data(
                    self._pedb.point_data(startPoint[0].ToDouble(), startPoint[1].ToDouble()),
                    self._pedb.point_data(endPoint[0].ToDouble(), endPoint[1].ToDouble()),
                )
                arcs.append(arc)
            elif len(endPoint) == 3:
                is_parametric = (
                    is_parametric
                    or startPoint[0].IsParametric()
                    or startPoint[1].IsParametric()
                    or endPoint[0].IsParametric()
                    or endPoint[1].IsParametric()
                    or endPoint[2].IsParametric()
                )
                arc = self._edb.geometry.arc_data(
                    self._pedb.point_data(startPoint[0].ToDouble(), startPoint[1].ToDouble()),
                    self._pedb.point_data(endPoint[0].ToDouble(), endPoint[1].ToDouble()),
                    endPoint[2].ToDouble(),
                )
                arcs.append(arc)
            elif len(endPoint) == 5:
                is_parametric = (
                    is_parametric
                    or startPoint[0].IsParametric()
                    or startPoint[1].IsParametric()
                    or endPoint[0].IsParametric()
                    or endPoint[1].IsParametric()
                    or endPoint[3].IsParametric()
                    or endPoint[4].IsParametric()
                )
                rotationDirection = self._edb.geometry.geometry.RotationDirection.Colinear
                if endPoint[2].ToString() == "cw":
                    rotationDirection = self._edb.geometry.geometry.RotationDirection.CW
                elif endPoint[2].ToString() == "ccw":
                    rotationDirection = self._edb.geometry.geometry.RotationDirection.CCW
                else:
                    self._logger.error("Invalid rotation direction %s is specified.", endPoint[2])
                    return None
                arc = self._edb.geometry.arc_data(
                    self._pedb.point_data(startPoint[0].ToDouble(), startPoint[1].ToDouble()),
                    self._pedb.point_data(endPoint[0].ToDouble(), endPoint[1].ToDouble()),
                    rotationDirection,
                    self._pedb.point_data(endPoint[3].ToDouble(), endPoint[4].ToDouble()),
                )
                arcs.append(arc)
        polygon = self._edb.geometry.polygon_data.create_from_arcs(arcs, True)
        if not is_parametric:
            return polygon
        else:
            k = 0
            for pt in points:
                point = [self._get_edb_value(i) for i in pt]
                new_points = self._edb.geometry.point_data(point[0], point[1])
                if len(point) > 2:
                    k += 1
                polygon.SetPoint(k, new_points)
                k += 1
        return polygon

    def _validatePoint(self, point, allowArcs=True):
        if len(point) == 2:
            if not isinstance(point[0], (int, float, str)):
                self._logger.error("Point X value must be a number.")
                return False
            if not isinstance(point[1], (int, float, str)):
                self._logger.error("Point Y value must be a number.")
                return False
            return True
        elif len(point) == 3:
            if not allowArcs:  # pragma: no cover
                self._logger.error("Arc found but arcs are not allowed in _validatePoint.")
                return False
            if not isinstance(point[0], (int, float, str)):  # pragma: no cover
                self._logger.error("Point X value must be a number.")
                return False
            if not isinstance(point[1], (int, float, str)):  # pragma: no cover
                self._logger.error("Point Y value must be a number.")
                return False
            if not isinstance(point[1], (int, float, str)):  # pragma: no cover
                self._logger.error("Invalid point height.")
                return False
            return True
        elif len(point) == 5:
            if not allowArcs:  # pragma: no cover
                self._logger.error("Arc found but arcs are not allowed in _validatePoint.")
                return False
            if not isinstance(point[0], (int, float, str)):  # pragma: no cover
                self._logger.error("Point X value must be a number.")
                return False
            if not isinstance(point[1], (int, float, str)):  # pragma: no cover
                self._logger.error("Point Y value must be a number.")
                return False
            if not isinstance(point[2], str) or point[2] not in ["cw", "ccw"]:
                self._logger.error("Invalid rotation direction {} is specified.")
                return False
            if not isinstance(point[3], (int, float, str)):  # pragma: no cover
                self._logger.error("Arc center point X value must be a number.")
                return False
            if not isinstance(point[4], (int, float, str)):  # pragma: no cover
                self._logger.error("Arc center point Y value must be a number.")
                return False
            return True
        else:  # pragma: no cover
            self._logger.error("Arc point descriptor has incorrect number of elements (%s)", len(point))
            return False

    def _createPolygonDataFromRectangle(self, shape):
        if not self._validatePoint(shape.pointA, False) or not self._validatePoint(shape.pointB, False):
            return None
        pointA = self._edb.geometry.point_data(
            self._get_edb_value(shape.pointA[0]), self._get_edb_value(shape.pointA[1])
        )
        pointB = self._edb.geometry.point_data(
            self._get_edb_value(shape.pointB[0]), self._get_edb_value(shape.pointB[1])
        )
        return self._edb.geometry.polygon_data.create_from_bbox((pointA, pointB))

    class Shape(object):
        """Shape class.

        Parameters
        ----------
        type : str, optional
            Type of the shape. Options are ``"circle"``, ``"rectangle"``, and ``"polygon"``.
            The default is ``"unknown``.
        pointA : optional
            Lower-left corner when ``type="rectangle"``. The default is ``None``.
        pointB : optional
            Upper-right corner when ``type="rectangle"``. The default is ``None``.
        centerPoint : optional
            Center point when ``type="circle"``. The default is ``None``.
        radius : optional
            Radius when ``type="circle"``. The default is ``None``.
        points : list, optional
            List of points when ``type="polygon"``. The default is ``None``.
        properties : dict, optional
            Dictionary of properties associated with the shape. The default is ``{}``.
        """

        def __init__(
            self,
            type="unknown",  # noqa
            pointA=None,
            pointB=None,
            centerPoint=None,
            radius=None,
            points=None,
            properties={},
        ):  # noqa
            self.type = type
            self.pointA = pointA
            self.pointB = pointB
            self.centerPoint = centerPoint
            self.radius = radius
            self.points = points
            self.properties = properties

    def parametrize_trace_width(
        self,
        nets_name,
        layers_name=None,
        parameter_name="trace_width",
        variable_value=None,
    ):
        """Parametrize a Trace on specific layer or all stackup.

        Parameters
        ----------
        nets_name : str, list
            name of the net or list of nets to parametrize.
        layers_name : str, optional
            name of the layer or list of layers to which the net to parametrize has to be included.
        parameter_name : str, optional
            name of the parameter to create.
        variable_value : str, float, optional
            value with units of parameter to create.
            If None, the first trace width of Net will be used as parameter value.

        Returns
        -------
        bool
        """
        if isinstance(nets_name, str):
            nets_name = [nets_name]
        if isinstance(layers_name, str):
            layers_name = [layers_name]
        for net_name in nets_name:
            var_server = False
            for p in self.paths:
                if p.net.name == net_name:
                    if not layers_name:
                        if not var_server:
                            if not variable_value:
                                variable_value = p.width
                            result, var_server = self._pedb.add_design_variable(
                                parameter_name, variable_value, is_parameter=True
                            )
                        p.width = self._pedb.edb_value(parameter_name)
                    elif p.layer.name in layers_name:
                        if not var_server:
                            if not variable_value:
                                variable_value = p.width
                            result, var_server = self._pedb.add_design_variable(
                                parameter_name, variable_value, is_parameter=True
                            )
                        p.width = self._pedb.edb_value(parameter_name)
        return True

    def unite_polygons_on_layer(self, layer_name=None, delete_padstack_gemometries=False, net_names_list=[]):
        """Try to unite all Polygons on specified layer.

        Parameters
        ----------
        layer_name : str, optional
            Name of layer name to unite objects on. The default is ``None``, in which case all layers are taken.
        delete_padstack_gemometries : bool, optional
            Whether to delete all padstack geometries. The default is ``False``.
        net_names_list : list[str] : optional
            Net names list filter. The default is ``[]``, in which case all nets are taken.

        Returns
        -------
        bool
            ``True`` is successful.
        """
        if isinstance(layer_name, str):
            layer_name = [layer_name]
        if not layer_name:
            layer_name = list(self._pedb.stackup.signal_layers.keys())

        for lay in layer_name:
            self._logger.info("Uniting Objects on layer %s.", lay)
            poly_by_nets = {}
            all_voids = []
            list_polygon_data = []
            delete_list = []
            if lay in list(self.polygons_by_layer.keys()):
                for poly in self.polygons_by_layer[lay]:
                    poly = poly._edb_object
                    if not poly.GetNet().GetName() in list(poly_by_nets.keys()):
                        if poly.GetNet().GetName():
                            poly_by_nets[poly.GetNet().GetName()] = [poly]
                    else:
                        if poly.GetNet().GetName():
                            poly_by_nets[poly.GetNet().GetName()].append(poly)
            for net in poly_by_nets:
                if net in net_names_list or not net_names_list:
                    for i in poly_by_nets[net]:
                        list_polygon_data.append(i.GetPolygonData())
                        delete_list.append(i)
                        all_voids.append(i.Voids)
            a = self._edb.geometry.polygon_data.unite(convert_py_list_to_net_list(list_polygon_data))
            for item in a:
                for v in all_voids:
                    for void in v:
                        if int(item.GetIntersectionType(void.GetPolygonData())) == 2:
                            item.AddHole(void.GetPolygonData())
                self.create_polygon(item, layer_name=lay, voids=[], net_name=net)
            for v in all_voids:
                for void in v:
                    for poly in poly_by_nets[net]:  # pragma no cover
                        if int(void.GetPolygonData().GetIntersectionType(poly.GetPolygonData())) >= 2:
                            try:
                                id = delete_list.index(poly)
                            except ValueError:
                                id = -1
                            if id >= 0:
                                delete_list.pop(id)
            for poly in delete_list:
                poly.Delete()

        if delete_padstack_gemometries:
            self._logger.info("Deleting Padstack Definitions")
            for pad in self._pedb.padstacks.definitions:
                p1 = self._pedb.padstacks.definitions[pad].edb_padstack.GetData()
                if len(p1.GetLayerNames()) > 1:
                    self._pedb.padstacks.remove_pads_from_padstack(pad)
        return True

    def defeature_polygon(self, poly, tolerance=0.001):
        """Defeature the polygon based on the maximum surface deviation criteria.

        Parameters
        ----------
        maximum_surface_deviation : float
        poly : Edb Polygon primitive
            Polygon to defeature.
        tolerance : float, optional
            Maximum tolerance criteria. The default is ``0.001``.

        Returns
        -------
        bool
            ``True`` when successful, ``False`` when failed.
        """
        poly_data = poly.polygon_data
        new_poly = poly_data._edb_object.Defeature(tolerance)
        poly._edb_object.SetPolygonData(new_poly)
        return True

    def get_layout_statistics(self, evaluate_area=False, net_list=None):
        """Return EDBStatistics object from a layout.

        Parameters
        ----------

        evaluate_area : optional bool
            When True evaluates the layout metal surface, can take time-consuming,
            avoid using this option on large design.

        Returns
        -------

        EDBStatistics object.

        """
        stat_model = EDBStatistics()
        stat_model.num_layers = len(list(self._pedb.stackup.layers.values()))
        stat_model.num_capacitors = len(self._pedb.components.capacitors)
        stat_model.num_resistors = len(self._pedb.components.resistors)
        stat_model.num_inductors = len(self._pedb.components.inductors)
        bbox = self._pedb._hfss.get_layout_bounding_box(self._active_layout)
        stat_model._layout_size = bbox[2] - bbox[0], bbox[3] - bbox[1]
        stat_model.num_discrete_components = (
            len(self._pedb.components.Others) + len(self._pedb.components.ICs) + len(self._pedb.components.IOs)
        )
        stat_model.num_inductors = len(self._pedb.components.inductors)
        stat_model.num_resistors = len(self._pedb.components.resistors)
        stat_model.num_capacitors = len(self._pedb.components.capacitors)
        stat_model.num_nets = len(self._pedb.nets.nets)
        stat_model.num_traces = len(self._pedb.modeler.paths)
        stat_model.num_polygons = len(self._pedb.modeler.polygons)
        stat_model.num_vias = len(self._pedb.padstacks.instances)
        stat_model.stackup_thickness = self._pedb.stackup.get_layout_thickness()
        if evaluate_area:
            outline_surface = stat_model.layout_size[0] * stat_model.layout_size[1]
            if net_list:
                netlist = list(self._pedb.nets.nets.keys())
                _poly = self._pedb.get_conformal_polygon_from_netlist(netlist)
            else:
                for layer in list(self._pedb.stackup.signal_layers.keys()):
                    surface = 0.0
                    primitives = self.primitives_by_layer[layer]
                    for prim in primitives:
                        if prim.type == "Path":
                            surface += prim.length * prim.width
                        if prim.type == "Polygon":
                            surface += prim.polygon_data._edb_object.Area()
                            stat_model.occupying_surface[layer] = surface
                            stat_model.occupying_ratio[layer] = surface / outline_surface
        return stat_model

    def create_bondwire(
        self,
        definition_name,
        placement_layer,
        width,
        material,
        start_layer_name,
        start_x,
        start_y,
        end_layer_name,
        end_x,
        end_y,
        net,
        bondwire_type="jedec4",
    ):
        """Create a bondwire object.

        Parameters
        ----------
        bondwire_type : :class:`BondwireType`
            Type of bondwire: kAPDBondWire or kJDECBondWire types.
        definition_name : str
            Bondwire definition name.
        placement_layer : str
            Layer name this bondwire will be on.
        width : :class:`Value <ansys.edb.utility.Value>`
            Bondwire width.
        material : str
            Bondwire material name.
        start_layer_name : str
            Name of start layer.
        start_x : :class:`Value <ansys.edb.utility.Value>`
            X value of start point.
        start_y : :class:`Value <ansys.edb.utility.Value>`
            Y value of start point.
        end_layer_name : str
            Name of end layer.
        end_x : :class:`Value <ansys.edb.utility.Value>`
            X value of end point.
        end_y : :class:`Value <ansys.edb.utility.Value>`
            Y value of end point.
        net : str or :class:`Net <ansys.edb.net.Net>` or None
            Net of the Bondwire.

        Returns
        -------
        :class:`pyedb.dotnet.edb_core.dotnet.primitive.BondwireDotNet`
            Bondwire object created.
        """

        return Bondwire(
            pedb=self._pedb,
            bondwire_type=bondwire_type,
            definition_name=definition_name,
            placement_layer=placement_layer,
            width=self._pedb.edb_value(width),
            material=material,
            start_layer_name=start_layer_name,
            start_x=self._pedb.edb_value(start_x),
            start_y=self._pedb.edb_value(start_y),
            end_layer_name=end_layer_name,
            end_x=self._pedb.edb_value(end_x),
            end_y=self._pedb.edb_value(end_y),
            net=self._pedb.nets[net]._edb_object,
        )

    def create_pin_group(
        self,
        name: str,
        pins_by_id=None,
        pins_by_aedt_name=None,
        pins_by_name=None,
    ):
        """Create a PinGroup.

        Parameters
        name : str,
            Name of the PinGroup.
        pins_by_id : list[int] or None
            List of pins by ID.
        pins_by_aedt_name : list[str] or None
            List of pins by AEDT name.
        pins_by_name : list[str] or None
            List of pins by name.
        """
        pins = {}
        if pins_by_id:
            if isinstance(pins_by_id, int):
                pins_by_id = [pins_by_id]
            for p in pins_by_id:
                edb_pin = self._pedb.layout.find_object_by_id(p)
                if edb_pin and not p in pins:
                    pins[p] = edb_pin._edb_object
        if not pins_by_aedt_name:
            pins_by_aedt_name = []
        if not pins_by_name:
            pins_by_name = []
        if pins_by_aedt_name or pins_by_name:
            if isinstance(pins_by_aedt_name, str):
                pins_by_aedt_name = [pins_by_aedt_name]
            if isinstance(pins_by_name, str):
                pins_by_name = [pins_by_name]
            p_inst = self._pedb.layout.padstack_instances
            _pins = {
                pin.id: pin._edb_object
                for pin in p_inst
                if pin.aedt_name in pins_by_aedt_name or pin.name in pins_by_name
            }
            if not pins:
                pins = _pins
            else:
                for id, pin in _pins.items():
                    if not id in pins:
                        pins[id] = pin
        if not pins:
            self._logger.error("No pin found.")
            return False
        pins = list(pins.values())
        obj = self._edb.cell.hierarchy.pin_group.Create(
            self._pedb.active_layout, name, convert_py_list_to_net_list(pins)
        )
        if obj.IsNull():
            self._logger.debug("Pin group creation returned Null obj.")
            return False
        return self._pedb.siwave.pin_groups[name]<|MERGE_RESOLUTION|>--- conflicted
+++ resolved
@@ -668,6 +668,7 @@
                 voidPolygonData = self.shape_to_polygon_data(void)
             else:
                 voidPolygonData = void.polygon_data._edb_object
+
             if voidPolygonData is False or voidPolygonData is None or voidPolygonData.IsNull():
                 self._logger.error("Failed to create void polygon data")
                 return False
@@ -675,10 +676,6 @@
         polygon = self._pedb._edb.Cell.Primitive.Polygon.Create(
             self._active_layout, layer_name, net.net_obj, polygonData
         )
-<<<<<<< HEAD
-=======
-        # polygon = self._edb.cell.primitive.polygon.create(self._active_layout, layer_name, net, polygonData)
->>>>>>> 2251d659
         if polygon.IsNull() or polygonData is False:  # pragma: no cover
             self._logger.error("Null polygon created")
             return False
