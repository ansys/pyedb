--- conflicted
+++ resolved
@@ -268,14 +268,10 @@
                 setattr(sweep_data, k, v)
         sweep_data.type = sweep_type
 
-        if frequency_set in [None, []]:
+        if frequency_set is None:
             sweep_type = "linear_scale"
             start, stop, increment = "50MHz", "5GHz", "50MHz"
-<<<<<<< HEAD
             frequency_set = [[sweep_type, start, stop, increment]]
-=======
-            frequency_set = [sweep_type, start, stop, increment]
->>>>>>> 42f0ca4e
         elif not isinstance(frequency_set[0], list):
             frequency_set = [frequency_set]
 
