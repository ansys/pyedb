# Copyright (C) 2023 - 2024 ANSYS, Inc. and/or its affiliates.
# SPDX-License-Identifier: MIT
#
#
# Permission is hereby granted, free of charge, to any person obtaining a copy
# of this software and associated documentation files (the "Software"), to deal
# in the Software without restriction, including without limitation the rights
# to use, copy, modify, merge, publish, distribute, sublicense, and/or sell
# copies of the Software, and to permit persons to whom the Software is
# furnished to do so, subject to the following conditions:
#
# The above copyright notice and this permission notice shall be included in all
# copies or substantial portions of the Software.
#
# THE SOFTWARE IS PROVIDED "AS IS", WITHOUT WARRANTY OF ANY KIND, EXPRESS OR
# IMPLIED, INCLUDING BUT NOT LIMITED TO THE WARRANTIES OF MERCHANTABILITY,
# FITNESS FOR A PARTICULAR PURPOSE AND NONINFRINGEMENT. IN NO EVENT SHALL THE
# AUTHORS OR COPYRIGHT HOLDERS BE LIABLE FOR ANY CLAIM, DAMAGES OR OTHER
# LIABILITY, WHETHER IN AN ACTION OF CONTRACT, TORT OR OTHERWISE, ARISING FROM,
# OUT OF OR IN CONNECTION WITH THE SOFTWARE OR THE USE OR OTHER DEALINGS IN THE
# SOFTWARE.

"""
This module contains the `EdbStackup` class.

"""

from __future__ import absolute_import  # noreorder

from collections import OrderedDict
import json
import logging
import math
import warnings

<<<<<<< HEAD
from defusedxml.ElementTree import parse as defused_parse
=======
import matplotlib.colors as colors
import numpy as np
import pandas as pd
>>>>>>> 9f546b49

from pyedb.dotnet.database.edb_data.layer_data import (
    LayerEdbClass,
    StackupLayerEdbClass,
    layer_cast,
)
from pyedb.dotnet.database.general import convert_py_list_to_net_list
from pyedb.generic.general_methods import ET, generate_unique_name
from pyedb.misc.aedtlib_personalib_install import write_pretty_xml

logger = logging.getLogger(__name__)


class LayerCollection(object):
    def __init__(self, pedb, edb_object=None):
        self._pedb = pedb

        if edb_object:
            self._edb_object = self._pedb.core.Cell.LayerCollection(edb_object)
        else:
            self._edb_object = self._pedb.core.Cell.LayerCollection()

        self._layer_type_set_mapping = {
            "stackup_layer_set": self._pedb.core.Cell.LayerTypeSet.StackupLayerSet,
            "signal_ayer_et": self._pedb.core.Cell.LayerTypeSet.SignalLayerSet,
            "non_stackup_layer_set": self._pedb.core.Cell.LayerTypeSet.NonStackupLayerSet,
            "all_layer_et": self._pedb.core.Cell.LayerTypeSet.AllLayerSet,
        }
        self._lc_mode_mapping = {
            "laminate": self._pedb.core.Cell.LayerCollectionMode.Laminate,
            "overlapping": self._pedb.core.Cell.LayerCollectionMode.Overlapping,
            "multizone": self._pedb.core.Cell.LayerCollectionMode.MultiZone,
        }

    def update_layout(self):
        """Set layer collection into edb.

        Parameters
        ----------
        stackup
        """
        self._pedb.layout.layer_collection = self._edb_object

    def refresh_layer_collection(self):
        """Refresh layer collection from Edb. This method is run on demand after all edit operations on stackup."""
        self._edb_object = self._pedb.core.Cell.LayerCollection(self._pedb.layout.layer_collection)
        self._lc = self._edb_object

    def _add_layer(self, add_method, base_layer_name="", **kwargs):
        """Add a layer to edb.

        Parameters
        ----------
        add_method
        base_layer_name
        """
        layer_clone = kwargs.get("layer_clone", None)
        if layer_clone:
            obj = layer_clone
        else:
            layer_type = kwargs.get("layer_type", None)
            if not layer_type:
                layer_type = kwargs["type"]
            if layer_type in ["signal", "dielectric"]:
                obj = StackupLayerEdbClass(self._pedb, edb_object=None, **kwargs)
            else:
                obj = LayerEdbClass(self._pedb, edb_object=None, **kwargs)
        method_top_bottom = None
        method_above_below = None
        if add_method == "add_layer_top":
            method_top_bottom = self._edb_object.AddLayerTop
        elif add_method == "add_layer_bottom":
            method_top_bottom = self._edb_object.AddLayerBottom
        elif add_method == "add_layer_above":
            method_above_below = self._edb_object.AddLayerAbove
        elif add_method == "add_layer_below":
            method_above_below = self._edb_object.AddLayerBelow
        else:  # pragma: no cover
            logger.error("The way of defining layer addition is not correct")
            return False

        if method_top_bottom:
            obj = obj if method_top_bottom(obj._edb_object) else False
        elif method_above_below:
            obj = obj if method_above_below(obj._edb_object, base_layer_name) else False
        self.update_layout()
        return obj

    def add_layer_top(self, name, layer_type="signal", **kwargs):
        """Add a layer on top of the stackup.

        Parameters
        ----------
        name : str
            Name of the layer.
        layer_type: str, optional
            Type of the layer. The default to ``"signal"``. Options are ``"signal"``, ``"dielectric"``
        kwargs

        Returns
        -------

        """
        kwargs["name"] = name
        kwargs["layer_type"] = layer_type
        return self._add_layer(add_method="add_layer_top", **kwargs)

    def add_layer_bottom(self, name, layer_type="signal", **kwargs):
        """Add a layer on bottom of the stackup.

        Parameters
        ----------
        name : str
            Name of the layer.
        layer_type: str, optional
            Type of the layer. The default to ``"signal"``. Options are ``"signal"``, ``"dielectric"``
        kwargs

        Returns
        -------

        """
        kwargs["name"] = name
        kwargs["layer_type"] = layer_type
        return self._add_layer(add_method="add_layer_bottom", **kwargs)

    def add_layer_below(self, name, base_layer_name, layer_type="signal", **kwargs):
        """Add a layer below a layer.

        Parameters
        ----------
        name : str
            Name of the layer.
        base_layer_name: str
            Name of the base layer.
        layer_type: str, optional
            Type of the layer. The default to ``"signal"``. Options are ``"signal"``, ``"dielectric"``
        kwargs

        Returns
        -------

        """
        kwargs["name"] = name
        kwargs["layer_type"] = layer_type
        return self._add_layer(add_method="add_layer_below", base_layer_name=base_layer_name, **kwargs)

    def add_layer_above(self, name, base_layer_name, layer_type="signal", **kwargs):
        """Add a layer above a layer.

        Parameters
        ----------
        name : str
            Name of the layer.
        base_layer_name: str
            Name of the base layer.
        layer_type: str, optional
            Type of the layer. The default to ``"signal"``. Options are ``"signal"``, ``"dielectric"``
        kwargs

        Returns
        -------

        """
        kwargs["name"] = name
        kwargs["layer_type"] = layer_type
        return self._add_layer(add_method="add_layer_above", base_layer_name=base_layer_name, **kwargs)

    def add_document_layer(self, name, layer_type="user", **kwargs):
        """Add a document layer.

        Parameters
        ----------
        name : str
            Name of the layer.
        layer_type: str, optional
            Type of the layer. The default is ``"user"``. Options are ``"user"``, ``"outline"``
        kwargs

        Returns
        -------

        """
        kwargs["name"] = name
        kwargs["layer_type"] = layer_type
        return self._add_layer(add_method="add_layer_bottom", **kwargs)

    def set_layer_clone(self, layer_clone):
        lc = self._pedb.core.Cell.LayerCollection()  # empty layer collection
        lc.SetMode(self._edb_object.GetMode())
        if self.mode.lower() == "laminate":
            add_method = lc.AddLayerBottom
        else:
            add_method = lc.AddStackupLayerAtElevation

        obj = False
        # Add stackup layers
        for _, i in self.layers.items():
            if i.id == layer_clone.id:  # replace layer
                add_method(layer_clone._edb_object)
                obj = layer_clone
            else:  # keep existing layer
                add_method(i._edb_object)
        # Add non stackup layers
        for _, i in self.non_stackup_layers.items():
            if i.id == layer_clone.id:
                lc.AddLayerBottom(layer_clone._edb_object)
                obj = layer_clone
            else:
                lc.AddLayerBottom(i._edb_object)

        self._edb_object = lc
        self.update_layout()

        if not obj:
            logger.info("Layer clone was not found in stackup or non stackup layers.")
        return obj

    @property
    def stackup_layers(self):
        """Retrieve the dictionary of signal and dielectric layers."""
        warnings.warn("Use new property :func:`layers` instead.", DeprecationWarning)
        return self.layers

    @property
    def non_stackup_layers(self):
        """Retrieve the dictionary of signal layers."""
        return {name: obj for name, obj in self.all_layers.items() if not obj.is_stackup_layer}

    @property
    def all_layers(self):
        self.refresh_layer_collection()
        layer_list = list(self._edb_object.Layers(self._pedb.core.Cell.LayerTypeSet.AllLayerSet))
        temp = dict()
        for i in layer_list:
            obj = layer_cast(self._pedb, i)
            temp[obj.name] = obj
        return temp

    @property
    def layers_by_id(self):
        """Retrieve the list of layers with their ids."""
        return [[obj.id, name] for name, obj in self.all_layers.items()]

    @property
    def layers(self):
        """Retrieve the dictionary of layers.

        Returns
        -------
        Dict[str, :class:`pyedb.dotnet.database.edb_data.layer_data.LayerEdbClass`]
        """
        return {name: obj for name, obj in self.all_layers.items() if obj.is_stackup_layer}

    def find_layer_by_name(self, name: str):
        """Finds a layer with the given name."""
        obj = self._pedb.core.Cell.Layer.FindByName(self._edb_object, name)
        if obj.IsNull():
            raise ValueError("Layer with name '{}' was not found.".format(name))
        else:
            return layer_cast(self._pedb, obj.Clone())


class Stackup(LayerCollection):
    """Manages EDB methods for stackup accessible from `Edb.stackup` property."""

    def __getitem__(self, item):
        return self.find_layer_by_name(item)

    def __init__(self, pedb, edb_object=None):
        super().__init__(pedb, edb_object)
        # parent caller class
        self._lc = self._edb_object

    @property
    def _logger(self):
        return self._pedb.logger

    @property
    def layer_types(self):
        """Layer types.

        Returns
        -------
        type
            Types of layers.
        """
        return self._pedb.core.Cell.LayerType

    @property
    def thickness(self):
        """Retrieve Stackup thickness.

        Returns
        -------
        float
            Layout stackup thickness.

        """
        return self.get_layout_thickness()

    @property
    def num_layers(self):
        """Retrieve the stackup layer number.

        Returns
        -------
        int
            layer number.

        """
        return len(list(self.layers.keys()))

    def _int_to_layer_types(self, val):
        if int(val) == 0:
            return self.layer_types.SignalLayer
        elif int(val) == 1:
            return self.layer_types.DielectricLayer
        elif int(val) == 2:
            return self.layer_types.ConductingLayer
        elif int(val) == 3:
            return self.layer_types.AirlinesLayer
        elif int(val) == 4:
            return self.layer_types.ErrorsLayer
        elif int(val) == 5:
            return self.layer_types.SymbolLayer
        elif int(val) == 6:
            return self.layer_types.MeasureLayer
        elif int(val) == 8:
            return self.layer_types.AssemblyLayer
        elif int(val) == 9:
            return self.layer_types.SilkscreenLayer
        elif int(val) == 10:
            return self.layer_types.SolderMaskLayer
        elif int(val) == 11:
            return self.layer_types.SolderPasteLayer
        elif int(val) == 12:
            return self.layer_types.GlueLayer
        elif int(val) == 13:
            return self.layer_types.WirebondLayer
        elif int(val) == 14:
            return self.layer_types.UserLayer
        elif int(val) == 16:
            return self.layer_types.SIwaveHFSSSolverRegions
        elif int(val) == 17:
            return self.layer_types.PostprocessingLayer
        elif int(val) == 18:
            return self.layer_types.OutlineLayer
        elif int(val) == 16:
            return self.layer_types.LayerTypesCount
        elif int(val) == -1:
            return self.layer_types.UndefinedLayerType

    def _layer_types_to_int(self, layer_type):
        if not isinstance(layer_type, int):
            if layer_type == self.layer_types.SignalLayer:
                return 0
            elif layer_type == self.layer_types.DielectricLayer:
                return 1
            elif layer_type == self.layer_types.ConductingLayer:
                return 2
            elif layer_type == self.layer_types.AirlinesLayer:
                return 3
            elif layer_type == self.layer_types.ErrorsLayer:
                return 4
            elif layer_type == self.layer_types.SymbolLayer:
                return 5
            elif layer_type == self.layer_types.MeasureLayer:
                return 6
            elif layer_type == self.layer_types.AssemblyLayer:
                return 8
            elif layer_type == self.layer_types.SilkscreenLayer:
                return 9
            elif layer_type == self.layer_types.SolderMaskLayer:
                return 10
            elif layer_type == self.layer_types.SolderPasteLayer:
                return 11
            elif layer_type == self.layer_types.GlueLayer:
                return 12
            elif layer_type == self.layer_types.WirebondLayer:
                return 13
            elif layer_type == self.layer_types.UserLayer:
                return 14
            elif layer_type == self.layer_types.SIwaveHFSSSolverRegions:
                return 16
            elif layer_type == self.layer_types.OutlineLayer:
                return 18
        elif isinstance(layer_type, int):
            return

    def create_symmetric_stackup(
        self,
        layer_count,
        inner_layer_thickness="17um",
        outer_layer_thickness="50um",
        dielectric_thickness="100um",
        dielectric_material="FR4_epoxy",
        soldermask=True,
        soldermask_thickness="20um",
    ):  # pragma: no cover
        """Create a symmetric stackup.

        Parameters
        ----------
        layer_count : int
            Number of layer count.
        inner_layer_thickness : str, float, optional
            Thickness of inner conductor layer.
        outer_layer_thickness : str, float, optional
            Thickness of outer conductor layer.
        dielectric_thickness : str, float, optional
            Thickness of dielectric layer.
        dielectric_material : str, optional
            Material of dielectric layer.
        soldermask : bool, optional
            Whether to create soldermask layers. The default is``True``.
        soldermask_thickness : str, optional
            Thickness of soldermask layer.

        Returns
        -------
        bool
        """
        if not layer_count % 2 == 0:
            return False

        self.add_layer(
            "BOT",
            None,
            material="copper",
            thickness=outer_layer_thickness,
            fillMaterial=dielectric_material,
        )
        self.add_layer(
            "D" + str(int(layer_count / 2)),
            None,
            material="FR4_epoxy",
            thickness=dielectric_thickness,
            layer_type="dielectric",
            fillMaterial=dielectric_material,
        )
        self.add_layer(
            "TOP",
            None,
            material="copper",
            thickness=outer_layer_thickness,
            fillMaterial=dielectric_material,
        )
        if soldermask:
            self.add_layer(
                "SMT",
                None,
                material="SolderMask",
                thickness=soldermask_thickness,
                layer_type="dielectric",
                fillMaterial=dielectric_material,
            )
            self.add_layer(
                "SMB",
                None,
                material="SolderMask",
                thickness=soldermask_thickness,
                layer_type="dielectric",
                fillMaterial=dielectric_material,
                method="add_on_bottom",
            )
            self.layers["TOP"].dielectric_fill = "SolderMask"
            self.layers["BOT"].dielectric_fill = "SolderMask"

        for layer_num in np.arange(int(layer_count / 2), 1, -1):
            # Generate upper half
            self.add_layer(
                "L" + str(layer_num),
                "TOP",
                material="copper",
                thickness=inner_layer_thickness,
                fillMaterial=dielectric_material,
                method="insert_below",
            )
            self.add_layer(
                "D" + str(layer_num - 1),
                "TOP",
                material=dielectric_material,
                thickness=dielectric_thickness,
                layer_type="dielectric",
                fillMaterial=dielectric_material,
                method="insert_below",
            )

            # Generate lower half
            self.add_layer(
                "L" + str(layer_count - layer_num + 1),
                "BOT",
                material="copper",
                thickness=inner_layer_thickness,
                fillMaterial=dielectric_material,
                method="insert_above",
            )
            self.add_layer(
                "D" + str(layer_count - layer_num + 1),
                "BOT",
                material=dielectric_material,
                thickness=dielectric_thickness,
                layer_type="dielectric",
                fillMaterial=dielectric_material,
                method="insert_above",
            )
        return True

    @property
    def _layer_collection(self):
        """Copy of EDB layer collection.

        Returns
        -------
        :class:`Ansys.Ansoft.Edb.Cell.LayerCollection`
            Collection of layers.
        """
        self.refresh_layer_collection()
        return self._lc

    @property
    def mode(self):
        """Stackup mode.

        Returns
        -------
        int, str
            Type of the stackup mode, where:

            * 0 - Laminate
            * 1 - Overlapping
            * 2 - MultiZone
        """
        self._stackup_mode = self._layer_collection.GetMode()
        return str(self._stackup_mode)

    @mode.setter
    def mode(self, value):
        mode = self._pedb.core.Cell.LayerCollectionMode
        if value == 0 or value == mode.Laminate or value == "Laminate":
            self._layer_collection.SetMode(mode.Laminate)
        elif value == 1 or value == mode.Overlapping or value == "Overlapping":
            self._layer_collection.SetMode(mode.Overlapping)
        elif value == 2 or value == mode.MultiZone or value == "MultiZone":
            self._layer_collection.SetMode(mode.MultiZone)
        self.update_layout()

    @property
    def stackup_mode(self):
        """Stackup mode.

        .. deprecated:: 0.6.52
           Use :func:`mode` method instead.

        Returns
        -------
        int, str
            Type of the stackup mode, where:

            * 0 - Laminate
            * 1 - Overlapping
            * 2 - MultiZone
        """
        warnings.warn("`stackup_mode` is deprecated. Use `mode` method instead.", DeprecationWarning)
        return self.mode

    @stackup_mode.setter
    def stackup_mode(self, value):
        warnings.warn("`stackup_mode` is deprecated. Use `mode` method instead.", DeprecationWarning)
        self.mode = value

    @property
    def _edb_layer_list(self):
        layer_list = list(self._layer_collection.Layers(self._pedb.core.Cell.LayerTypeSet.AllLayerSet))
        return [i.Clone() for i in layer_list]

    @property
    def signal_layers(self):
        """Retrieve the dictionary of signal layers.

        Returns
        -------
        Dict[str, :class:`pyedb.dotnet.database.edb_data.layer_data.LayerEdbClass`]
        """
        layer_type = self._pedb.core.Cell.LayerType.SignalLayer
        _lays = OrderedDict()
        for name, obj in self.layers.items():
            if obj._edb_layer.GetLayerType() == layer_type:
                _lays[name] = obj
        return _lays

    @property
    def dielectric_layers(self):
        """Dielectric layers.

        Returns
        -------
        dict[str, :class:`dotnet.database.edb_data.layer_data.EDBLayer`]
            Dictionary of dielectric layers.
        """
        layer_type = self._pedb.core.Cell.LayerType.DielectricLayer
        _lays = OrderedDict()
        for name, obj in self.layers.items():
            if obj._edb_layer.GetLayerType() == layer_type:
                _lays[name] = obj
        return _lays

    def _edb_value(self, value):
        return self._pedb.edb_value(value)

    def _set_layout_stackup(self, layer_clone, operation, base_layer=None, method=1):
        """Internal method. Apply stackup change into EDB.

        Parameters
        ----------
        layer_clone : :class:`dotnet.database.EDB_Data.EDBLayer`
        operation : str
            Options are ``"change_attribute"``, ``"change_name"``,``"change_position"``, ``"insert_below"``,
             ``"insert_above"``, ``"add_on_top"``, ``"add_on_bottom"``, ``"non_stackup"``,  ``"add_at_elevation"``.
        base_layer : str, optional
            Name of the base layer. The default value is ``None``.

        Returns
        -------

        """
        _lc = self._layer_collection
        if operation in ["change_position", "change_attribute", "change_name"]:
            lc_readonly = self._pedb.layout.layer_collection
            layers = [
                i.Clone() for i in list(list(lc_readonly.Layers(self._pedb.core.Cell.LayerTypeSet.StackupLayerSet)))
            ]
            non_stackup = [
                i.Clone() for i in list(list(lc_readonly.Layers(self._pedb.core.Cell.LayerTypeSet.NonStackupLayerSet)))
            ]
            _lc = self._pedb.core.Cell.LayerCollection()
            mode = lc_readonly.GetMode()
            _lc.SetMode(lc_readonly.GetMode())
            if str(mode) == "Overlapping":
                for layer in layers:
                    if layer.GetName() == layer_clone.GetName() or layer.GetName() == base_layer:
                        _lc.AddStackupLayerAtElevation(layer_clone)
                    else:
                        _lc.AddStackupLayerAtElevation(layer)
            else:
                for layer in layers:
                    if layer.GetName() == layer_clone.GetName() or layer.GetName() == base_layer:
                        _lc.AddLayerBottom(layer_clone)
                    else:
                        _lc.AddLayerBottom(layer)
            for layer in non_stackup:
                _lc.AddLayerBottom(layer)
            _lc.SetMode(lc_readonly.GetMode())
        elif operation == "insert_below":
            _lc.AddLayerBelow(layer_clone, base_layer)
        elif operation == "insert_above":
            _lc.AddLayerAbove(layer_clone, base_layer)
        elif operation == "add_on_top":
            _lc.AddLayerTop(layer_clone)
        elif operation == "add_on_bottom":
            _lc.AddLayerBottom(layer_clone)
        elif operation == "add_at_elevation":
            _lc.AddStackupLayerAtElevation(layer_clone)
        elif operation == "non_stackup":
            _lc.AddLayerBottom(layer_clone)
        self._pedb.layout.layer_collection = _lc
        self.refresh_layer_collection()
        return True

    def _create_stackup_layer(self, layer_name, thickness, layer_type="signal"):
        if layer_type == "signal":
            _layer_type = self._pedb.core.Cell.LayerType.SignalLayer
        else:
            _layer_type = self._pedb.core.Cell.LayerType.DielectricLayer

        result = self._pedb.core.Cell.StackupLayer(
            layer_name,
            _layer_type,
            self._edb_value(thickness),
            self._edb_value(0),
            "",
        )
        self.refresh_layer_collection()
        return result

    def _create_nonstackup_layer(self, layer_name, layer_type):
        if layer_type == "conducting":  # pragma: no cover
            _layer_type = self._pedb.core.Cell.LayerType.ConductingLayer
        elif layer_type == "airlines":  # pragma: no cover
            _layer_type = self._pedb.core.Cell.LayerType.AirlinesLayer
        elif layer_type == "error":  # pragma: no cover
            _layer_type = self._pedb.core.Cell.LayerType.ErrorsLayer
        elif layer_type == "symbol":  # pragma: no cover
            _layer_type = self._pedb.core.Cell.LayerType.SymbolLayer
        elif layer_type == "measure":  # pragma: no cover
            _layer_type = self._pedb.core.Cell.LayerType.MeasureLayer
        elif layer_type == "assembly":  # pragma: no cover
            _layer_type = self._pedb.core.Cell.LayerType.AssemblyLayer
        elif layer_type == "silkscreen":  # pragma: no cover
            _layer_type = self._pedb.core.Cell.LayerType.SilkscreenLayer
        elif layer_type == "soldermask":  # pragma: no cover
            _layer_type = self._pedb.core.Cell.LayerType.SolderMaskLayer
        elif layer_type == "solderpaste":  # pragma: no cover
            _layer_type = self._pedb.core.Cell.LayerType.SolderPasteLayer
        elif layer_type == "glue":  # pragma: no cover
            _layer_type = self._pedb.core.Cell.LayerType.GlueLayer
        elif layer_type == "wirebond":  # pragma: no cover
            _layer_type = self._pedb.core.Cell.LayerType.WirebondLayer
        elif layer_type == "user":  # pragma: no cover
            _layer_type = self._pedb.core.Cell.LayerType.UserLayer
        elif layer_type == "siwavehfsssolverregions":  # pragma: no cover
            _layer_type = self._pedb.core.Cell.LayerType.SIwaveHFSSSolverRegions
        elif layer_type == "outline":  # pragma: no cover
            _layer_type = self._pedb.core.Cell.LayerType.OutlineLayer
        elif layer_type == "postprocessing":  # pragma: no cover
            _layer_type = self._pedb.core.Cell.LayerType.PostprocessingLayer
        else:  # pragma: no cover
            _layer_type = self._pedb.core.Cell.LayerType.UndefinedLayerType

        result = self._pedb.core.Cell.layer(layer_name, _layer_type)
        self.refresh_layer_collection()
        return result

    def add_outline_layer(self, outline_name="Outline"):
        """Add an outline layer named ``"Outline"`` if it is not present.

        Returns
        -------
        bool
            "True" if successful, ``False`` if failed.
        """
        return self.add_document_layer(name="Outline", layer_type="outline")

    # TODO: Update optional argument material into material_name and fillMaterial into fill_material_name

    def add_layer(
        self,
        layer_name,
        base_layer=None,
        method="add_on_top",
        layer_type="signal",
        material="copper",
        fillMaterial="FR4_epoxy",
        thickness="35um",
        etch_factor=None,
        is_negative=False,
        enable_roughness=False,
        elevation=None,
    ):
        """Insert a layer into stackup.

        Parameters
        ----------
        layer_name : str
            Name of the layer.
        base_layer : str, optional
            Name of the base layer.
        method : str, optional
            Where to insert the new layer. The default is ``"add_on_top"``. Options are ``"add_on_top"``,
            ``"add_on_bottom"``, ``"insert_above"``, ``"insert_below"``, ``"add_at_elevation"``,.
        layer_type : str, optional
            Type of layer. The default is ``"signal"``. Options are ``"signal"``, ``"dielectric"``, ``"conducting"``,
             ``"air_lines"``, ``"error"``, ``"symbol"``, ``"measure"``, ``"assembly"``, ``"silkscreen"``,
             ``"solder_mask"``, ``"solder_paste"``, ``"glue"``, ``"wirebond"``, ``"hfss_region"``, ``"user"``.
        material : str, optional
            Material of the layer.
        fillMaterial : str, optional
            Fill material of the layer.
        thickness : str, float, optional
            Thickness of the layer.
        etch_factor : int, float, optional
            Etch factor of the layer.
        is_negative : bool, optional
            Whether the layer is negative.
        enable_roughness : bool, optional
            Whether roughness is enabled.
        elevation : float, optional
            Elevation of new layer. Only valid for Overlapping Stackup.

        Returns
        -------
        :class:`pyedb.dotnet.database.edb_data.layer_data.LayerEdbClass`
        """
        if layer_name in self.layers:
            logger.error("layer {} exists.".format(layer_name))
            return False
        if not material:
            material = "copper" if layer_type == "signal" else "FR4_epoxy"
        if not fillMaterial:
            fillMaterial = "FR4_epoxy"

        materials = self._pedb.materials
        if material not in materials:
            material_properties = self._pedb.materials.read_syslib_material(material)
            if material_properties:
                logger.info(f"Material {material} found in syslib. Adding it to aedb project.")
                materials.add_material(material, **material_properties)
            else:
                logger.warning(f"Material {material} not found. Check the library and retry.")

        if layer_type != "dielectric" and fillMaterial not in materials:
            material_properties = self._pedb.materials.read_syslib_material(fillMaterial)
            if material_properties:
                logger.info(f"Material {fillMaterial} found in syslib. Adding it to aedb project.")
                materials.add_material(fillMaterial, **material_properties)
            else:
                logger.warning(f"Material {fillMaterial} not found. Check the library and retry.")

        if layer_type in ["signal", "dielectric"]:
            new_layer = self._create_stackup_layer(layer_name, thickness, layer_type)
            new_layer.SetMaterial(material)
            if layer_type != "dielectric":
                new_layer.SetFillMaterial(fillMaterial)
            new_layer.SetNegative(is_negative)
            l1 = len(self.layers)
            if method == "add_at_elevation" and elevation:
                new_layer.SetLowerElevation(self._pedb.edb_value(elevation))
            self._set_layout_stackup(new_layer, method, base_layer)
            if len(self.layers) == l1:
                self._set_layout_stackup(new_layer, method, base_layer, method=2)
            if etch_factor:
                new_layer = self.layers[layer_name]
                new_layer.etch_factor = etch_factor
            if enable_roughness:
                new_layer = self.layers[layer_name]
                new_layer.roughness_enabled = True
        else:
            new_layer = self._create_nonstackup_layer(layer_name, layer_type)
            self._set_layout_stackup(new_layer, "non_stackup")
            return self.non_stackup_layers[layer_name]
        self.refresh_layer_collection()
        return self.layers[layer_name]

    def remove_layer(self, name):
        """Remove a layer from stackup.

        Parameters
        ----------
        name : str
            Name of the layer to remove.

        Returns
        -------

        """
        new_layer_collection = self._pedb.core.Cell.LayerCollection()
        for lyr in self._edb_layer_list:
            if not (lyr.GetName() == name):
                new_layer_collection.AddLayerBottom(lyr)

        self._pedb.layout.layer_collection = new_layer_collection
        self.refresh_layer_collection()
        return True

    def export(self, fpath, file_format="xml", include_material_with_layer=False):
        """Export stackup definition to a CSV or JSON file.

        Parameters
        ----------
        fpath : str
            File path to csv or json file.
        file_format : str, optional
            Format of the file to export. The default is ``"csv"``. Options are ``"csv"``, ``"xlsx"``,
            ``"json"``.
        include_material_with_layer : bool, optional.
            Whether to include the material definition inside layer ones. This parameter is only used
            when a JSON file is exported. The default is ``False``, which keeps the material definition
            section in the JSON file. If ``True``, the material definition is included inside the layer ones.

        Examples
        --------
        >>> from pyedb import Edb
        >>> edb = Edb()
        >>> edb.stackup.export("stackup.xml")
        """
        if len(fpath.split(".")) == 1:
            fpath = "{}.{}".format(fpath, file_format)

        if fpath.endswith(".csv"):
            return self._export_layer_stackup_to_csv_xlsx(fpath, file_format="csv")
        elif fpath.endswith(".xlsx"):
            return self._export_layer_stackup_to_csv_xlsx(fpath, file_format="xlsx")
        elif fpath.endswith(".json"):
            return self._export_layer_stackup_to_json(fpath, include_material_with_layer)
        elif fpath.endswith(".xml"):
            return self._export_xml(fpath)
        else:
            self._logger.warning("Layer stackup format is not supported. Skipping import.")
            return False

    def export_stackup(self, fpath, file_format="xml", include_material_with_layer=False):
        """Export stackup definition to a CSV or JSON file.

        .. deprecated:: 0.6.61
           Use :func:`export` instead.

        Parameters
        ----------
        fpath : str
            File path to CSV or JSON file.
        file_format : str, optional
            Format of the file to export. The default is ``"csv"``. Options are ``"csv"``, ``"xlsx"``
            and ``"json"``.
        include_material_with_layer : bool, optional.
            Whether to include the material definition inside layer objects. This parameter is only used
            when a JSON file is exported. The default is ``False``, which keeps the material definition
            section in the JSON file. If ``True``, the material definition is included inside the layer ones.

        Examples
        --------
        >>> from pyedb import Edb
        >>> edb = Edb()
        >>> edb.stackup.export_stackup("stackup.xml")
        """

        self._logger.warning("Method export_stackup is deprecated. Use .export.")
        return self.export(fpath, file_format=file_format, include_material_with_layer=include_material_with_layer)

    def _export_layer_stackup_to_csv_xlsx(self, fpath=None, file_format=None):
        data = {
            "Type": [],
            "Material": [],
            "Dielectric_Fill": [],
            "Thickness": [],
        }
        idx = []
        for lyr in self.layers.values():
            idx.append(lyr.name)
            data["Type"].append(lyr.type)
            data["Material"].append(lyr.material)
            data["Dielectric_Fill"].append(lyr.dielectric_fill)
            data["Thickness"].append(lyr.thickness)
        df = pd.DataFrame(data, index=idx, columns=["Type", "Material", "Dielectric_Fill", "Thickness"])
        if file_format == "csv":  # pragma: no cover
            if not fpath.endswith(".csv"):
                fpath = fpath + ".csv"
            df.to_csv(fpath)
        else:  # pragma: no cover
            if not fpath.endswith(".xlsx"):  # pragma: no cover
                fpath = fpath + ".xlsx"
            df.to_excel(fpath)
        return True

    def _export_layer_stackup_to_json(self, output_file=None, include_material_with_layer=False):
        if not include_material_with_layer:
            material_out = {}
            for material_name, material in self._pedb.materials.materials.items():
                material_out[material_name] = material.to_dict()
        layers_out = {}
        for k, v in self.layers.items():
            data = v._json_format()
            # FIXME: Update the API to avoid providing following information to our users
            del data["pedb"]
            del data["edb_object"]
            layers_out[k] = data
            if v.material in self._pedb.materials.materials:
                layer_material = self._pedb.materials.materials[v.material]
                if not v.dielectric_fill:
                    dielectric_fill = False
                else:
                    dielectric_fill = self._pedb.materials.materials[v.dielectric_fill]
                if include_material_with_layer:
                    layers_out[k]["material"] = layer_material.to_dict()
                    if dielectric_fill:
                        layers_out[k]["dielectric_fill"] = dielectric_fill.to_dict()
        if not include_material_with_layer:
            stackup_out = {"materials": material_out, "layers": layers_out}
        else:
            stackup_out = {"layers": layers_out}
        if output_file:
            with open(output_file, "w") as write_file:
                json.dump(stackup_out, write_file, indent=4)

            return True
        else:
            return False

    # TODO: This method might need some refactoring

    def _import_layer_stackup(self, input_file=None):
        if input_file:
            f = open(input_file)
            json_dict = json.load(f)  # pragma: no cover
            for k, v in json_dict.items():
                if k == "materials":
                    for material in v.values():
                        material_name = material["name"]
                        del material["name"]
                        if material_name not in self._pedb.materials:
                            self._pedb.materials.add_material(material_name, **material)
                        else:
                            self._pedb.materials.update_material(material_name, material)
                if k == "layers":
                    if len(list(v.values())) == len(list(self.layers.values())):
                        imported_layers_list = [l_dict["name"] for l_dict in list(v.values())]
                        layout_layer_list = list(self.layers.keys())
                        for layer_name in imported_layers_list:
                            layer_index = imported_layers_list.index(layer_name)
                            if layout_layer_list[layer_index] != layer_name:
                                self.layers[layout_layer_list[layer_index]].name = layer_name
                    prev_layer = None
                    for layer_name, layer in v.items():
                        if layer["name"] not in self.layers:
                            if not prev_layer:
                                self.add_layer(
                                    layer_name,
                                    method="add_on_top",
                                    layer_type=layer["type"],
                                    material=layer["material"],
                                    fillMaterial=layer["dielectric_fill"],
                                    thickness=layer["thickness"],
                                )
                                prev_layer = layer_name
                            else:
                                self.add_layer(
                                    layer_name,
                                    base_layer=layer_name,
                                    method="insert_below",
                                    layer_type=layer["type"],
                                    material=layer["material"],
                                    fillMaterial=layer["dielectric_fill"],
                                    thickness=layer["thickness"],
                                )
                                prev_layer = layer_name
                        if layer_name in self.layers:
                            self.layers[layer["name"]]._load_layer(layer)
            self.refresh_layer_collection()
            return True

    def stackup_limits(self, only_metals=False):
        """Retrieve stackup limits.

        .. deprecated:: 0.6.62
           Use :func:`Edb.stackup.limits` function instead.

        Parameters
        ----------
        only_metals : bool, optional
            Whether to retrieve only metals. The default is ``False``.

        Returns
        -------
        bool
            ``True`` when successful, ``False`` when failed.
        """
        warnings.warn("`stackup_limits` is deprecated. Use `limits` property instead.", DeprecationWarning)
        return self.limits(only_metals=only_metals)

    def limits(self, only_metals=False):
        """Retrieve stackup limits.

        Parameters
        ----------
        only_metals : bool, optional
            Whether to retrieve only metals. The default is ``False``.

        Returns
        -------
        bool
            ``True`` when successful, ``False`` when failed.
        """
        if only_metals:
            input_layers = self._pedb.core.Cell.LayerTypeSet.SignalLayerSet
        else:
            input_layers = self._pedb.core.Cell.LayerTypeSet.StackupLayerSet

        res, topl, topz, bottoml, bottomz = self._layer_collection.GetTopBottomStackupLayers(input_layers)
        return topl.GetName(), topz, bottoml.GetName(), bottomz

    def flip_design(self):
        """Flip the current design of a layout.

        Returns
        -------
        bool
            ``True`` when succeed ``False`` if not.

        Examples
        --------
        >>> edb = Edb(edbpath=targetfile, edbversion="2021.2")
        >>> edb.stackup.flip_design()
        >>> edb.save()
        >>> edb.close_edb()
        """
        try:
            lc = self._layer_collection
            new_lc = self._pedb.core.Cell.LayerCollection()
            lc_mode = lc.GetMode()
            new_lc.SetMode(lc_mode)
            max_elevation = 0.0
            for layer in lc.Layers(self._pedb.core.Cell.LayerTypeSet.StackupLayerSet):
                if "RadBox" not in layer.GetName():  # Ignore RadBox
                    lower_elevation = layer.Clone().GetLowerElevation() * 1.0e6
                    upper_elevation = layer.Clone().GetUpperElevation() * 1.0e6
                    max_elevation = max([max_elevation, lower_elevation, upper_elevation])

            non_stackup_layers = []
            for layer in lc.Layers(self._pedb.core.Cell.LayerTypeSet.AllLayerSet):
                cloned_layer = layer.Clone()
                if not cloned_layer.IsStackupLayer():
                    non_stackup_layers.append(cloned_layer)
                    continue
                if "RadBox" not in cloned_layer.GetName() and not cloned_layer.IsViaLayer():
                    upper_elevation = cloned_layer.GetUpperElevation() * 1.0e6
                    updated_lower_el = max_elevation - upper_elevation
                    val = self._edb_value("{}um".format(updated_lower_el))
                    cloned_layer.SetLowerElevation(val)
                    if (
                        cloned_layer.GetTopBottomAssociation()
                        == self._pedb.core.Cell.TopBottomAssociation.TopAssociated
                    ):
                        cloned_layer.SetTopBottomAssociation(self._pedb.core.Cell.TopBottomAssociation.BottomAssociated)
                    else:
                        cloned_layer.SetTopBottomAssociation(self._pedb.core.Cell.TopBottomAssociation.TopAssociated)
                    new_lc.AddStackupLayerAtElevation(cloned_layer)

            vialayers = [
                lay for lay in lc.Layers(self._pedb.core.Cell.LayerTypeSet.StackupLayerSet) if lay.Clone().IsViaLayer()
            ]
            for layer in vialayers:
                cloned_via_layer = layer.Clone()
                upper_ref_name = cloned_via_layer.GetRefLayerName(True)
                lower_ref_name = cloned_via_layer.GetRefLayerName(False)
                upper_ref = [
                    lay
                    for lay in lc.Layers(self._pedb.core.Cell.LayerTypeSet.AllLayerSet)
                    if lay.GetName() == upper_ref_name
                ][0]
                lower_ref = [
                    lay
                    for lay in lc.Layers(self._pedb.core.Cell.LayerTypeSet.AllLayerSet)
                    if lay.GetName() == lower_ref_name
                ][0]
                cloned_via_layer.SetRefLayer(lower_ref, True)
                cloned_via_layer.SetRefLayer(upper_ref, False)
                ref_layer_in_flipped_stackup = [
                    lay
                    for lay in new_lc.Layers(self._pedb.core.Cell.LayerTypeSet.AllLayerSet)
                    if lay.GetName() == upper_ref_name
                ][0]
                via_layer_lower_elevation = (
                    ref_layer_in_flipped_stackup.GetLowerElevation() + ref_layer_in_flipped_stackup.GetThickness()
                )
                cloned_via_layer.SetLowerElevation(self._edb_value(via_layer_lower_elevation))
                new_lc.AddStackupLayerAtElevation(cloned_via_layer)

            layer_list = convert_py_list_to_net_list(non_stackup_layers)
            new_lc.AddLayers(layer_list)
            self._pedb.layout.layer_collection = new_lc

            for pyaedt_cmp in list(self._pedb.components.instances.values()):
                cmp = pyaedt_cmp.edbcomponent
                cmp_type = cmp.GetComponentType()
                cmp_prop = cmp.GetComponentProperty().Clone()
                try:
                    if (
                        cmp_prop.GetSolderBallProperty().GetPlacement()
                        == self._pedb.definition.SolderballPlacement.AbovePadstack
                    ):
                        sball_prop = cmp_prop.GetSolderBallProperty().Clone()
                        sball_prop.SetPlacement(self._pedb.definition.SolderballPlacement.BelowPadstack)
                        cmp_prop.SetSolderBallProperty(sball_prop)
                    elif (
                        cmp_prop.GetSolderBallProperty().GetPlacement()
                        == self._pedb.definition.SolderballPlacement.BelowPadstack
                    ):
                        sball_prop = cmp_prop.GetSolderBallProperty().Clone()
                        sball_prop.SetPlacement(self._pedb.definition.SolderballPlacement.AbovePadstack)
                        cmp_prop.SetSolderBallProperty(sball_prop)
                except Exception as e:
                    self._logger.warning(
                        f"A(n) {type(e).__name__} error occurred while attempting to update "
                        f"SolderBallProperty for component {cmp}: {str(e)}"
                    )
                if cmp_type == self._pedb.definition.ComponentType.IC:
                    die_prop = cmp_prop.GetDieProperty().Clone()
                    chip_orientation = die_prop.GetOrientation()
                    if chip_orientation == self._pedb.definition.DieOrientation.ChipDown:
                        die_prop.SetOrientation(self._pedb.definition.DieOrientation.ChipUp)
                        cmp_prop.SetDieProperty(die_prop)
                    else:
                        die_prop.SetOrientation(self._pedb.definition.DieOrientation.ChipDown)
                        cmp_prop.SetDieProperty(die_prop)
                cmp.SetComponentProperty(cmp_prop)

            lay_list = list(new_lc.Layers(self._pedb.core.Cell.LayerTypeSet.SignalLayerSet))
            for padstack in list(self._pedb.padstacks.instances.values()):
                start_layer_id = [lay.GetLayerId() for lay in list(lay_list) if lay.GetName() == padstack.start_layer]
                stop_layer_id = [lay.GetLayerId() for lay in list(lay_list) if lay.GetName() == padstack.stop_layer]
                layer_map = padstack._edb_padstackinstance.GetLayerMap()
                layer_map.SetMapping(stop_layer_id[0], start_layer_id[0])
                padstack._edb_padstackinstance.SetLayerMap(layer_map)
            self.refresh_layer_collection()
            return True
        except:
            return False

    def get_layout_thickness(self):
        """Return the layout thickness.

        Returns
        -------
        float
            The thickness value.
        """
        layers = list(self.layers.values())
        layers.sort(key=lambda lay: lay.lower_elevation)
        thickness = 0
        if layers:
            top_layer = layers[-1]
            bottom_layer = layers[0]
            thickness = abs(top_layer.upper_elevation - bottom_layer.lower_elevation)
        return round(thickness, 7)

    def _get_solder_height(self, layer_name):
        for _, val in self._pedb.components.instances.items():
            if val.solder_ball_height and val.placement_layer == layer_name:
                return val.solder_ball_height
        return 0

    def _remove_solder_pec(self, layer_name):
        for _, val in self._pedb.components.instances.items():
            if val.solder_ball_height and val.placement_layer == layer_name:
                comp_prop = val.component_property
                port_property = comp_prop.GetPortProperty().Clone()
                port_property.SetReferenceSizeAuto(False)
                port_property.SetReferenceSize(self._edb_value(0.0), self._edb_value(0.0))
                comp_prop.SetPortProperty(port_property)
                val.edbcomponent.SetComponentProperty(comp_prop)

    def adjust_solder_dielectrics(self):
        """Adjust the stack-up by adding or modifying dielectric layers that contains Solder Balls.
        This method identifies the solder-ball height and adjust the dielectric thickness on top (or bottom) to fit
        the thickness in order to merge another layout.

        Returns
        -------
        bool
        """
        for el, val in self._pedb.components.instances.items():
            if val.solder_ball_height:
                layer = val.placement_layer
                if layer == list(self.layers.keys())[0]:
                    self.add_layer(
                        "Bottom_air",
                        base_layer=list(self.layers.keys())[-1],
                        method="insert_below",
                        material="air",
                        thickness=val.solder_ball_height,
                        layer_type="dielectric",
                    )
                elif layer == list(self.layers.keys())[-1]:
                    self.add_layer(
                        "Top_Air",
                        base_layer=layer,
                        material="air",
                        thickness=val.solder_ball_height,
                        layer_type="dielectric",
                    )
                elif layer == list(self.signal_layers.keys())[-1]:
                    list(self.layers.values())[-1].thickness = val.solder_ball_height

                elif layer == list(self.signal_layers.keys())[0]:
                    list(self.layers.values())[0].thickness = val.solder_ball_height
        return True

    def place_in_layout(
        self,
        edb,
        angle=0.0,
        offset_x=0.0,
        offset_y=0.0,
        flipped_stackup=True,
        place_on_top=True,
    ):
        """Place current Cell into another cell using layer placement method.
        Flip the current layer stackup of a layout if requested. Transform parameters currently not supported.

        Parameters
        ----------
        edb : Edb
            Cell on which to place the current layout. If None the Cell will be applied on an empty new Cell.
        angle : double, optional
            The rotation angle applied on the design.
        offset_x : double, optional
            The x offset value.
        offset_y : double, optional
            The y offset value.
        flipped_stackup : bool, optional
            Either if the current layout is inverted.
            If `True` and place_on_top is `True` the stackup will be flipped before the merge.
        place_on_top : bool, optional
            Either if place the current layout on Top or Bottom of destination Layout.

        Returns
        -------
        bool
            ``True`` when succeed ``False`` if not.

        Examples
        --------
        >>> edb1 = Edb(edbpath=targetfile1, edbversion="2021.2")
        >>> edb2 = Edb(edbpath=targetfile2, edbversion="2021.2")

        >>> hosting_cmp = edb1.components.get_component_by_name("U100")
        >>> mounted_cmp = edb2.components.get_component_by_name("BGA")

        >>> vector, rotation, solder_ball_height = edb1.components.get_component_placement_vector(
        ...     mounted_component=mounted_cmp,
        ...     hosting_component=hosting_cmp,
        ...     mounted_component_pin1="A12",
        ...     mounted_component_pin2="A14",
        ...     hosting_component_pin1="A12",
        ...     hosting_component_pin2="A14",
        ... )
        >>> edb2.stackup.place_in_layout(
        ...     edb1.active_cell,
        ...     angle=0.0,
        ...     offset_x=vector[0],
        ...     offset_y=vector[1],
        ...     flipped_stackup=False,
        ...     place_on_top=True,
        ... )
        """
        # if flipped_stackup and place_on_top or (not flipped_stackup and not place_on_top):
        self.adjust_solder_dielectrics()
        if not place_on_top:
            edb.stackup.flip_design()
            place_on_top = True
            if not flipped_stackup:
                self.flip_design()
        elif flipped_stackup:
            self.flip_design()
        edb_cell = edb.active_cell
        _angle = self._edb_value(angle * math.pi / 180.0)
        _offset_x = self._edb_value(offset_x)
        _offset_y = self._edb_value(offset_y)

        if edb_cell.GetName() not in self._pedb.cell_names:
            list_cells = self._pedb.copy_cells([edb_cell])
            edb_cell = list_cells[0]
        self._pedb.layout.cell.SetBlackBox(True)
        cell_inst2 = self._pedb.core.Cell.Hierarchy.CellInstance.Create(
            edb_cell.GetLayout(), self._pedb.layout.cell.GetName(), self._pedb.active_layout
        )
        cell_trans = cell_inst2.GetTransform()
        cell_trans.SetRotationValue(_angle)
        cell_trans.SetXOffsetValue(_offset_x)
        cell_trans.SetYOffsetValue(_offset_y)
        cell_trans.SetMirror(flipped_stackup)
        cell_inst2.SetTransform(cell_trans)
        cell_inst2.SetSolveIndependentPreference(False)
        stackup_target = edb_cell.GetLayout().GetLayerCollection()

        if place_on_top:
            cell_inst2.SetPlacementLayer(
                list(stackup_target.Layers(self._pedb.core.Cell.LayerTypeSet.SignalLayerSet))[0]
            )
        else:
            cell_inst2.SetPlacementLayer(
                list(stackup_target.Layers(self._pedb.core.Cell.LayerTypeSet.SignalLayerSet))[-1]
            )
        self.refresh_layer_collection()
        return True

    def place_in_layout_3d_placement(
        self,
        edb,
        angle=0.0,
        offset_x=0.0,
        offset_y=0.0,
        flipped_stackup=True,
        place_on_top=True,
        solder_height=0,
    ):
        """Place current Cell into another cell using 3d placement method.
        Flip the current layer stackup of a layout if requested. Transform parameters currently not supported.

        Parameters
        ----------
        edb : Edb
            Cell on which to place the current layout. If None the Cell will be applied on an empty new Cell.
        angle : double, optional
            The rotation angle applied on the design.
        offset_x : double, optional
            The x offset value.
        offset_y : double, optional
            The y offset value.
        flipped_stackup : bool, optional
            Either if the current layout is inverted.
            If `True` and place_on_top is `True` the stackup will be flipped before the merge.
        place_on_top : bool, optional
            Either if place the current layout on Top or Bottom of destination Layout.
        solder_height : float, optional
            Solder Ball or Bumps eight.
            This value will be added to the elevation to align the two layouts.

        Returns
        -------
        bool
            ``True`` when succeed ``False`` if not.

        Examples
        --------
        >>> edb1 = Edb(edbpath=targetfile1, edbversion="2021.2")
        >>> edb2 = Edb(edbpath=targetfile2, edbversion="2021.2")
        >>> hosting_cmp = edb1.components.get_component_by_name("U100")
        >>> mounted_cmp = edb2.components.get_component_by_name("BGA")
        >>> edb2.stackup.place_in_layout(
        ...     edb1.active_cell,
        ...     angle=0.0,
        ...     offset_x="1mm",
        ...     offset_y="2mm",
        ...     flipped_stackup=False,
        ...     place_on_top=True,
        ... )
        """
        _angle = angle * math.pi / 180.0

        if solder_height <= 0:
            if flipped_stackup and not place_on_top or (place_on_top and not flipped_stackup):
                minimum_elevation = None
                layers_from_the_bottom = sorted(self.signal_layers.values(), key=lambda lay: lay.upper_elevation)
                for lay in layers_from_the_bottom:
                    if minimum_elevation is None:
                        minimum_elevation = lay.lower_elevation
                    elif lay.lower_elevation > minimum_elevation:
                        break
                    lay_solder_height = self._get_solder_height(lay.name)
                    solder_height = max(lay_solder_height, solder_height)
                    self._remove_solder_pec(lay.name)
            else:
                maximum_elevation = None
                layers_from_the_top = sorted(self.signal_layers.values(), key=lambda lay: -lay.upper_elevation)
                for lay in layers_from_the_top:
                    if maximum_elevation is None:
                        maximum_elevation = lay.upper_elevation
                    elif lay.upper_elevation < maximum_elevation:
                        break
                    lay_solder_height = self._get_solder_height(lay.name)
                    solder_height = max(lay_solder_height, solder_height)
                    self._remove_solder_pec(lay.name)

        rotation = self._edb_value(0.0)
        if flipped_stackup:
            rotation = self._edb_value(math.pi)

        edb_cell = edb.active_cell
        _offset_x = self._edb_value(offset_x)
        _offset_y = self._edb_value(offset_y)

        if edb_cell.GetName() not in self._pedb.cell_names:
            list_cells = self._pedb.copy_cells(edb_cell)
            edb_cell = list_cells[0]
        self._pedb.layout.cell.SetBlackBox(True)
        cell_inst2 = self._pedb.core.Cell.Hierarchy.CellInstance.Create(
            edb_cell.GetLayout(), self._pedb.layout.cell.GetName(), self._pedb.active_layout
        )

        stackup_target = self._pedb.core.Cell.LayerCollection(edb_cell.GetLayout().GetLayerCollection())
        stackup_source = self._pedb.core.Cell.LayerCollection(self._pedb.layout.layer_collection)

        if place_on_top:
            cell_inst2.SetPlacementLayer(
                list(stackup_target.Layers(self._pedb.core.Cell.LayerTypeSet.SignalLayerSet))[0]
            )
        else:
            cell_inst2.SetPlacementLayer(
                list(stackup_target.Layers(self._pedb.core.Cell.LayerTypeSet.SignalLayerSet))[-1]
            )
        cell_inst2.SetIs3DPlacement(True)
        sig_set = self._pedb.core.Cell.LayerTypeSet.SignalLayerSet
        res = stackup_target.GetTopBottomStackupLayers(sig_set)
        target_top_elevation = res[2]
        target_bottom_elevation = res[4]
        res_s = stackup_source.GetTopBottomStackupLayers(sig_set)
        source_stack_top_elevation = res_s[2]
        source_stack_bot_elevation = res_s[4]

        if place_on_top and flipped_stackup:
            elevation = target_top_elevation + source_stack_top_elevation
        elif place_on_top:
            elevation = target_top_elevation - source_stack_bot_elevation
        elif flipped_stackup:
            elevation = target_bottom_elevation + source_stack_bot_elevation
            solder_height = -solder_height
        else:
            elevation = target_bottom_elevation - source_stack_top_elevation
            solder_height = -solder_height

        h_stackup = self._edb_value(elevation + solder_height)

        zero_data = self._edb_value(0.0)
        one_data = self._edb_value(1.0)
        point3d_t = self._pedb.point_3d(_offset_x, _offset_y, h_stackup)
        point_loc = self._pedb.point_3d(zero_data, zero_data, zero_data)
        point_from = self._pedb.point_3d(one_data, zero_data, zero_data)
        point_to = self._pedb.point_3d(math.cos(_angle), -1 * math.sin(_angle), zero_data)
        cell_inst2.Set3DTransformation(point_loc, point_from, point_to, rotation, point3d_t)
        self.refresh_layer_collection()
        return True

    def place_instance(
        self,
        component_edb,
        angle=0.0,
        offset_x=0.0,
        offset_y=0.0,
        offset_z=0.0,
        flipped_stackup=True,
        place_on_top=True,
        solder_height=0,
    ):
        """Place current Cell into another cell using 3d placement method.
        Flip the current layer stackup of a layout if requested. Transform parameters currently not supported.

        Parameters
        ----------
        component_edb : Edb
            Cell to place in the current layout.
        angle : double, optional
            The rotation angle applied on the design.
        offset_x : double, optional
            The x offset value.
            The default value is ``0.0``.
        offset_y : double, optional
            The y offset value.
            The default value is ``0.0``.
        offset_z : double, optional
            The z offset value. (i.e. elevation offset for placement relative to the top layer conductor).
            The default value is ``0.0``, which places the cell layout on top of the top conductor
            layer of the target EDB.
        flipped_stackup : bool, optional
            Either if the current layout is inverted.
            If `True` and place_on_top is `True` the stackup will be flipped before the merge.
        place_on_top : bool, optional
            Either if place the component_edb layout on Top or Bottom of destination Layout.
        solder_height : float, optional
            Solder Ball or Bumps eight.
            This value will be added to the elevation to align the two layouts.

        Returns
        -------
        bool
            ``True`` when succeed ``False`` if not.

        Examples
        --------
        >>> edb1 = Edb(edbpath=targetfile1, edbversion="2021.2")
        >>> edb2 = Edb(edbpath=targetfile2, edbversion="2021.2")
        >>> hosting_cmp = edb1.components.get_component_by_name("U100")
        >>> mounted_cmp = edb2.components.get_component_by_name("BGA")
        >>> edb1.stackup.place_instance(
        ...     edb2,
        ...     angle=0.0,
        ...     offset_x="1mm",
        ...     offset_y="2mm",
        ...     flipped_stackup=False,
        ...     place_on_top=True,
        ... )
        """
        _angle = angle * math.pi / 180.0

        if solder_height <= 0:
            if flipped_stackup and not place_on_top or (place_on_top and not flipped_stackup):
                minimum_elevation = None
                layers_from_the_bottom = sorted(
                    component_edb.stackup.signal_layers.values(), key=lambda lay: lay.upper_elevation
                )
                for lay in layers_from_the_bottom:
                    if minimum_elevation is None:
                        minimum_elevation = lay.lower_elevation
                    elif lay.lower_elevation > minimum_elevation:
                        break
                    lay_solder_height = component_edb.stackup._get_solder_height(lay.name)
                    solder_height = max(lay_solder_height, solder_height)
                    component_edb.stackup._remove_solder_pec(lay.name)
            else:
                maximum_elevation = None
                layers_from_the_top = sorted(
                    component_edb.stackup.signal_layers.values(), key=lambda lay: -lay.upper_elevation
                )
                for lay in layers_from_the_top:
                    if maximum_elevation is None:
                        maximum_elevation = lay.upper_elevation
                    elif lay.upper_elevation < maximum_elevation:
                        break
                    lay_solder_height = component_edb.stackup._get_solder_height(lay.name)
                    solder_height = max(lay_solder_height, solder_height)
                    component_edb.stackup._remove_solder_pec(lay.name)
        edb_cell = component_edb.active_cell
        _offset_x = self._edb_value(offset_x)
        _offset_y = self._edb_value(offset_y)

        if edb_cell.GetName() not in self._pedb.cell_names:
            list_cells = self._pedb.copy_cells(edb_cell)
            edb_cell = list_cells[0]
        for cell in list(self._pedb.active_db.CircuitCells):
            if cell.GetName() == edb_cell.GetName():
                edb_cell = cell
        # Keep Cell Independent
        edb_cell.SetBlackBox(True)
        rotation = self._edb_value(0.0)
        if flipped_stackup:
            rotation = self._edb_value(math.pi)

        _offset_x = self._edb_value(offset_x)
        _offset_y = self._edb_value(offset_y)

        instance_name = generate_unique_name(edb_cell.GetName(), n=2)

        cell_inst2 = self._pedb.core.Cell.Hierarchy.CellInstance.Create(
            self._pedb.active_layout, instance_name, edb_cell.GetLayout()
        )

        stackup_source = self._pedb.core.Cell.LayerCollection(edb_cell.GetLayout().GetLayerCollection())
        stackup_target = self._pedb.core.Cell.LayerCollection(self._pedb.layout.layer_collection)

        if place_on_top:
            cell_inst2.SetPlacementLayer(
                list(stackup_target.Layers(self._pedb.core.Cell.LayerTypeSet.SignalLayerSet))[0]
            )
        else:
            cell_inst2.SetPlacementLayer(
                list(stackup_target.Layers(self._pedb.core.Cell.LayerTypeSet.SignalLayerSet))[-1]
            )
        cell_inst2.SetIs3DPlacement(True)
        sig_set = self._pedb.core.Cell.LayerTypeSet.SignalLayerSet
        res = stackup_target.GetTopBottomStackupLayers(sig_set)
        target_top_elevation = res[2]
        target_bottom_elevation = res[4]
        res_s = stackup_source.GetTopBottomStackupLayers(sig_set)
        source_stack_top_elevation = res_s[2]
        source_stack_bot_elevation = res_s[4]

        if place_on_top and flipped_stackup:
            elevation = target_top_elevation + source_stack_top_elevation + offset_z
        elif place_on_top:
            elevation = target_top_elevation - source_stack_bot_elevation + offset_z
        elif flipped_stackup:
            elevation = target_bottom_elevation + source_stack_bot_elevation - offset_z
            solder_height = -solder_height
        else:
            elevation = target_bottom_elevation - source_stack_top_elevation - offset_z
            solder_height = -solder_height

        h_stackup = self._edb_value(elevation + solder_height)

        zero_data = self._edb_value(0.0)
        one_data = self._edb_value(1.0)
        point3d_t = self._pedb.point_3d(_offset_x, _offset_y, h_stackup)
        point_loc = self._pedb.point_3d(zero_data, zero_data, zero_data)
        point_from = self._pedb.point_3d(one_data, zero_data, zero_data)
        point_to = self._pedb.point_3d(math.cos(_angle), -1 * math.sin(_angle), zero_data)
        cell_inst2.Set3DTransformation(point_loc, point_from, point_to, rotation, point3d_t)
        self.refresh_layer_collection()
        return cell_inst2

    def place_a3dcomp_3d_placement(
        self,
        a3dcomp_path,
        angle=0.0,
        offset_x=0.0,
        offset_y=0.0,
        offset_z=0.0,
        place_on_top=True,
    ):
        """Place a 3D Component into current layout.
         3D Component ports are not visible via EDB. They will be visible after the EDB has been opened in Ansys
         Electronics Desktop as a project.

        Parameters
        ----------
        a3dcomp_path : str
            Path to the 3D Component file (\\*.a3dcomp) to place.
        angle : double, optional
            Clockwise rotation angle applied to the a3dcomp.
        offset_x : double, optional
            The x offset value.
            The default value is ``0.0``.
        offset_y : double, optional
            The y offset value.
            The default value is ``0.0``.
        offset_z : double, optional
            The z offset value. (i.e. elevation)
            The default value is ``0.0``.
        place_on_top : bool, optional
            Whether to place the 3D Component on the top or the bottom of this layout.
            If ``False`` then the 3D Component will also be flipped over around its X axis.

        Returns
        -------
        bool
            ``True`` if successful and ``False`` if not.

        Examples
        --------
        >>> edb1 = Edb(edbpath=targetfile1, edbversion="2021.2")
        >>> a3dcomp_path = "connector.a3dcomp"
        >>> edb1.stackup.place_a3dcomp_3d_placement(
        ...     a3dcomp_path,
        ...     angle=0.0,
        ...     offset_x="1mm",
        ...     offset_y="2mm",
        ...     flipped_stackup=False,
        ...     place_on_top=True,
        ... )
        """
        zero_data = self._edb_value(0.0)
        one_data = self._edb_value(1.0)
        local_origin = self._pedb.point_3d(0.0, 0.0, 0.0)
        rotation_axis_from = self._pedb.point_3d(1.0, 0.0, 0.0)
        _angle = angle * math.pi / 180.0
        rotation_axis_to = self._pedb.point_3d(math.cos(_angle), -1 * math.sin(_angle), 0.0)

        stackup_target = self._pedb.core.Cell.LayerCollection(self._pedb.layout.layer_collection)
        sig_set = self._pedb.core.Cell.LayerTypeSet.SignalLayerSet
        res = stackup_target.GetTopBottomStackupLayers(sig_set)
        target_top_elevation = res[2]
        target_bottom_elevation = res[4]
        flip_angle = self._edb_value("0deg")
        if place_on_top:
            elevation = target_top_elevation + offset_z
        else:
            flip_angle = self._edb_value("180deg")
            elevation = target_bottom_elevation - offset_z
        h_stackup = self._edb_value(elevation)
        location = self._pedb.point_3d(offset_x, offset_y, h_stackup)

        mcad_model = self._pedb.core.McadModel.Create3DComp(self._pedb.active_layout, a3dcomp_path)
        if mcad_model.IsNull():  # pragma: no cover
            logger.error("Failed to create MCAD model from a3dcomp")
            return False

        cell_instance = mcad_model.GetCellInstance()
        if cell_instance.IsNull():  # pragma: no cover
            logger.error("Cell instance of a3dcomp is null")
            return False

        if not cell_instance.SetIs3DPlacement(True):  # pragma: no cover
            logger.error("Failed to set 3D placement on a3dcomp cell instance")
            return False

        if not cell_instance.Set3DTransformation(
            local_origin, rotation_axis_from, rotation_axis_to, flip_angle, location
        ):  # pragma: no cover
            logger.error("Failed to set 3D transform on a3dcomp cell instance")
            return False
        self.refresh_layer_collection()
        return True

    def residual_copper_area_per_layer(self):
        """Report residual copper area per layer in percentage.

        Returns
        -------
        dict
            Copper area per layer.

        Examples
        --------
        >>> edb = Edb(edbpath=targetfile1, edbversion="2021.2")
        >>> edb.stackup.residual_copper_area_per_layer()
        """
        temp_data = {name: 0 for name, _ in self.signal_layers.items()}
        outline_area = 0
        for i in self._pedb.modeler.primitives:
            layer_name = i._edb_object.GetLayer().GetName()
            if layer_name.lower() == "outline":
                if i.area() > outline_area:
                    outline_area = i.area()
            elif layer_name not in temp_data:
                continue
            elif not i.is_void:
                temp_data[layer_name] = temp_data[layer_name] + i.area()
            else:
                pass
        temp_data = {name: area / outline_area * 100 for name, area in temp_data.items()}
        return temp_data

    # TODO: This method might need some refactoring

    def _import_dict(self, json_dict, rename=False):
        """Import stackup from a dictionary."""
        if not "materials" in json_dict:
            self._logger.info("Configuration file does not have material definition. Using aedb and syslib materials.")
        else:
            mats = json_dict["materials"]
            for name, material in mats.items():
                try:
                    material_name = material["name"]
                    del material["name"]
                except KeyError:
                    material_name = name
                if material_name not in self._pedb.materials:
                    self._pedb.materials.add_material(material_name, **material)
                else:
                    self._pedb.materials.update_material(material_name, material)
        temp = json_dict
        if "layers" in json_dict:
            temp = {i: j for i, j in json_dict["layers"].items() if j["type"] in ["signal", "dielectric"]}
        config_file_layers = list(temp.keys())
        layout_layers = list(self.layers.keys())
        renamed_layers = {}
        if rename and len(config_file_layers) == len(layout_layers):
            for lay_ind in range(len(list(temp.keys()))):
                if not config_file_layers[lay_ind] == layout_layers[lay_ind]:
                    renamed_layers[layout_layers[lay_ind]] = config_file_layers[lay_ind]
        layers_names = list(self.layers.keys())[::]
        for name in layers_names:
            layer = None
            if name in temp:
                layer = temp[name]
            elif name in renamed_layers:
                layer = temp[renamed_layers[name]]
                self.layers[name].name = renamed_layers[name]
                name = renamed_layers[name]
            else:  # Remove layers not in config file.
                self.remove_layer(name)
                self._logger.warning(f"Layer {name} were not found in configuration file, removing layer")
            default_layer = {
                "name": "default",
                "type": "signal",
                "material": "copper",
                "dielectric_fill": "FR4_epoxy",
                "thickness": 3.5e-05,
                "etch_factor": 0.0,
                "roughness_enabled": False,
                "top_hallhuray_nodule_radius": 0.0,
                "top_hallhuray_surface_ratio": 0.0,
                "bottom_hallhuray_nodule_radius": 0.0,
                "bottom_hallhuray_surface_ratio": 0.0,
                "side_hallhuray_nodule_radius": 0.0,
                "side_hallhuray_surface_ratio": 0.0,
                "upper_elevation": 0.0,
                "lower_elevation": 0.0,
                "color": [242, 140, 102],
            }
            if layer:
                if "color" in layer:
                    default_layer["color"] = layer["color"]
                elif not layer["type"] == "signal":
                    default_layer["color"] = [27, 110, 76]

                for k, v in layer.items():
                    default_layer[k] = v
                self.layers[name]._load_layer(default_layer)
        for layer_name, layer in temp.items():  # looping over potential new layers to add
            if layer_name in self.layers:
                continue  # if layer exist, skip
            # adding layer
            default_layer = {
                "name": "default",
                "type": "signal",
                "material": "copper",
                "dielectric_fill": "FR4_epoxy",
                "thickness": 3.5e-05,
                "etch_factor": 0.0,
                "roughness_enabled": False,
                "top_hallhuray_nodule_radius": 0.0,
                "top_hallhuray_surface_ratio": 0.0,
                "bottom_hallhuray_nodule_radius": 0.0,
                "bottom_hallhuray_surface_ratio": 0.0,
                "side_hallhuray_nodule_radius": 0.0,
                "side_hallhuray_surface_ratio": 0.0,
                "upper_elevation": 0.0,
                "lower_elevation": 0.0,
                "color": [242, 140, 102],
            }

            if "color" in layer:
                default_layer["color"] = layer["color"]
            elif not layer["type"] == "signal":
                default_layer["color"] = [27, 110, 76]

            for k, v in layer.items():
                default_layer[k] = v

            temp_2 = list(temp.keys())
            if temp_2.index(layer_name) == 0:
                new_layer = self.add_layer(
                    layer_name,
                    method="add_on_top",
                    layer_type=default_layer["type"],
                    material=default_layer["material"],
                    fillMaterial=default_layer["dielectric_fill"],
                    thickness=default_layer["thickness"],
                )

            elif temp_2.index(layer_name) == len(temp_2):
                new_layer = self.add_layer(
                    layer_name,
                    base_layer=layer_name,
                    method="add_on_bottom",
                    layer_type=default_layer["type"],
                    material=default_layer["material"],
                    fillMaterial=default_layer["dielectric_fill"],
                    thickness=default_layer["thickness"],
                )
            else:
                new_layer = self.add_layer(
                    layer_name,
                    base_layer=temp_2[temp_2.index(layer_name) - 1],
                    method="insert_below",
                    layer_type=default_layer["type"],
                    material=default_layer["material"],
                    fillMaterial=default_layer["dielectric_fill"],
                    thickness=default_layer["thickness"],
                )

            new_layer.color = default_layer["color"]
            new_layer.etch_factor = default_layer["etch_factor"]

            new_layer.roughness_enabled = default_layer["roughness_enabled"]
            new_layer.top_hallhuray_nodule_radius = default_layer["top_hallhuray_nodule_radius"]
            new_layer.top_hallhuray_surface_ratio = default_layer["top_hallhuray_surface_ratio"]
            new_layer.bottom_hallhuray_nodule_radius = default_layer["bottom_hallhuray_nodule_radius"]
            new_layer.bottom_hallhuray_surface_ratio = default_layer["bottom_hallhuray_surface_ratio"]
            new_layer.side_hallhuray_nodule_radius = default_layer["side_hallhuray_nodule_radius"]
            new_layer.side_hallhuray_surface_ratio = default_layer["side_hallhuray_surface_ratio"]

        return True

    def _import_json(self, file_path, rename=False):
        """Import stackup from a json file."""
        if file_path:
            f = open(file_path)
            json_dict = json.load(f)  # pragma: no cover
            return self._import_dict(json_dict, rename)

    def _import_csv(self, file_path):
        """Import stackup definition from a CSV file.

        Parameters
        ----------
        file_path : str
            File path to the CSV file.
        """
        df = pd.read_csv(file_path, index_col=0)

        for name in self.layers.keys():  # pragma: no cover
            if not name in df.index:
                logger.error("{} doesn't exist in csv".format(name))
                return False

        for name, layer_info in df.iterrows():
            layer_type = layer_info.Type
            if name in self.layers:
                layer = self.layers[name]
                layer.type = layer_type
            else:
                layer = self.add_layer(name, layer_type=layer_type, material="copper", fillMaterial="copper")

            layer.material = layer_info.Material
            layer.thickness = layer_info.Thickness
            if not str(layer_info.Dielectric_Fill) == "nan":
                layer.dielectric_fill = layer_info.Dielectric_Fill

        lc_new = self._pedb.core.Cell.LayerCollection()
        for name, _ in df.iterrows():
            layer = self.layers[name]
            lc_new.AddLayerBottom(layer._edb_layer)

        for name, layer in self.non_stackup_layers.items():
            lc_new.AddLayerBottom(layer._edb_layer)

        self._pedb.layout.layer_collection = lc_new
        self.refresh_layer_collection()
        return True

    def _set(self, layers=None, materials=None, roughness=None, non_stackup_layers=None):
        """Update stackup information.

        Parameters
        ----------
        layers: dict
            Dictionary containing layer information.
        materials: dict
            Dictionary containing material information.
        roughness: dict
            Dictionary containing roughness information.

        Returns
        -------

        """
        if materials:
            self._add_materials_from_dictionary(materials)

        if layers:
            prev_layer = None
            for name, val in layers.items():
                etching_factor = float(val["EtchFactor"]) if "EtchFactor" in val else None

                if not self.layers:
                    self.add_layer(
                        name,
                        None,
                        "add_on_top",
                        val["Type"],
                        val["Material"],
                        val["FillMaterial"] if val["Type"] == "signal" else "",
                        val["Thickness"],
                        etching_factor,
                    )
                else:
                    if name in self.layers.keys():
                        lyr = self.layers[name]
                        lyr.type = val["Type"]
                        lyr.material = val["Material"]
                        lyr.dielectric_fill = val["FillMaterial"] if val["Type"] == "signal" else ""
                        lyr.thickness = val["Thickness"]
                        if prev_layer:
                            self._set_layout_stackup(lyr._edb_layer, "change_position", prev_layer)
                    else:
                        if prev_layer and prev_layer in self.layers:
                            layer_name = prev_layer
                        else:
                            layer_name = list(self.layers.keys())[-1] if self.layers else None
                        self.add_layer(
                            name,
                            layer_name,
                            "insert_above",
                            val["Type"],
                            val["Material"],
                            val["FillMaterial"] if val["Type"] == "signal" else "",
                            val["Thickness"],
                            etching_factor,
                        )
                    prev_layer = name
            for name in self.layers:
                if name not in layers:
                    self.remove_layer(name)

        if roughness:
            for name, attr in roughness.items():
                layer = self.signal_layers[name]
                layer.roughness_enabled = True

                attr_name = "HuraySurfaceRoughness"
                if attr_name in attr:
                    on_surface = "top"
                    layer.assign_roughness_model(
                        "huray",
                        attr[attr_name]["NoduleRadius"],
                        attr[attr_name]["HallHuraySurfaceRatio"],
                        apply_on_surface=on_surface,
                    )

                attr_name = "HurayBottomSurfaceRoughness"
                if attr_name in attr:
                    on_surface = "bottom"
                    layer.assign_roughness_model(
                        "huray",
                        attr[attr_name]["NoduleRadius"],
                        attr[attr_name]["HallHuraySurfaceRatio"],
                        apply_on_surface=on_surface,
                    )
                attr_name = "HuraySideSurfaceRoughness"
                if attr_name in attr:
                    on_surface = "side"
                    layer.assign_roughness_model(
                        "huray",
                        attr[attr_name]["NoduleRadius"],
                        attr[attr_name]["HallHuraySurfaceRatio"],
                        apply_on_surface=on_surface,
                    )

                attr_name = "GroissSurfaceRoughness"
                if attr_name in attr:
                    on_surface = "top"
                    layer.assign_roughness_model(
                        "groisse", groisse_roughness=attr[attr_name]["Roughness"], apply_on_surface=on_surface
                    )

                attr_name = "GroissBottomSurfaceRoughness"
                if attr_name in attr:
                    on_surface = "bottom"
                    layer.assign_roughness_model(
                        "groisse", groisse_roughness=attr[attr_name]["Roughness"], apply_on_surface=on_surface
                    )

                attr_name = "GroissSideSurfaceRoughness"
                if attr_name in attr:
                    on_surface = "side"
                    layer.assign_roughness_model(
                        "groisse", groisse_roughness=attr[attr_name]["Roughness"], apply_on_surface=on_surface
                    )

        if non_stackup_layers:
            for name, val in non_stackup_layers.items():
                if name in self.non_stackup_layers:
                    continue
                else:
                    self.add_layer(name, layer_type=val["Type"])

        return True

    def _get(self):
        """Get stackup information from layout.

        Returns:
        tuple: (dict, dict, dict)
            layers, materials, roughness_models
        """
        layers = OrderedDict()
        roughness_models = OrderedDict()
        for name, val in self.layers.items():
            layer = dict()
            layer["Material"] = val.material
            layer["Name"] = val.name
            layer["Thickness"] = val.thickness
            layer["Type"] = val.type
            if not val.type == "dielectric":
                layer["FillMaterial"] = val.dielectric_fill
                layer["EtchFactor"] = val.etch_factor
            layers[name] = layer

            if val.roughness_enabled:
                roughness_models[name] = {}
                model = val.get_roughness_model("top")
                if model.ToString().endswith("GroissRoughnessModel"):
                    roughness_models[name]["GroissSurfaceRoughness"] = {"Roughness": model.get_Roughness().ToDouble()}
                else:
                    roughness_models[name]["HuraySurfaceRoughness"] = {
                        "HallHuraySurfaceRatio": model.get_NoduleRadius().ToDouble(),
                        "NoduleRadius": model.get_SurfaceRatio().ToDouble(),
                    }
                model = val.get_roughness_model("bottom")
                if model.ToString().endswith("GroissRoughnessModel"):
                    roughness_models[name]["GroissBottomSurfaceRoughness"] = {
                        "Roughness": model.get_Roughness().ToDouble()
                    }
                else:
                    roughness_models[name]["HurayBottomSurfaceRoughness"] = {
                        "HallHuraySurfaceRatio": model.get_NoduleRadius().ToDouble(),
                        "NoduleRadius": model.get_SurfaceRatio().ToDouble(),
                    }
                model = val.get_roughness_model("side")
                if model.ToString().endswith("GroissRoughnessModel"):
                    roughness_models[name]["GroissSideSurfaceRoughness"] = {
                        "Roughness": model.get_Roughness().ToDouble()
                    }
                else:
                    roughness_models[name]["HuraySideSurfaceRoughness"] = {
                        "HallHuraySurfaceRatio": model.get_NoduleRadius().ToDouble(),
                        "NoduleRadius": model.get_SurfaceRatio().ToDouble(),
                    }

        non_stackup_layers = OrderedDict()
        for name, val in self.non_stackup_layers.items():
            layer = dict()
            layer["Name"] = val.name
            layer["Type"] = val.type
            non_stackup_layers[name] = layer

        materials = {}
        for name, val in self._pedb.materials.materials.items():
            material = {}
            if val.conductivity:
                if val.conductivity > 4e7:
                    material["Conductivity"] = val.conductivity
            else:
                material["Permittivity"] = val.permittivity
                material["DielectricLossTangent"] = val.dielectric_loss_tangent
            materials[name] = material

        return layers, materials, roughness_models, non_stackup_layers

    def _add_materials_from_dictionary(self, material_dict):
        materials = self.self._pedb.materials.materials
        for name, material_properties in material_dict.items():
            if not name in materials:
                if "Conductivity" in material_properties:
                    materials.add_conductor_material(name, material_properties["Conductivity"])
                else:
                    materials.add_dielectric_material(
                        name,
                        material_properties["Permittivity"],
                        material_properties["DielectricLossTangent"],
                    )
            else:
                material = materials[name]
                if "Conductivity" in material_properties:
                    material.conductivity = material_properties["Conductivity"]
                else:
                    material.permittivity = material_properties["Permittivity"]
                    material.loss_tanget = material_properties["DielectricLossTangent"]
        return True

    def _import_xml(self, file_path):
        """Load stackup from a XML file.

        Parameters
        ----------
        file_path: str
            Path to external XML file.

        Returns
        -------
        bool
            ``True`` when successful, ``False`` when failed.
        """

<<<<<<< HEAD
        if not colors:
            self._pedb.logger.error("Matplotlib is needed. Please, install it first.")
            return False
        tree = defused_parse(file_path)
=======
        tree = ET.parse(file_path)
>>>>>>> 9f546b49
        root = tree.getroot()
        stackup = root.find("Stackup")
        stackup_dict = {}
        if stackup.find("Materials"):
            mats = []
            for m in stackup.find("Materials").findall("Material"):
                temp = dict()
                for i in list(m):
                    value = list(i)[0].text
                    temp[i.tag] = value
                mat = {"name": m.attrib["Name"]}
                temp_dict = {
                    "Permittivity": "permittivity",
                    "Conductivity": "conductivity",
                    "DielectricLossTangent": "dielectric_loss_tangent",
                }
                for i in temp_dict.keys():
                    value = temp.get(i, None)
                    if value:
                        mat[temp_dict[i]] = value
                mats.append(mat)
            stackup_dict["materials"] = mats

        stackup_section = stackup.find("Layers")
        if stackup_section:
            length_unit = stackup_section.attrib["LengthUnit"]
            layers = []
            for l in stackup.find("Layers").findall("Layer"):
                temp = l.attrib
                layer = dict()
                temp_dict = {
                    "Name": "name",
                    "Color": "color",
                    "Material": "material",
                    "Thickness": "thickness",
                    "Type": "type",
                    "FillMaterial": "fill_material",
                }
                for i in temp_dict.keys():
                    value = temp.get(i, None)
                    if value:
                        if i == "Thickness":
                            value = str(round(float(value), 6)) + length_unit
                        value = "signal" if value == "conductor" else value
                        if i == "Color":
                            value = [int(x * 255) for x in list(colors.to_rgb(value))]
                        layer[temp_dict[i]] = value
                layers.append(layer)
            stackup_dict["layers"] = layers
        cfg = {"stackup": stackup_dict}
        self._pedb.configuration.load(cfg)
        return self._pedb.configuration.run()

    def _export_xml(self, file_path):
        """Export stackup information to an external XMLfile.

        Parameters
        ----------
        file_path: str
            Path to external XML file.

        Returns
        -------
        bool
            ``True`` when successful, ``False`` when failed.
        """
        layers, materials, roughness, non_stackup_layers = self._get()

        root = ET.Element("{http://www.ansys.com/control}Control", attrib={"schemaVersion": "1.0"})

        el_stackup = ET.SubElement(root, "Stackup", {"schemaVersion": "1.0"})

        el_materials = ET.SubElement(el_stackup, "Materials")
        for mat, val in materials.items():
            material = ET.SubElement(el_materials, "Material")
            material.set("Name", mat)
            for pname, pval in val.items():
                mat_prop = ET.SubElement(material, pname)
                value = ET.SubElement(mat_prop, "Double")
                value.text = str(pval)

        el_layers = ET.SubElement(el_stackup, "Layers", {"LengthUnit": "meter"})
        for lyr, val in layers.items():
            layer = ET.SubElement(el_layers, "Layer")
            val = {i: str(j) for i, j in val.items()}
            if val["Type"] == "signal":
                val["Type"] = "conductor"
            layer.attrib.update(val)

        for lyr, val in non_stackup_layers.items():
            layer = ET.SubElement(el_layers, "Layer")
            val = {i: str(j) for i, j in val.items()}
            layer.attrib.update(val)

        for lyr, val in roughness.items():
            el = el_layers.find("./Layer[@Name='{}']".format(lyr))
            for pname, pval in val.items():
                pval = {i: str(j) for i, j in pval.items()}
                ET.SubElement(el, pname, pval)

        write_pretty_xml(root, file_path)
        return True

    def load(self, file_path, rename=False):
        """Import stackup from a file. The file format can be XML, CSV, or JSON. Valid control file must
        have the same number of signal layers. Signals layers can be renamed. Dielectric layers can be
        added and deleted.


        Parameters
        ----------
        file_path : str, dict
            Path to stackup file or dict with stackup details.
        rename : bool
            If rename is ``False`` then layer in layout not found in the stackup file are deleted.
            Otherwise, if the number of layer in the stackup file equals the number of stackup layer
            in the layout, layers are renamed according the file.
            Note that layer order matters, and has to be writtent from top to bottom layer in the file.

        Returns
        -------
        bool
            ``True`` when successful, ``False`` when failed.

        Examples
        --------
        >>> from pyedb import Edb
        >>> edb = Edb()
        >>> edb.stackup.load("stackup.xml")
        """

        if isinstance(file_path, dict):
            return self._import_dict(file_path)
        elif file_path.endswith(".csv"):
            return self._import_csv(file_path)
        elif file_path.endswith(".json"):
            return self._import_json(file_path, rename=rename)
        elif file_path.endswith(".xml"):
            return self._import_xml(file_path)
        else:
            return False

    def plot(
        self,
        save_plot=None,
        size=(2000, 1500),
        plot_definitions=None,
        first_layer=None,
        last_layer=None,
        scale_elevation=True,
        show=True,
    ):
        """Plot current stackup and, optionally, overlap padstack definitions.
        Plot supports only 'Laminate' and 'Overlapping' stackup types.

        Parameters
        ----------
        save_plot : str, optional
            If a path is specified the plot will be saved in this location.
            If ``save_plot`` is provided, the ``show`` parameter is ignored.
        size : tuple, optional
            Image size in pixel (width, height). Default value is ``(2000, 1500)``
        plot_definitions : str, list, optional
            List of padstack definitions to plot on the stackup.
            It is supported only for Laminate mode.
        first_layer : str or :class:`pyedb.dotnet.database.edb_data.layer_data.LayerEdbClass`
            First layer to plot from the bottom. Default is `None` to start plotting from bottom.
        last_layer : str or :class:`pyedb.dotnet.database.edb_data.layer_data.LayerEdbClass`
            Last layer to plot from the bottom. Default is `None` to plot up to top layer.
        scale_elevation : bool, optional
            The real layer thickness is scaled so that max_thickness = 3 * min_thickness.
            Default is `True`.
        show : bool, optional
            Whether to show the plot or not. Default is `True`.

        Returns
        -------
        :class:`matplotlib.plt`
        """

        from pyedb.generic.constants import CSS4_COLORS
        from pyedb.generic.plot import plot_matplotlib

        layer_names = list(self.layers.keys())
        if first_layer is None or first_layer not in layer_names:
            bottom_layer = layer_names[-1]
        elif isinstance(first_layer, str):
            bottom_layer = first_layer
        elif isinstance(first_layer, LayerEdbClass):
            bottom_layer = first_layer.name
        else:
            raise AttributeError("first_layer must be str or class `dotnet.database.edb_data.layer_data.LayerEdbClass`")
        if last_layer is None or last_layer not in layer_names:
            top_layer = layer_names[0]
        elif isinstance(last_layer, str):
            top_layer = last_layer
        elif isinstance(last_layer, LayerEdbClass):
            top_layer = last_layer.name
        else:
            raise AttributeError("last_layer must be str or class `dotnet.database.edb_data.layer_data.LayerEdbClass`")

        stackup_mode = self.mode
        if stackup_mode not in ["Laminate", "Overlapping"]:
            raise AttributeError("stackup plot supports only 'Laminate' and 'Overlapping' stackup types.")

        # build the layers data
        layers_data = []
        skip_flag = True
        for layer in self.layers.values():  # start from top
            if layer.name != top_layer and skip_flag:
                continue
            else:
                skip_flag = False
            layers_data.append([layer, layer.lower_elevation, layer.upper_elevation, layer.thickness])
            if layer.name == bottom_layer:
                break
        layers_data.reverse()  # let's start from the bottom

        # separate dielectric and signal if overlapping stackup
        if stackup_mode == "Overlapping":
            dielectric_layers = [l for l in layers_data if l[0].type == "dielectric"]
            signal_layers = [l for l in layers_data if l[0].type == "signal"]

        # compress the thicknesses if required
        if scale_elevation:
            min_thickness = min([i[3] for i in layers_data if i[3] != 0])
            max_thickness = max([i[3] for i in layers_data])
            c = 3  # max_thickness = c * min_thickness

            def _compress_t(y):
                m = min_thickness
                M = max_thickness
                k = (c - 1) * m / (M - m)
                if y > 0:
                    return (y - m) * k + m
                else:
                    return 0.0

            if stackup_mode == "Laminate":
                l0 = layers_data[0]
                compressed_layers_data = [[l0[0], l0[1], _compress_t(l0[3]), _compress_t(l0[3])]]  # the first row
                lp = compressed_layers_data[0]
                for li in layers_data[1:]:  # the other rows
                    ct = _compress_t(li[3])
                    compressed_layers_data.append([li[0], lp[2], lp[2] + ct, ct])
                    lp = compressed_layers_data[-1]
                layers_data = compressed_layers_data

            elif stackup_mode == "Overlapping":
                compressed_diels = []
                first_diel = True
                for li in dielectric_layers:
                    ct = _compress_t(li[3])
                    if first_diel:
                        if li[1] > 0:
                            l0le = _compress_t(li[1])
                        else:
                            l0le = li[1]
                        compressed_diels.append([li[0], l0le, l0le + ct, ct])
                        first_diel = False
                    else:
                        lp = compressed_diels[-1]
                        compressed_diels.append([li[0], lp[2], lp[2] + ct, ct])

                def _convert_elevation(el):
                    inside = False
                    for i, li in enumerate(dielectric_layers):
                        if li[1] <= el <= li[2]:
                            inside = True
                            break
                    if inside:
                        u = (el - li[1]) / (li[2] - li[1])
                        cli = compressed_diels[i]
                        cel = cli[1] + u * (cli[2] - cli[1])
                    else:
                        cel = el
                    return cel

                compressed_signals = []
                for li in signal_layers:
                    cle = _convert_elevation(li[1])
                    cue = _convert_elevation(li[2])
                    ct = cue - cle
                    compressed_signals.append([li[0], cle, cue, ct])

                dielectric_layers = compressed_diels
                signal_layers = compressed_signals

        # create the data for the plot
        diel_alpha = 0.4
        signal_alpha = 0.6
        zero_thickness_alpha = 1.0
        annotation_fontsize = 14
        annotation_x_margin = 0.01
        annotations = []
        plot_data = []
        if stackup_mode == "Laminate":
            min_thickness = min([i[3] for i in layers_data if i[3] != 0])
            for ly in layers_data:
                layer = ly[0]

                # set color and label
                color = [float(i) / 256 for i in layer.color]
                if color == [1.0, 1.0, 1.0]:
                    color = [0.9, 0.9, 0.9]
                label = "{}, {}, thick: {:.3f}um, elev: {:.3f}um".format(
                    layer.name, layer.material, layer.thickness * 1e6, layer.lower_elevation * 1e6
                )

                # create patch
                x = [0, 0, 1, 1]
                if ly[3] > 0:
                    lower_elevation = ly[1]
                    upper_elevation = ly[2]
                    y = [lower_elevation, upper_elevation, upper_elevation, lower_elevation]
                    plot_data.insert(0, [x, y, color, label, signal_alpha, "fill"])
                else:
                    lower_elevation = ly[1] - min_thickness * 0.1  # make the zero thickness layers more visible
                    upper_elevation = ly[2] + min_thickness * 0.1
                    y = [lower_elevation, upper_elevation, upper_elevation, lower_elevation]
                    # put the zero thickness layers on top
                    plot_data.append([x, y, color, label, zero_thickness_alpha, "fill"])

                # create annotation
                y_pos = (lower_elevation + upper_elevation) / 2
                if layer.type == "dielectric":
                    x_pos = -annotation_x_margin
                    annotations.append(
                        [x_pos, y_pos, layer.name, {"fontsize": annotation_fontsize, "horizontalalignment": "right"}]
                    )
                elif layer.type == "signal":
                    x_pos = 1.0 + annotation_x_margin
                    annotations.append([x_pos, y_pos, layer.name, {"fontsize": annotation_fontsize}])

            # evaluate the legend reorder
            legend_order = []
            for ly in layers_data:
                name = ly[0].name
                for i, a in enumerate(plot_data):
                    iname = a[3].split(",")[0]
                    if name == iname:
                        legend_order.append(i)
                        break

        elif stackup_mode == "Overlapping":
            min_thickness = min([i[3] for i in signal_layers if i[3] != 0])
            columns = []  # first column is x=[0,1], second column is x=[1,2] and so on...
            for ly in signal_layers:
                lower_elevation = ly[1]  # lower elevation
                t = ly[3]  # thickness
                put_in_column = 0
                cell_position = 0
                for c in columns:
                    uep = c[-1][0][2]  # upper elevation of the last entry of that column
                    tp = c[-1][0][3]  # thickness of the last entry of that column
                    if lower_elevation < uep or (abs(lower_elevation - uep) < 1e-15 and tp == 0 and t == 0):
                        put_in_column += 1
                        cell_position = len(c)
                    else:
                        break
                if len(columns) < put_in_column + 1:  # add a new column if required
                    columns.append([])
                # put zeros at the beginning of the column until there is the first layer
                if cell_position != 0:
                    fill_cells = cell_position - 1 - len(columns[put_in_column])
                    for i in range(fill_cells):
                        columns[put_in_column].append(0)
                # append the layer to the proper column and row
                x = [put_in_column + 1, put_in_column + 1, put_in_column + 2, put_in_column + 2]
                columns[put_in_column].append([ly, x])

            # fill the columns matrix with zeros on top
            n_rows = max([len(i) for i in columns])
            for c in columns:
                while len(c) < n_rows:
                    c.append(0)
            # expand to the right the fill for the signals that have no overlap on the right
            width = len(columns) + 1
            for i, c in enumerate(columns[:-1]):
                for j, r in enumerate(c):
                    if r != 0:  # and dname == r[0].name:
                        if columns[i + 1][j] == 0:
                            # nothing on the right, so expand the fill
                            x = r[1]
                            r[1] = [x[0], x[0], width, width]

            for c in columns:
                for r in c:
                    if r != 0:
                        ly = r[0]
                        layer = ly[0]
                        x = r[1]

                        # set color and label
                        color = [float(i) / 256 for i in layer.color]
                        if color == [1.0, 1.0, 1.0]:
                            color = [0.9, 0.9, 0.9]
                        label = "{}, {}, thick: {:.3f}um, elev: {:.3f}um".format(
                            layer.name, layer.material, layer.thickness * 1e6, layer.lower_elevation * 1e6
                        )

                        if ly[3] > 0:
                            lower_elevation = ly[1]
                            upper_elevation = ly[2]
                            y = [lower_elevation, upper_elevation, upper_elevation, lower_elevation]
                            plot_data.insert(0, [x, y, color, label, signal_alpha, "fill"])
                        else:
                            lower_elevation = ly[1] - min_thickness * 0.1  # make the zero thickness layers more visible
                            upper_elevation = ly[2] + min_thickness * 0.1
                            y = [lower_elevation, upper_elevation, upper_elevation, lower_elevation]
                            # put the zero thickness layers on top
                            plot_data.append([x, y, color, label, zero_thickness_alpha, "fill"])

                        # create annotation
                        x_pos = 1.0
                        y_pos = (lower_elevation + upper_elevation) / 2
                        annotations.append([x_pos, y_pos, layer.name, {"fontsize": annotation_fontsize}])

            # order the annotations based on y_pos (it is necessary later to move them to avoid text overlapping)
            annotations.sort(key=lambda e: e[1])
            # move all the annotations to the final x (it could be larger than 1 due to additional columns)
            width = len(columns) + 1
            for i, a in enumerate(annotations):
                a[0] = width + annotation_x_margin * width

            for ly in dielectric_layers:
                layer = ly[0]
                # set color and label
                color = [float(i) / 256 for i in layer.color]
                if color == [1.0, 1.0, 1.0]:
                    color = [0.9, 0.9, 0.9]
                label = "{}, {}, thick: {:.3f}um, elev: {:.3f}um".format(
                    layer.name, layer.material, layer.thickness * 1e6, layer.lower_elevation * 1e6
                )
                # create the patch
                lower_elevation = ly[1]
                upper_elevation = ly[2]
                y = [lower_elevation, upper_elevation, upper_elevation, lower_elevation]
                x = [0, 0, width, width]
                plot_data.insert(0, [x, y, color, label, diel_alpha, "fill"])

                # create annotation
                x_pos = -annotation_x_margin * width
                y_pos = (lower_elevation + upper_elevation) / 2
                annotations.append(
                    [x_pos, y_pos, layer.name, {"fontsize": annotation_fontsize, "horizontalalignment": "right"}]
                )

            # evaluate the legend reorder
            legend_order = []
            for ly in dielectric_layers:
                name = ly[0].name
                for i, a in enumerate(plot_data):
                    iname = a[3].split(",")[0]
                    if name == iname:
                        legend_order.append(i)
                        break
            for ly in signal_layers:
                name = ly[0].name
                for i, a in enumerate(plot_data):
                    iname = a[3].split(",")[0]
                    if name == iname:
                        legend_order.append(i)
                        break

        # calculate the extremities of the plot
        x_min = 0.0
        x_max = max([max(i[0]) for i in plot_data])
        if stackup_mode == "Laminate":
            y_min = layers_data[0][1]
            y_max = layers_data[-1][2]
        elif stackup_mode == "Overlapping":
            y_min = min(dielectric_layers[0][1], signal_layers[0][1])
            y_max = max(dielectric_layers[-1][2], signal_layers[-1][2])

        # move the annotations to avoid text overlapping
        new_annotations = []
        for i, a in enumerate(annotations):
            if i > 0 and abs(a[1] - annotations[i - 1][1]) < (y_max - y_min) / 75:
                new_annotations[-1][2] = str(new_annotations[-1][2]) + ", " + str(a[2])
            else:
                new_annotations.append(a)
        annotations = new_annotations

        if plot_definitions:
            if stackup_mode == "Overlapping":
                self._logger.warning("Plot of padstacks are supported only for Laminate mode.")

            max_plots = 10

            if not isinstance(plot_definitions, list):
                plot_definitions = [plot_definitions]
            color_index = 0
            color_keys = list(CSS4_COLORS.keys())
            delta = 1 / (max_plots + 1)  # padstack spacing in plot coordinates
            x_start = delta

            # find the max padstack size to calculate the scaling factor
            max_padstak_size = 0
            for definition in plot_definitions:
                if isinstance(definition, str):
                    definition = self._pedb.padstacks.definitions[definition]
                for layer, defs in definition.pad_by_layer.items():
                    pad_shape = defs.geometry_type
                    params = defs.parameters_values
                    if pad_shape in [1, 2, 6]:
                        pad_size = params[0]
                    elif pad_shape in [3, 4, 5]:
                        pad_size = max(params[0], params[1])
                    else:
                        pad_size = 1e-4
                    max_padstak_size = max(pad_size, max_padstak_size)
                if definition.hole_properties:
                    hole_d = definition.hole_properties[0]
                    max_padstak_size = max(hole_d, max_padstak_size)
            scaling_f_pad = (2 / ((max_plots + 1) * 3)) / max_padstak_size

            for definition in plot_definitions:
                if isinstance(definition, str):
                    definition = self._pedb.padstacks.definitions[definition]
                min_le = 1e12
                max_ue = -1e12
                max_x = 0
                padstack_name = definition.name
                annotations.append([x_start, y_max, padstack_name, {"rotation": 45}])

                via_start_layer = definition.via_start_layer
                via_stop_layer = definition.via_stop_layer

                if stackup_mode == "Overlapping":
                    # here search the column using the first and last layer. Pick the column with max index.
                    pass

                for layer, defs in definition.pad_by_layer.items():
                    pad_shape = defs.geometry_type
                    params = defs.parameters_values
                    if pad_shape in [1, 2, 6]:
                        pad_size = params[0]
                    elif pad_shape in [3, 4, 5]:
                        pad_size = max(params[0], params[1])
                    else:
                        pad_size = 1e-4

                    if stackup_mode == "Laminate":
                        x = [
                            x_start - pad_size / 2 * scaling_f_pad,
                            x_start - pad_size / 2 * scaling_f_pad,
                            x_start + pad_size / 2 * scaling_f_pad,
                            x_start + pad_size / 2 * scaling_f_pad,
                        ]
                        lower_elevation = [e[1] for e in layers_data if e[0].name == layer or layer == "Default"][0]
                        upper_elevation = [e[2] for e in layers_data if e[0].name == layer or layer == "Default"][0]
                        y = [lower_elevation, upper_elevation, upper_elevation, lower_elevation]
                        # create the patch for that signal layer
                        plot_data.append([x, y, color_keys[color_index], None, 1.0, "fill"])
                    elif stackup_mode == "Overlapping":
                        # here evaluate the x based on the column evaluated before and the pad size
                        pass

                    min_le = min(lower_elevation, min_le)
                    max_ue = max(upper_elevation, max_ue)
                if definition.hole_properties:
                    # create patch for the hole
                    hole_radius = definition.hole_properties[0] / 2 * scaling_f_pad
                    x = [x_start - hole_radius, x_start - hole_radius, x_start + hole_radius, x_start + hole_radius]
                    y = [min_le, max_ue, max_ue, min_le]
                    plot_data.append([x, y, color_keys[color_index], None, 0.7, "fill"])
                    # create patch for the dielectric
                    max_x = max(max_x, hole_radius)
                    rad = hole_radius * (100 - definition.hole_plating_ratio) / 100
                    x = [x_start - rad, x_start - rad, x_start + rad, x_start + rad]
                    plot_data.append([x, y, color_keys[color_index], None, 1.0, "fill"])

                color_index += 1
                if color_index == max_plots:
                    self._logger.warning("Maximum number of definitions plotted.")
                    break
                x_start += delta

        # plot the stackup
        plt = plot_matplotlib(
            plot_data,
            size=size,
            show_legend=False,
            xlabel="",
            ylabel="",
            title="",
            save_plot=None,
            x_limits=[x_min, x_max],
            y_limits=[y_min, y_max],
            axis_equal=False,
            annotations=annotations,
            show=False,
        )
        # we have to customize some defaults, so we plot or save the figure here
        plt.axis("off")
        plt.box(False)
        plt.title("Stackup\n ", fontsize=28)
        # evaluates the number of legend column based on the layer name max length
        ncol = 3 if max([len(n) for n in layer_names]) < 15 else 2
        handles, labels = plt.gca().get_legend_handles_labels()
        plt.legend(
            [handles[idx] for idx in legend_order],
            [labels[idx] for idx in legend_order],
            bbox_to_anchor=(0, -0.05),
            loc="upper left",
            borderaxespad=0,
            ncol=ncol,
        )
        plt.tight_layout()
        if save_plot:
            plt.savefig(save_plot)
        elif show:
            plt.show()
        return plt

    def load_from_xml(self, file_path):
        """Load stackup from a XML file.

        Parameters
        ----------
        file_path: str
            Path to external XML file.

        Returns
        -------
        bool
            ``True`` when successful, ``False`` when failed.
        """

        self._edb_object.ImportFromControlFile(file_path)
        flag = self._pedb.layout._edb_object.SetLayerCollection(self._edb_object)
        self.refresh_layer_collection()
        return flag<|MERGE_RESOLUTION|>--- conflicted
+++ resolved
@@ -33,13 +33,10 @@
 import math
 import warnings
 
-<<<<<<< HEAD
 from defusedxml.ElementTree import parse as defused_parse
-=======
 import matplotlib.colors as colors
 import numpy as np
 import pandas as pd
->>>>>>> 9f546b49
 
 from pyedb.dotnet.database.edb_data.layer_data import (
     LayerEdbClass,
@@ -2245,14 +2242,7 @@
             ``True`` when successful, ``False`` when failed.
         """
 
-<<<<<<< HEAD
-        if not colors:
-            self._pedb.logger.error("Matplotlib is needed. Please, install it first.")
-            return False
-        tree = defused_parse(file_path)
-=======
         tree = ET.parse(file_path)
->>>>>>> 9f546b49
         root = tree.getroot()
         stackup = root.find("Stackup")
         stackup_dict = {}
