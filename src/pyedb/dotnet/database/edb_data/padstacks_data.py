# Copyright (C) 2023 - 2024 ANSYS, Inc. and/or its affiliates.
# SPDX-License-Identifier: MIT
#
#
# Permission is hereby granted, free of charge, to any person obtaining a copy
# of this software and associated documentation files (the "Software"), to deal
# in the Software without restriction, including without limitation the rights
# to use, copy, modify, merge, publish, distribute, sublicense, and/or sell
# copies of the Software, and to permit persons to whom the Software is
# furnished to do so, subject to the following conditions:
#
# The above copyright notice and this permission notice shall be included in all
# copies or substantial portions of the Software.
#
# THE SOFTWARE IS PROVIDED "AS IS", WITHOUT WARRANTY OF ANY KIND, EXPRESS OR
# IMPLIED, INCLUDING BUT NOT LIMITED TO THE WARRANTIES OF MERCHANTABILITY,
# FITNESS FOR A PARTICULAR PURPOSE AND NONINFRINGEMENT. IN NO EVENT SHALL THE
# AUTHORS OR COPYRIGHT HOLDERS BE LIABLE FOR ANY CLAIM, DAMAGES OR OTHER
# LIABILITY, WHETHER IN AN ACTION OF CONTRACT, TORT OR OTHERWISE, ARISING FROM,
# OUT OF OR IN CONNECTION WITH THE SOFTWARE OR THE USE OR OTHER DEALINGS IN THE
# SOFTWARE.

from collections import OrderedDict
import math
import warnings

from pyedb.dotnet.clr_module import String
from pyedb.dotnet.database.cell.primitive.primitive import Connectable
from pyedb.dotnet.database.dotnet.database import PolygonDataDotNet
from pyedb.dotnet.database.edb_data.edbvalue import EdbValue
from pyedb.dotnet.database.general import (
    PadGeometryTpe,
    convert_py_list_to_net_list,
    pascal_to_snake,
    snake_to_pascal,
)
from pyedb.dotnet.database.geometry.polygon_data import PolygonData
from pyedb.generic.data_handlers import float_units
from pyedb.generic.general_methods import generate_unique_name
from pyedb.modeler.geometry_operators import GeometryOperators


class EDBPadProperties(object):
    """Manages EDB functionalities for pad properties.

    Parameters
    ----------
    edb_padstack :

    layer_name : str
        Name of the layer.
    pad_type :
        Type of the pad.
    pedbpadstack : str
        Inherited AEDT object.

    Examples
    --------
    >>> from pyedb import Edb
    >>> edb = Edb(myedb, edbversion="2021.2")
    >>> edb_pad_properties = edb.padstacks.definitions["MyPad"].pad_by_layer["TOP"]
    """

    def __init__(self, edb_padstack, layer_name, pad_type, p_edb_padstack):
        self._edb_object = edb_padstack
        self._pedbpadstack = p_edb_padstack
        self.layer_name = layer_name
        self.pad_type = pad_type

        self._edb_padstack = self._edb_object

    @property
    def _padstack_methods(self):
        return self._pedbpadstack._padstack_methods

    @property
    def _stackup_layers(self):
        return self._pedbpadstack._stackup_layers

    @property
    def _edb(self):
        return self._pedbpadstack._edb

    def _get_edb_value(self, value):
        return self._pedbpadstack._get_edb_value(value)

    @property
    def _pad_parameter_value(self):
        pad_params = self._edb_padstack.GetData().GetPadParametersValue(
            self.layer_name, self.int_to_pad_type(self.pad_type)
        )
        return pad_params

    @property
    def geometry_type(self):
        """Geometry type.

        Returns
        -------
        int
            Type of the geometry.
        """

        padparams = self._edb_padstack.GetData().GetPadParametersValue(
            self.layer_name, self.int_to_pad_type(self.pad_type)
        )
        return int(padparams[1])

    @geometry_type.setter
    def geometry_type(self, geom_type):
        """0, NoGeometry. 1, Circle. 2 Square. 3, Rectangle. 4, Oval. 5, Bullet. 6, N-sided polygon. 7, Polygonal
        shape.8, Round gap with 45 degree thermal ties. 9, Round gap with 90 degree thermal ties.10, Square gap
        with 45 degree thermal ties. 11, Square gap with 90 degree thermal ties.
        """
        val = self._get_edb_value(0)
        params = []
        if geom_type == 0:
            pass
        elif geom_type == 1:
            params = [val]
        elif geom_type == 2:
            params = [val]
        elif geom_type == 3:
            params = [val, val]
        elif geom_type == 4:
            params = [val, val, val]
        elif geom_type == 5:
            params = [val, val, val]
        self._update_pad_parameters_parameters(geom_type=geom_type, params=params)

    @property
    def shape(self):
        """Get the shape of the pad."""
        return self._pad_parameter_value[1].ToString()

    @shape.setter
    def shape(self, value):
        self._update_pad_parameters_parameters(geom_type=PadGeometryTpe[value].value)

    @property
    def parameters_values(self):
        """Parameters.

        Returns
        -------
        list
            List of parameters.
        """
        return [i.tofloat for i in self.parameters.values()]

    @property
    def parameters_values_string(self):
        """Parameters value in string format."""
        return [i.tostring for i in self.parameters.values()]

    @property
    def polygon_data(self):
        """Parameters.

        Returns
        -------
        list
            List of parameters.
        """

        flag, edb_object, _, _, _ = self._edb_padstack.GetData().GetPolygonalPadParameters(
            self.layer_name, self.int_to_pad_type(self.pad_type)
        )
        if flag:
            return PolygonData(self._edb._app, edb_object)
        else:  # pragma no cover
            raise AttributeError("No polygon data.")

    @property
    def _polygon_data_dotnet(self):
        """Parameters.

        Returns
        -------
        list
            List of parameters.
        """
        try:
            pad_values = self._edb_padstack.GetData().GetPolygonalPadParameters(
                self.layer_name, self.int_to_pad_type(self.pad_type)
            )
            if pad_values[1]:
                return PolygonDataDotNet(self._edb._app, pad_values[1])
            else:
                return
        except:
            return

    @property
    def parameters(self):
        """Get parameters.

        Returns
        -------
        dict
        """
        value = list(self._pad_parameter_value[2])
        if self.shape == PadGeometryTpe.Circle.name:
            return OrderedDict({"Diameter": EdbValue(value[0])})
        elif self.shape == PadGeometryTpe.Square.name:
            return OrderedDict({"Size": EdbValue(value[0])})
        elif self.shape == PadGeometryTpe.Rectangle.name:
            return OrderedDict({"XSize": EdbValue(value[0]), "YSize": EdbValue(value[1])})
        elif self.shape in [PadGeometryTpe.Oval.name, PadGeometryTpe.Bullet.name]:
            return OrderedDict(
                {"XSize": EdbValue(value[0]), "YSize": EdbValue(value[1]), "CornerRadius": EdbValue(value[2])}
            )
        elif self.shape == PadGeometryTpe.NSidedPolygon.name:
            return OrderedDict({"Size": EdbValue(value[0]), "NumSides": EdbValue(value[1])})
        elif self.shape in [PadGeometryTpe.Round45.name, PadGeometryTpe.Round90.name]:  # pragma: no cover
            return OrderedDict(
                {"Inner": EdbValue(value[0]), "ChannelWidth": EdbValue(value[1]), "IsolationGap": EdbValue(value[2])}
            )
        else:
            return OrderedDict()  # pragma: no cover

    @parameters.setter
    def parameters(self, value):
        """Set parameters.
        "Circle", {"Diameter": "0.5mm"}

        Parameters
        ----------
        value : dict
            Pad parameters in dictionary.
        >>> pad = Edb.padstacks["PlanarEMVia"]["TOP"]
        >>> pad.shape = "Circle"
        >>> pad.pad_parameters{"Diameter": "0.5mm"}
        >>> pad.shape = "Bullet"
        >>> pad.pad_parameters{"XSize": "0.5mm", "YSize": "0.5mm"}
        """

        if isinstance(value, dict):
            value = {k: v.tostring if isinstance(v, EdbValue) else v for k, v in value.items()}
            if self.shape == PadGeometryTpe.Circle.name:
                params = [self._get_edb_value(value["Diameter"])]
            elif self.shape == PadGeometryTpe.Square.name:
                params = [self._get_edb_value(value["Size"])]
            elif self.shape == PadGeometryTpe.Rectangle.name:
                params = [self._get_edb_value(value["XSize"]), self._get_edb_value(value["YSize"])]
            elif self.shape == [PadGeometryTpe.Oval.name, PadGeometryTpe.Bullet.name]:
                params = [
                    self._get_edb_value(value["XSize"]),
                    self._get_edb_value(value["YSize"]),
                    self._get_edb_value(value["CornerRadius"]),
                ]
            elif self.shape in [PadGeometryTpe.Round45.name, PadGeometryTpe.Round90.name]:  # pragma: no cover
                params = [
                    self._get_edb_value(value["Inner"]),
                    self._get_edb_value(value["ChannelWidth"]),
                    self._get_edb_value(value["IsolationGap"]),
                ]
            else:  # pragma: no cover
                params = None
        elif isinstance(value, list):
            params = [self._get_edb_value(i) for i in value]
        else:
            params = [self._get_edb_value(value)]
        self._update_pad_parameters_parameters(params=params)

    @property
    def offset_x(self):
        """Offset for the X axis.

        Returns
        -------
        str
            Offset for the X axis.
        """

        pad_values = self._edb_padstack.GetData().GetPadParametersValue(
            self.layer_name, self.int_to_pad_type(self.pad_type)
        )
        return pad_values[3].ToString()

    @offset_x.setter
    def offset_x(self, offset_value):
        self._update_pad_parameters_parameters(offsetx=offset_value)

    @property
    def offset_y(self):
        """Offset for the Y axis.

        Returns
        -------
        str
            Offset for the Y axis.
        """

        pad_values = self._edb_padstack.GetData().GetPadParametersValue(
            self.layer_name, self.int_to_pad_type(self.pad_type)
        )
        return pad_values[4].ToString()

    @offset_y.setter
    def offset_y(self, offset_value):
        self._update_pad_parameters_parameters(offsety=offset_value)

    @property
    def rotation(self):
        """Rotation.

        Returns
        -------
        str
            Value for the rotation.
        """

        pad_values = self._edb_padstack.GetData().GetPadParametersValue(
            self.layer_name, self.int_to_pad_type(self.pad_type)
        )
        return pad_values[5].ToString()

    @rotation.setter
    def rotation(self, rotation_value):
        self._update_pad_parameters_parameters(rotation=rotation_value)

    def int_to_pad_type(self, val=0):
        """Convert an integer to an EDB.PadGeometryType.

        Parameters
        ----------
        val : int

        Returns
        -------
        object
            EDB.PadType enumerator value.
        """
        return self._pedbpadstack._ppadstack.int_to_pad_type(val)

    def int_to_geometry_type(self, val=0):
        """Convert an integer to an EDB.PadGeometryType.

        Parameters
        ----------
        val : int

        Returns
        -------
        object
            EDB.PadGeometryType enumerator value.
        """
        return self._pedbpadstack._ppadstack.int_to_geometry_type(val)

    def _update_pad_parameters_parameters(
        self,
        layer_name=None,
        pad_type=None,
        geom_type=None,
        params=None,
        offsetx=None,
        offsety=None,
        rotation=None,
    ):
        """Update padstack parameters.

        Parameters
        ----------
        layer_name : str, optional
            Name of the layer. The default is ``None``.
        pad_type : int, optional
            Type of the pad. The default is ``None``.
        geom_type : int, optional
            Type of the geometry. The default is ``None``.
        params : list, optional
            The default is ``None``.
        offsetx : float, optional
            Offset value for the X axis. The default is ``None``.
        offsety :  float, optional
            Offset value for the Y axis. The default is ``None``.
        rotation : float, optional
            Rotation value. The default is ``None``.

        Returns
        -------
        bool
            ``True`` when successful, ``False`` when failed.
        """
        originalPadstackDefinitionData = self._edb_padstack.GetData()
        newPadstackDefinitionData = self._edb.definition.PadstackDefData(originalPadstackDefinitionData)
        if not pad_type:
            pad_type = self.pad_type
        if not geom_type:
            geom_type = self.geometry_type
        if params:
            params = convert_py_list_to_net_list(params)
        else:
            params = self._pad_parameter_value[2]
        if not offsetx:
            offsetx = self.offset_x
        if not offsety:
            offsety = self.offset_y
        if not rotation:
            rotation = self.rotation
        if not layer_name:
            layer_name = self.layer_name

        newPadstackDefinitionData.SetPadParameters(
            layer_name,
            self.int_to_pad_type(pad_type),
            self.int_to_geometry_type(geom_type),
            params,
            self._get_edb_value(offsetx),
            self._get_edb_value(offsety),
            self._get_edb_value(rotation),
        )
        self._edb_padstack.SetData(newPadstackDefinitionData)


class EDBPadstack(object):
    """Manages EDB functionalities for a padstack.

    Parameters
    ----------
    edb_padstack :

    ppadstack : str
        Inherited AEDT object.

    Examples
    --------
    >>> from pyedb import Edb
    >>> edb = Edb(myedb, edbversion="2021.2")
    >>> edb_padstack = edb.padstacks.definitions["MyPad"]
    """

    def __init__(self, edb_padstack, ppadstack):
        self._edb_object = edb_padstack
        self.edb_padstack = edb_padstack
        self._ppadstack = ppadstack
        self._bounding_box = []
        self._hole_params = None

    @property
    def pad_by_layer(self):
        """Regular pad property."""
        temp = {}
        for layer in self.via_layers:
            temp[layer] = EDBPadProperties(self._edb_object, layer, 0, self)
        return temp

    @property
    def antipad_by_layer(self):
        """Anti pad property."""
        temp = {}
        for layer in self.via_layers:
            temp[layer] = EDBPadProperties(self._edb_object, layer, 1, self)
        return temp

    @property
    def thermalpad_by_layer(self):
        """Thermal pad property."""
        temp = {}
        for layer in self.via_layers:
            temp[layer] = EDBPadProperties(self._edb_object, layer, 2, self)
        return temp

    @property
    def _padstack_def_data(self):
        """Get padstack definition data.

        Returns
        -------

        """
        pstack_data = self._edb_object.GetData()
        return self._edb.definition.PadstackDefData(pstack_data)

    @_padstack_def_data.setter
    def _padstack_def_data(self, value):
        self._edb_object.SetData(value)

    @property
    def instances(self):
        """Definitions Instances."""
        name = self.name
        return [i for i in self._ppadstack.instances.values() if i.padstack_definition == name]

    @property
    def name(self):
        """Padstack Definition Name."""
        return self.edb_padstack.GetName()

    @property
    def _padstack_methods(self):
        return self._ppadstack._padstack_methods

    @property
    def _stackup_layers(self):
        return self._ppadstack._stackup_layers

    @property
    def _edb(self):
        return self._ppadstack._edb

    def _get_edb_value(self, value):
        return self._ppadstack._get_edb_value(value)

    @property
    def via_layers(self):
        """Layers.

        Returns
        -------
        list
            List of layers.
        """
        return list(self._padstack_def_data.GetLayerNames())

    @property
    def via_start_layer(self):
        """Starting layer.

        Returns
        -------
        str
            Name of the starting layer.
        """
        return self.via_layers[0]

    @property
    def via_stop_layer(self):
        """Stopping layer.

        Returns
        -------
        str
            Name of the stopping layer.
        """
        return self.via_layers[-1]

    @property
    def hole_params(self):
        """Via Hole parameters values."""

        viaData = self.edb_padstack.GetData()
        self._hole_params = viaData.GetHoleParametersValue()
        return self._hole_params

    @property
    def _hole_parameters(self):
        """Hole parameters.

        Returns
        -------
        list
            List of the hole parameters.
        """
        return self.hole_params[2]

    @property
    def hole_diameter(self):
        """Hole diameter."""
        return list(self.hole_params[2])[0].ToDouble()

    @hole_diameter.setter
    def hole_diameter(self, value):
        params = convert_py_list_to_net_list([self._get_edb_value(value)])
        self._update_hole_parameters(params=params)

    @property
    def hole_diameter_string(self):
        """Hole diameter in string format."""
        return list(self.hole_params[2])[0].ToString()

    def _update_hole_parameters(self, hole_type=None, params=None, offsetx=None, offsety=None, rotation=None):
        """Update hole parameters.

        Parameters
        ----------
        hole_type : optional
            Type of the hole. The default is ``None``.
        params : optional
            The default is ``None``.
        offsetx : float, optional
            Offset value for the X axis. The default is ``None``.
        offsety :  float, optional
            Offset value for the Y axis. The default is ``None``.
        rotation : float, optional
            Rotation value in degrees. The default is ``None``.

        Returns
        -------
        bool
            ``True`` when successful, ``False`` when failed.
        """
        originalPadstackDefinitionData = self.edb_padstack.GetData()
        newPadstackDefinitionData = self._edb.definition.PadstackDefData(originalPadstackDefinitionData)
        if not hole_type:
            hole_type = self.hole_type
        if not params:
            params = self._hole_parameters
        if isinstance(params, list):
            params = convert_py_list_to_net_list(params)
        if not offsetx:
            offsetx = self.hole_offset_x
        if not offsety:
            offsety = self.hole_offset_y
        if not rotation:
            rotation = self.hole_rotation
        newPadstackDefinitionData.SetHoleParameters(
            hole_type,
            params,
            self._get_edb_value(offsetx),
            self._get_edb_value(offsety),
            self._get_edb_value(rotation),
        )
        self.edb_padstack.SetData(newPadstackDefinitionData)

    @property
    def hole_properties(self):
        """Hole properties.

        Returns
        -------
        list
            List of float values for hole properties.
        """
        self._hole_properties = [i.ToDouble() for i in self.hole_params[2]]
        return self._hole_properties

    @hole_properties.setter
    def hole_properties(self, propertylist):
        if not isinstance(propertylist, list):
            propertylist = [self._get_edb_value(propertylist)]
        else:
            propertylist = [self._get_edb_value(i) for i in propertylist]
        self._update_hole_parameters(params=propertylist)

    @property
    def hole_type(self):
        """Hole type.

        Returns
        -------
        int
            Type of the hole.
        """
        self._hole_type = self.hole_params[1]
        return self._hole_type

    @property
    def hole_offset_x(self):
        """Hole offset for the X axis.

        Returns
        -------
        str
            Hole offset value for the X axis.
        """
        self._hole_offset_x = self.hole_params[3].ToString()
        return self._hole_offset_x

    @hole_offset_x.setter
    def hole_offset_x(self, offset):
        self._hole_offset_x = offset
        self._update_hole_parameters(offsetx=offset)

    @property
    def hole_offset_y(self):
        """Hole offset for the Y axis.

        Returns
        -------
        str
            Hole offset value for the Y axis.
        """
        self._hole_offset_y = self.hole_params[4].ToString()
        return self._hole_offset_y

    @hole_offset_y.setter
    def hole_offset_y(self, offset):
        self._hole_offset_y = offset
        self._update_hole_parameters(offsety=offset)

    @property
    def hole_rotation(self):
        """Hole rotation.

        Returns
        -------
        str
            Value for the hole rotation.
        """
        self._hole_rotation = self.hole_params[5].ToString()
        return self._hole_rotation

    @hole_rotation.setter
    def hole_rotation(self, rotation):
        self._hole_rotation = rotation
        self._update_hole_parameters(rotation=rotation)

    @property
    def hole_plating_ratio(self):
        """Hole plating ratio.

        Returns
        -------
        float
            Percentage for the hole plating.
        """
        return self._edb.definition.PadstackDefData(self.edb_padstack.GetData()).GetHolePlatingPercentage()

    @hole_plating_ratio.setter
    def hole_plating_ratio(self, ratio):
        originalPadstackDefinitionData = self.edb_padstack.GetData()
        newPadstackDefinitionData = self._edb.definition.PadstackDefData(originalPadstackDefinitionData)
        newPadstackDefinitionData.SetHolePlatingPercentage(self._get_edb_value(ratio))
        self.edb_padstack.SetData(newPadstackDefinitionData)

    @property
    def hole_plating_thickness(self):
        """Hole plating thickness.

        Returns
        -------
        float
            Thickness of the hole plating if present.
        """
        if len(self.hole_properties) > 0:
            return (float(self.hole_properties[0]) * self.hole_plating_ratio / 100) / 2
        else:
            return 0

    @hole_plating_thickness.setter
    def hole_plating_thickness(self, value):
        """Hole plating thickness.

        Returns
        -------
        float
            Thickness of the hole plating if present.
        """
        value = self._get_edb_value(value).ToDouble()
        hr = 200 * float(value) / float(self.hole_properties[0])
        self.hole_plating_ratio = hr

    @property
    def hole_finished_size(self):
        """Finished hole size.

        Returns
        -------
        float
            Finished size of the hole (Total Size + PlatingThickess*2).
        """
        if len(self.hole_properties) > 0:
            return float(self.hole_properties[0]) - (self.hole_plating_thickness * 2)
        else:
            return 0

    @property
    def material(self):
        """Hole material.

        Returns
        -------
        str
            Material of the hole.
        """
        return self._padstack_def_data.GetMaterial()

    @material.setter
    def material(self, materialname):
        pdef_data = self._padstack_def_data
        pdef_data.SetMaterial(materialname)
        self._padstack_def_data = pdef_data

    @property
    def padstack_instances(self):
        """Get all the vias that belongs to active Padstack definition.

        Returns
        -------
        dict
        """
        return {id: via for id, via in self._ppadstack.instances.items() if via.padstack_definition == self.name}

    @property
    def hole_range(self):
        """Get hole range value from padstack definition.

        Returns
        -------
        str
            Possible returned values are ``"through"``, ``"begin_on_upper_pad"``,
            ``"end_on_lower_pad"``, ``"upper_pad_to_lower_pad"``, and ``"unknown_range"``.
        """
        return pascal_to_snake(self._padstack_def_data.GetHoleRange().ToString())

    @hole_range.setter
    def hole_range(self, value):
        pdef_data = self._padstack_def_data
        pdef_data.SetHoleRange(getattr(self._edb.definition.PadstackHoleRange, snake_to_pascal(value)))
        self._padstack_def_data = pdef_data

    def convert_to_3d_microvias(self, convert_only_signal_vias=True, hole_wall_angle=75, delete_padstack_def=True):
        """Convert actual padstack instance to microvias 3D Objects with a given aspect ratio.

        Parameters
        ----------
        convert_only_signal_vias : bool, optional
            Either to convert only vias belonging to signal nets or all vias. Defaults is ``True``.
        hole_wall_angle : float, optional
            Angle of laser penetration in degrees. The angle defines the lowest hole diameter with this formula:
            HoleDiameter -2*tan(laser_angle* Hole depth). Hole depth is the height of the via (dielectric thickness).
            The default is ``15``.
            The lowest hole is ``0.75*HoleDepth/HoleDiam``.
        delete_padstack_def : bool, optional
            Whether to delete the padstack definition. The default is ``True``.
            If ``False``, the padstack definition is not deleted and the hole size is set to zero.

        Returns
        -------
            ``True`` when successful, ``False`` when failed.
        """

        if len(self.hole_properties) == 0:
            self._ppadstack._pedb.logger.error("Microvias cannot be applied on vias using hole shape polygon")
            return False

        if self.via_start_layer == self.via_stop_layer:
            self._ppadstack._pedb.logger.error("Microvias cannot be applied when Start and Stop Layers are the same.")
        layout = self._ppadstack._pedb.active_layout
        layers = self._ppadstack._pedb.stackup.signal_layers
        layer_names = [i for i in list(layers.keys())]
        if convert_only_signal_vias:
            signal_nets = [i for i in list(self._ppadstack._pedb.nets.signal_nets.keys())]

        layer_count = len(self._ppadstack._pedb.stackup.signal_layers)

        i = 0
        for via in list(self.padstack_instances.values()):
            if convert_only_signal_vias and via.net_name in signal_nets or not convert_only_signal_vias:
                pos = via.position
                started = False
                if len(self.pad_by_layer[self.via_start_layer].parameters) == 0:
                    self._ppadstack._pedb.modeler.create_polygon(
                        self.pad_by_layer[self.via_start_layer].polygon_data._edb_object,
                        layer_name=self.via_start_layer,
                        net_name=via._edb_padstackinstance.GetNet().GetName(),
                    )
                else:
                    self._edb.cell.primitive.circle.create(
                        layout,
                        self.via_start_layer,
                        via._edb_padstackinstance.GetNet(),
                        self._get_edb_value(pos[0]),
                        self._get_edb_value(pos[1]),
                        self._get_edb_value(self.pad_by_layer[self.via_start_layer].parameters_values[0] / 2),
                    )
                if len(self.pad_by_layer[self.via_stop_layer].parameters) == 0:
                    self._ppadstack._pedb.modeler.create_polygon(
                        self.pad_by_layer[self.via_stop_layer].polygon_data._edb_object,
                        layer_name=self.via_stop_layer,
                        net_name=via._edb_padstackinstance.GetNet().GetName(),
                    )
                else:
                    self._edb.cell.primitive.circle.create(
                        layout,
                        self.via_stop_layer,
                        via._edb_padstackinstance.GetNet(),
                        self._get_edb_value(pos[0]),
                        self._get_edb_value(pos[1]),
                        self._get_edb_value(self.pad_by_layer[self.via_stop_layer].parameters_values[0] / 2),
                    )
                for layer_idx, layer_name in enumerate(layer_names):
                    stop = ""
                    if layer_name == via.start_layer or started:
                        start = layer_name
                        stop = layer_names[layer_names.index(layer_name) + 1]

                        start_elevation = layers[start].lower_elevation
                        stop_elevation = layers[stop].upper_elevation
                        diel_thick = abs(start_elevation - stop_elevation)

                        rad_large = self.hole_diameter / 2
                        rad_small = rad_large - diel_thick * 1 / math.tan(math.radians(hole_wall_angle))

                        if layer_idx + 1 < layer_count / 2:  # upper half of stack
                            rad_u = rad_large
                            rad_l = rad_small
                        else:
                            rad_u = rad_small
                            rad_l = rad_large

                        cloned_circle = self._edb.cell.primitive.circle.create(
                            layout,
                            start,
                            via._edb_padstackinstance.GetNet(),
                            self._get_edb_value(pos[0]),
                            self._get_edb_value(pos[1]),
                            self._get_edb_value(rad_u),
                        )
                        cloned_circle2 = self._edb.cell.primitive.circle.create(
                            layout,
                            stop,
                            via._edb_padstackinstance.GetNet(),
                            self._get_edb_value(pos[0]),
                            self._get_edb_value(pos[1]),
                            self._get_edb_value(rad_l),
                        )
                        s3d = self._edb.cell.hierarchy._hierarchy.Structure3D.Create(
                            layout, generate_unique_name("via3d_" + via.aedt_name.replace("via_", ""), n=3)
                        )
                        s3d.AddMember(cloned_circle.prim_obj)
                        s3d.AddMember(cloned_circle2.prim_obj)
                        s3d.SetMaterial(self.material)
                        s3d.SetMeshClosureProp(self._edb.cell.hierarchy._hierarchy.Structure3D.TClosure.EndsClosed)
                        started = True
                        i += 1
                    if stop == via.stop_layer:
                        break
                if delete_padstack_def:  # pragma no cover
                    via.delete()
                else:  # pragma no cover
                    padstack_def = self._ppadstack.definitions[via.padstack_definition]
                    padstack_def.hole_properties = 0
                    self._ppadstack._pedb.logger.info("Padstack definition kept, hole size set to 0.")

        self._ppadstack._pedb.logger.info("{} Converted successfully to 3D Objects.".format(i))
        return True

    def split_to_microvias(self):
        """Convert actual padstack definition to multiple microvias definitions.

        Returns
        -------
        List of :class:`pyedb.dotnet.database.padstackEDBPadstack`
        """
        if self.via_start_layer == self.via_stop_layer:
            self._ppadstack._pedb.logger.error("Microvias cannot be applied when Start and Stop Layers are the same.")
        layout = self._ppadstack._pedb.active_layout
        layers = self._ppadstack._pedb.stackup.signal_layers
        layer_names = [i for i in list(layers.keys())]
        if abs(layer_names.index(self.via_start_layer) - layer_names.index(self.via_stop_layer)) < 2:
            self._ppadstack._pedb.logger.error(
                "Conversion can be applied only if Padstack definition is composed by more than 2 layers."
            )
            return False
        started = False
        p1 = self.edb_padstack.GetData()
        new_instances = []
        for layer_name in layer_names:
            stop = ""
            if layer_name == self.via_start_layer or started:
                start = layer_name
                stop = layer_names[layer_names.index(layer_name) + 1]
                new_padstack_name = "MV_{}_{}_{}".format(self.name, start, stop)
                included = [start, stop]
                new_padstack_definition_data = self._ppadstack._pedb.core.definition.PadstackDefData.Create()
                new_padstack_definition_data.AddLayers(convert_py_list_to_net_list(included))
                for layer in included:
                    pl = self.pad_by_layer[layer]
                    new_padstack_definition_data.SetPadParameters(
                        layer,
                        self._ppadstack._pedb.core.definition.PadType.RegularPad,
                        pl.int_to_geometry_type(pl.geometry_type),
                        list(
                            pl._edb_padstack.GetData().GetPadParametersValue(
                                pl.layer_name, pl.int_to_pad_type(pl.pad_type)
                            )
                        )[2],
                        pl._edb_padstack.GetData().GetPadParametersValue(
                            pl.layer_name, pl.int_to_pad_type(pl.pad_type)
                        )[3],
                        pl._edb_padstack.GetData().GetPadParametersValue(
                            pl.layer_name, pl.int_to_pad_type(pl.pad_type)
                        )[4],
                        pl._edb_padstack.GetData().GetPadParametersValue(
                            pl.layer_name, pl.int_to_pad_type(pl.pad_type)
                        )[5],
                    )
                    pl = self.antipad_by_layer[layer]
                    new_padstack_definition_data.SetPadParameters(
                        layer,
                        self._ppadstack._pedb.core.definition.PadType.AntiPad,
                        pl.int_to_geometry_type(pl.geometry_type),
                        list(
                            pl._edb_padstack.GetData().GetPadParametersValue(
                                pl.layer_name, pl.int_to_pad_type(pl.pad_type)
                            )
                        )[2],
                        pl._edb_padstack.GetData().GetPadParametersValue(
                            pl.layer_name, pl.int_to_pad_type(pl.pad_type)
                        )[3],
                        pl._edb_padstack.GetData().GetPadParametersValue(
                            pl.layer_name, pl.int_to_pad_type(pl.pad_type)
                        )[4],
                        pl._edb_padstack.GetData().GetPadParametersValue(
                            pl.layer_name, pl.int_to_pad_type(pl.pad_type)
                        )[5],
                    )
                    pl = self.thermalpad_by_layer[layer]
                    new_padstack_definition_data.SetPadParameters(
                        layer,
                        self._ppadstack._pedb.core.definition.PadType.ThermalPad,
                        pl.int_to_geometry_type(pl.geometry_type),
                        list(
                            pl._edb_padstack.GetData().GetPadParametersValue(
                                pl.layer_name, pl.int_to_pad_type(pl.pad_type)
                            )
                        )[2],
                        pl._edb_padstack.GetData().GetPadParametersValue(
                            pl.layer_name, pl.int_to_pad_type(pl.pad_type)
                        )[3],
                        pl._edb_padstack.GetData().GetPadParametersValue(
                            pl.layer_name, pl.int_to_pad_type(pl.pad_type)
                        )[4],
                        pl._edb_padstack.GetData().GetPadParametersValue(
                            pl.layer_name, pl.int_to_pad_type(pl.pad_type)
                        )[5],
                    )
                new_padstack_definition_data.SetHoleParameters(
                    self.hole_type,
                    self._hole_parameters,
                    self._get_edb_value(self.hole_offset_x),
                    self._get_edb_value(self.hole_offset_y),
                    self._get_edb_value(self.hole_rotation),
                )
                new_padstack_definition_data.SetMaterial(self.material)
                new_padstack_definition_data.SetHolePlatingPercentage(self._get_edb_value(self.hole_plating_ratio))
                padstack_definition = self._edb.definition.PadstackDef.Create(
                    self._ppadstack._pedb.active_db, new_padstack_name
                )
                padstack_definition.SetData(new_padstack_definition_data)
                new_instances.append(EDBPadstack(padstack_definition, self._ppadstack))
                started = True
            if self.via_stop_layer == stop:
                break
        i = 0
        for via in list(self.padstack_instances.values()):
            for inst in new_instances:
                instance = inst.edb_padstack
                from_layer = [
                    l
                    for l in self._ppadstack._pedb.stackup._edb_layer_list
                    if l.GetName() == list(instance.GetData().GetLayerNames())[0]
                ][0]
                to_layer = [
                    l
                    for l in self._ppadstack._pedb.stackup._edb_layer_list
                    if l.GetName() == list(instance.GetData().GetLayerNames())[-1]
                ][0]
                padstack_instance = self._edb.cell.primitive.padstack_instance.create(
                    layout,
                    via._edb_padstackinstance.GetNet(),
                    generate_unique_name(instance.GetName()),
                    instance,
                    via._edb_padstackinstance.GetPositionAndRotationValue()[1],
                    via._edb_padstackinstance.GetPositionAndRotationValue()[2],
                    from_layer,
                    to_layer,
                    None,
                    None,
                )
                padstack_instance._edb_object.SetIsLayoutPin(via.is_pin)
                i += 1
            via.delete()
        self._ppadstack._pedb.logger.info("Created {} new microvias.".format(i))
        return new_instances

    def _update_layer_names(self, old_name, updated_name):
        """Update padstack definition layer name when layer name is edited with the layer name setter.
        Parameters
        ----------
        old_name
            old name : str
        updated_name
            new name : str
        Returns
        -------
        bool
            ``True`` when succeed ``False`` when failed.
        """
        cloned_padstack_data = self._edb.definition.PadstackDefData(self.edb_padstack.GetData())
        new_padstack_data = self._edb.definition.PadstackDefData.Create()
        layers_name = cloned_padstack_data.GetLayerNames()
        layers_to_add = []
        for layer in layers_name:
            if layer == old_name:
                layers_to_add.append(updated_name)
            else:
                layers_to_add.append(layer)
        new_padstack_data.AddLayers(convert_py_list_to_net_list(layers_to_add))
        for layer in layers_name:
            updated_pad = self.pad_by_layer[layer]
            if not updated_pad.geometry_type == 0:  # pragma no cover
                pad_type = self._edb.definition.PadType.RegularPad
                geom_type = self.pad_by_layer[layer]._pad_parameter_value[1]
                parameters = self.pad_by_layer[layer]._pad_parameter_value[2]
                offset_x = self.pad_by_layer[layer]._pad_parameter_value[3]
                offset_y = self.pad_by_layer[layer]._pad_parameter_value[4]
                rot = self.pad_by_layer[layer]._pad_parameter_value[5]
                if layer == old_name:  # pragma no cover
                    new_padstack_data.SetPadParameters(
                        updated_name, pad_type, geom_type, parameters, offset_x, offset_y, rot
                    )
                else:
                    new_padstack_data.SetPadParameters(layer, pad_type, geom_type, parameters, offset_x, offset_y, rot)

            updated_anti_pad = self.antipad_by_layer[layer]
            if not updated_anti_pad.geometry_type == 0:  # pragma no cover
                pad_type = self._edb.definition.PadType.AntiPad
                geom_type = self.pad_by_layer[layer]._pad_parameter_value[1]
                parameters = self.pad_by_layer[layer]._pad_parameter_value[2]
                offset_x = self.pad_by_layer[layer]._pad_parameter_value[3]
                offset_y = self.pad_by_layer[layer]._pad_parameter_value[4]
                rotation = self.pad_by_layer[layer]._pad_parameter_value[5]
                if layer == old_name:  # pragma no cover
                    new_padstack_data.SetPadParameters(
                        updated_name, pad_type, geom_type, parameters, offset_x, offset_y, rotation
                    )
                else:
                    new_padstack_data.SetPadParameters(
                        layer, pad_type, geom_type, parameters, offset_x, offset_y, rotation
                    )

            updated_thermal_pad = self.thermalpad_by_layer[layer]
            if not updated_thermal_pad.geometry_type == 0:  # pragma no cover
                pad_type = self._edb.definition.PadType.ThermalPad
                geom_type = self.pad_by_layer[layer]._pad_parameter_value[1]
                parameters = self.pad_by_layer[layer]._pad_parameter_value[2]
                offset_x = self.pad_by_layer[layer]._pad_parameter_value[3]
                offset_y = self.pad_by_layer[layer]._pad_parameter_value[4]
                rotation = self.pad_by_layer[layer]._pad_parameter_value[5]
                if layer == old_name:  # pragma no cover
                    new_padstack_data.SetPadParameters(
                        updated_name, pad_type, geom_type, parameters, offset_x, offset_y, rotation
                    )
                else:
                    new_padstack_data.SetPadParameters(
                        layer, pad_type, geom_type, parameters, offset_x, offset_y, rotation
                    )

        hole_param = cloned_padstack_data.GetHoleParameters()
        if hole_param[0]:
            hole_geom = hole_param[1]
            hole_params = convert_py_list_to_net_list([self._get_edb_value(i) for i in hole_param[2]])
            hole_off_x = self._get_edb_value(hole_param[3])
            hole_off_y = self._get_edb_value(hole_param[4])
            hole_rot = self._get_edb_value(hole_param[5])
            new_padstack_data.SetHoleParameters(hole_geom, hole_params, hole_off_x, hole_off_y, hole_rot)

        new_padstack_data.SetHolePlatingPercentage(self._get_edb_value(cloned_padstack_data.GetHolePlatingPercentage()))

        new_padstack_data.SetHoleRange(cloned_padstack_data.GetHoleRange())
        new_padstack_data.SetMaterial(cloned_padstack_data.GetMaterial())
        new_padstack_data.SetSolderBallMaterial(cloned_padstack_data.GetSolderBallMaterial())
        solder_ball_param = cloned_padstack_data.GetSolderBallParameter()
        if solder_ball_param[0]:
            new_padstack_data.SetSolderBallParameter(
                self._get_edb_value(solder_ball_param[1]), self._get_edb_value(solder_ball_param[2])
            )
        new_padstack_data.SetSolderBallPlacement(cloned_padstack_data.GetSolderBallPlacement())
        new_padstack_data.SetSolderBallShape(cloned_padstack_data.GetSolderBallShape())
        self.edb_padstack.SetData(new_padstack_data)
        return True


class EDBPadstackInstance(Connectable):
    """Manages EDB functionalities for a padstack.

    Parameters
    ----------
    edb_padstackinstance :

    _pedb :
        Inherited AEDT object.

    Examples
    --------
    >>> from pyedb import Edb
    >>> edb = Edb(myedb, edbversion="2021.2")
    >>> edb_padstack_instance = edb.padstacks.instances[0]
    """

    def __init__(self, edb_padstackinstance, _pedb):
        super().__init__(_pedb, edb_padstackinstance)
        self._edb_padstackinstance = self._edb_object
        self._bounding_box = []
        self._side_number = None
        self._object_instance = None
        self._position = []
        self._pdef = None

    def get_terminal(self, name=None, create_new_terminal=False):
        """Get PadstackInstanceTerminal object.

        Parameters
        ----------
        name : str, optional
            Name of the terminal. Only applicable when create_new_terminal is True.
        create_new_terminal : bool, optional
            Whether to create a new terminal.

        Returns
        -------
        :class:`pyedb.dotnet.database.edb_data.terminals`
        """
        warnings.warn("Use new property :func:`terminal` instead.", DeprecationWarning)
        if create_new_terminal:
            term = self._create_terminal(name)
        else:
            from pyedb.dotnet.database.cell.terminal.padstack_instance_terminal import (
                PadstackInstanceTerminal,
            )

            term = PadstackInstanceTerminal(self._pedb, self._edb_object.GetPadstackInstanceTerminal())
        if not term.is_null:
            return term

    @property
    def terminal(self):
        """Terminal."""
        from pyedb.dotnet.database.cell.terminal.padstack_instance_terminal import (
            PadstackInstanceTerminal,
        )

        term = PadstackInstanceTerminal(self._pedb, self._edb_object.GetPadstackInstanceTerminal())
        return term if not term.is_null else None

    def _create_terminal(self, name=None):
        """Create a padstack instance terminal"""
        warnings.warn("`_create_terminal` is deprecated. Use `create_terminal` instead.", DeprecationWarning)
        return self.create_terminal(name)

    def create_terminal(self, name=None):
        """Create a padstack instance terminal"""
        from pyedb.dotnet.database.cell.terminal.padstack_instance_terminal import (
            PadstackInstanceTerminal,
        )

        term = PadstackInstanceTerminal(self._pedb, self._edb_object.GetPadstackInstanceTerminal())
        return term.create(self, name)

    def create_coax_port(self, name=None, radial_extent_factor=0):
        """Create a coax port."""
        port = self.create_port(name)
        port.radial_extent_factor = radial_extent_factor
        return port

    def create_port(self, name=None, reference=None, is_circuit_port=False):
        """Create a port on the padstack.

        Parameters
        ----------
        name : str, optional
            Name of the port. The default is ``None``, in which case a name is automatically assigned.
        reference : class:`pyedb.dotnet.database.edb_data.nets_data.EDBNetsData`, \
            class:`pyedb.dotnet.database.edb_data.padstacks_data.EDBPadstackInstance`, \
            class:`pyedb.dotnet.database.edb_data.sources.PinGroup`, optional
            Negative terminal of the port.
        is_circuit_port : bool, optional
            Whether it is a circuit port.
        """
        terminal = self.create_terminal(name)
        if reference:
            if isinstance(reference, tuple):
                reference = reference[1]
            ref_terminal = reference.create_terminal(terminal.name + "_ref")
            if reference._edb_object.ToString() == "PinGroup":
                is_circuit_port = True
        else:
            ref_terminal = None

        return self._pedb.create_port(terminal, ref_terminal, is_circuit_port)

    def _set_equipotential(self, contact_radius=None):
        """Workaround solution. Remove when EDBAPI bug is fixed for dcir_equipotential_region."""
        pad = self.definition.pad_by_layer[self.start_layer]

        pos_x, pos_y = self.position

        if contact_radius is not None:
            prim = self._pedb.modeler.create_circle(pad.layer_name, pos_x, pos_y, contact_radius, self.net_name)
            prim.dcir_equipotential_region = True
            return

        elif pad.shape.lower() == "circle":
            ra = self._pedb.edb_value(pad.parameters_values[0] / 2)
            pos = self.position
            prim = self._pedb.modeler.create_circle(pad.layer_name, pos[0], pos[1], ra, self.net_name)
        elif pad.shape.lower() == "rectangle":
            width, height = pad.parameters_values
            prim = self._pedb.modeler.create_rectangle(
                pad.layer_name,
                self.net_name,
                width=width,
                height=height,
                representation_type="CenterWidthHeight",
                center_point=self.position,
                rotation=self.component.rotation,
            )
        elif pad.shape.lower() == "oval":
            width, height, _ = pad.parameters_values
            prim = self._pedb.modeler.create_circle(
                pad.layer_name, self.position[0], self.position[1], height / 2, self.net_name
            )
        elif pad.polygon_data:
            prim = self._pedb.modeler.create_polygon(
                pad.polygon_data._edb_object, self.start_layer, net_name=self.net_name
            )
            prim.move(self.position)
        else:
            return
        prim.dcir_equipotential_region = True

    @property
    def object_instance(self):
        """Return Ansys.Ansoft.Edb.LayoutInstance.LayoutObjInstance object."""
        if not self._object_instance:
            self._object_instance = (
                self._edb_padstackinstance.GetLayout()
                .GetLayoutInstance()
                .GetLayoutObjInstance(self._edb_padstackinstance, None)
            )
        return self._object_instance

    @property
    def bounding_box(self):
        """Get bounding box of the padstack instance.
        Because this method is slow, the bounding box is stored in a variable and reused.

        Returns
        -------
        list of float
        """
        if self._bounding_box:
            return self._bounding_box
        bbox = self.object_instance.GetBBox()
        self._bounding_box = [
            [bbox.Item1.X.ToDouble(), bbox.Item1.Y.ToDouble()],
            [bbox.Item2.X.ToDouble(), bbox.Item2.Y.ToDouble()],
        ]
        return self._bounding_box

    def in_polygon(self, polygon_data, include_partial=True, simple_check=False):
        """Check if padstack Instance is in given polygon data.

        Parameters
        ----------
        polygon_data : PolygonData Object
        include_partial : bool, optional
            Whether to include partial intersecting instances. The default is ``True``.
        simple_check : bool, optional
            Whether to perform a single check based on the padstack center or check the padstack bounding box.

        Returns
        -------
        bool
            ``True`` when successful, ``False`` when failed.
        """
        pos = [i for i in self.position]
        int_val = 1 if polygon_data.PointInPolygon(self._pedb.point_data(*pos)) else 0
        if int_val == 0:
            return False

        if simple_check:
            # pos = [i for i in self.position]
            # int_val = 1 if polygon_data.PointInPolygon(self._pedb.point_data(*pos)) else 0
            return True
        else:
            plane = self._pedb.modeler.Shape("rectangle", pointA=self.bounding_box[0], pointB=self.bounding_box[1])
            rectangle_data = self._pedb.modeler.shape_to_polygon_data(plane)
            int_val = polygon_data.GetIntersectionType(rectangle_data)
        # Intersection type:
        # 0 = objects do not intersect
        # 1 = this object fully inside other (no common contour points)
        # 2 = other object fully inside this
        # 3 = common contour points 4 = undefined intersection
        if int_val == 0:
            return False
        elif include_partial:
            return True
        elif int_val < 3:
            return True
        else:
            return False

    @property
    def pin(self):
        """EDB padstack object."""
        warnings.warn("`pin` is deprecated.", DeprecationWarning)
        return self._edb_padstackinstance

    @property
    def padstack_definition(self):
        """Padstack definition Name.

        Returns
        -------
        str
            Name of the padstack definition.
        """
        return self.definition.name

    @property
    def definition(self):
        """Padstack definition.

        Returns
        -------
        str
            Name of the padstack definition.
        """
        self._pdef = EDBPadstack(self._edb_padstackinstance.GetPadstackDef(), self._pedb.padstacks)
        return self._pdef

    @property
    def backdrill_top(self):
        """Backdrill layer from top.

        Returns
        -------
        tuple
            Tuple of the layer name, drill diameter, and offset if it exists.
        """
        layer = self._pedb.core.cell.layer("", self._pedb.core.cell.layer_type.SignalLayer)
        val = self._pedb.edb_value(0)
        offset = self._pedb.edb_value(0.0)
        (
            flag,
            drill_to_layer,
            offset,
            diameter,
        ) = self._edb_padstackinstance.GetBackDrillParametersLayerValue(layer, offset, val, False)
        if flag:
            if offset.ToDouble():
                return drill_to_layer.GetName(), diameter.ToString(), offset.ToString()
            else:
                return drill_to_layer.GetName(), diameter.ToString()
        else:
            return

    def set_backdrill_top(self, drill_depth, drill_diameter, offset=0.0):
        """Set backdrill from top.

        Parameters
        ----------
        drill_depth : str
            Name of the drill to layer.
        drill_diameter : float, str
            Diameter of backdrill size.
        offset : float, str
            Offset for the backdrill. The default is ``0.0``. If the value is other than the
            default, the stub does not stop at the layer. In AEDT, this parameter is called
            "Mfg stub length".

        Returns
        -------
        bool
            True if success, False otherwise.
        """
        layer = self._pedb.stackup.layers[drill_depth]._edb_layer
        val = self._pedb.edb_value(drill_diameter)
        offset = self._pedb.edb_value(offset)
        if offset.ToDouble():
            return self._edb_padstackinstance.SetBackDrillParameters(layer, offset, val, False)
        else:
            return self._edb_padstackinstance.SetBackDrillParameters(layer, val, False)

    @property
    def backdrill_type(self):
        """Adding grpc compatibility. DotNet is supporting only layer drill type with adding stub length."""
        return "layer_drill"

    def get_back_drill_by_layer(self):
        params = self.backdrill_parameters["from_bottom"]
        return (
            params["drill_to_layer"],
            round(self._pedb.edb_value(params["stub_length"]).ToDouble(), 6),
            round(self._pedb.edb_value(params["diameter"]).ToDouble(), 6),
        )

    @property
    def backdrill_bottom(self):
        """Backdrill layer from bottom.

        Returns
        -------
        tuple
            Tuple of the layer name, drill diameter, and drill offset if it exists.
        """
        layer = self._pedb.core.cell.layer("", self._pedb.core.cell.layer_type.SignalLayer)
        val = self._pedb.edb_value(0)
        offset = self._pedb.edb_value(0.0)
        (
            flag,
            drill_to_layer,
            offset,
            diameter,
        ) = self._edb_padstackinstance.GetBackDrillParametersLayerValue(layer, offset, val, True)
        if flag:
            if offset.ToDouble():
                return drill_to_layer.GetName(), diameter.ToString(), offset.ToString()
            else:
                return drill_to_layer.GetName(), diameter.ToString()
        else:
            return

    @property
    def backdrill_parameters(self):
        data = {}
        flag, drill_to_layer, offset, diameter = self._edb_object.GetBackDrillParametersLayerValue(
            self._pedb.core.cell.layer("", self._pedb.core.cell.layer_type.SignalLayer),
            self._pedb.edb_value(0),
            self._pedb.edb_value(0.0),
            True,
        )
        if flag:
            if drill_to_layer.GetName():
                data["from_bottom"] = {
                    "drill_to_layer": drill_to_layer.GetName(),
                    "diameter": diameter.ToString(),
                    "stub_length": offset.ToString(),
                }
        flag, drill_to_layer, offset, diameter = self._edb_object.GetBackDrillParametersLayerValue(
            self._pedb.core.cell.layer("", self._pedb.core.cell.layer_type.SignalLayer),
            self._pedb.edb_value(0),
            self._pedb.edb_value(0.0),
            False,
        )
        if flag:
            if drill_to_layer.GetName():
                data["from_top"] = {
                    "drill_to_layer": drill_to_layer.GetName(),
                    "diameter": diameter.ToString(),
                    "stub_length": offset.ToString(),
                }
        return data

    @backdrill_parameters.setter
    def backdrill_parameters(self, params):
        from_bottom = params.get("from_bottom")
        if from_bottom:
            self._edb_object.SetBackDrillParameters(
                self._pedb.stackup.layers[from_bottom.get("drill_to_layer")]._edb_object,
                self._pedb.edb_value(from_bottom.get("stub_length")),
                self._pedb.edb_value(from_bottom.get("diameter")),
                True,
            )
        from_top = params.get("from_top")
        if from_top:
            self._edb_object.SetBackDrillParameters(
                self._pedb.stackup.layers[from_top.get("drill_to_layer")]._edb_object,
                self._pedb.edb_value(from_top.get("stub_length")),
                self._pedb.edb_value(from_top.get("diameter")),
                False,
            )

    def set_back_drill_by_layer(self, drill_to_layer, diameter, offset):
        """Method added to bring compatibility with grpc."""

        self.set_backdrill_bottom(drill_depth=drill_to_layer.name, drill_diameter=diameter, offset=offset)

    def set_backdrill_bottom(self, drill_depth, drill_diameter, offset=0.0):
        """Set backdrill from bottom.

        Parameters
        ----------
        drill_depth : str
            Name of the drill to layer.
        drill_diameter : float, str
            Diameter of the backdrill size.
        offset : float, str, optional
            Offset for the backdrill. The default is ``0.0``. If the value is other than the
            default, the stub does not stop at the layer. In AEDT, this parameter is called
            "Mfg stub length".

        Returns
        -------
        bool
            True if success, False otherwise.
        """
        layer = self._pedb.stackup.layers[drill_depth]._edb_layer
        val = self._pedb.edb_value(drill_diameter)
        offset = self._pedb.edb_value(offset)
        if offset.ToDouble():
            return self._edb_object.SetBackDrillParameters(layer, offset, val, True)
        else:
            return self._edb_object.SetBackDrillParameters(layer, val, True)

    @property
    def start_layer(self):
        """Starting layer.

        Returns
        -------
        str
            Name of the starting layer.
        """
        _, start_layer, stop_layer = self._edb_object.GetLayerRange()

        if start_layer:
            return start_layer.GetName()
        return None

    @start_layer.setter
    def start_layer(self, layer_name):
        stop_layer = self._pedb.stackup.signal_layers[self.stop_layer]._edb_layer
        layer = self._pedb.stackup.signal_layers[layer_name]._edb_layer
        self._edb_padstackinstance.SetLayerRange(layer, stop_layer)

    @property
    def stop_layer(self):
        """Stopping layer.

        Returns
        -------
        str
            Name of the stopping layer.
        """
        _, start_layer, stop_layer = self._edb_padstackinstance.GetLayerRange()

        if stop_layer:
            return stop_layer.GetName()
        return None

    @stop_layer.setter
    def stop_layer(self, layer_name):
        start_layer = self._pedb.stackup.signal_layers[self.start_layer]._edb_layer
        layer = self._pedb.stackup.signal_layers[layer_name]._edb_layer
        self._edb_padstackinstance.SetLayerRange(start_layer, layer)

    @property
    def layer_range_names(self):
        """List of all layers to which the padstack instance belongs."""
        _, start_layer, stop_layer = self._edb_padstackinstance.GetLayerRange()
        started = False
        layer_list = []
        start_layer_name = start_layer.GetName()
        stop_layer_name = stop_layer.GetName()
        for layer_name in list(self._pedb.stackup.signal_layers.keys()):
            if started:
                layer_list.append(layer_name)
                if layer_name == stop_layer_name or layer_name == start_layer_name:
                    break
            elif layer_name == start_layer_name:
                started = True
                layer_list.append(layer_name)
                if layer_name == stop_layer_name:
                    break
            elif layer_name == stop_layer_name:
                started = True
                layer_list.append(layer_name)
                if layer_name == start_layer_name:
                    break
        return layer_list

    @property
    def is_pin(self):
        """Determines whether this padstack instance is a layout pin.

        Returns
        -------
        bool
            True if this padstack type is a layout pin, False otherwise.
        """
        return self._edb_padstackinstance.IsLayoutPin()

    @is_pin.setter
    def is_pin(self, pin):
        """Set padstack type

        Parameters
        ----------
        pin : bool
            True if set this padstack instance as pin, False otherwise
        """
        self._edb_padstackinstance.SetIsLayoutPin(pin)

    @property
    def component(self):
        """Component."""
        from pyedb.dotnet.database.cell.hierarchy.component import EDBComponent

        comp = EDBComponent(self._pedb, self._edb_object.GetComponent())
        return comp if not comp.is_null else False

    @property
    def position(self):
        """Padstack instance position.

        Returns
        -------
        list
            List of ``[x, y]`` coordinates for the padstack instance position.
        """
        self._position = []
        out = self._edb_padstackinstance.GetPositionAndRotationValue()
        if self._edb_padstackinstance.GetComponent():
            out2 = self._edb_padstackinstance.GetComponent().GetTransform().TransformPoint(out[1])
            self._position = [round(out2.X.ToDouble(), 6), round(out2.Y.ToDouble(), 6)]
        elif out[0]:
            self._position = [round(out[1].X.ToDouble(), 6), round(out[1].Y.ToDouble(), 6)]
        return self._position

    @position.setter
    def position(self, value):
        pos = []
        for v in value:
            if isinstance(v, (float, int, str)):
                pos.append(self._pedb.edb_value(v))
            else:
                pos.append(v)
        point_data = self._pedb.core.geometry.point_data(pos[0], pos[1])
        self._edb_padstackinstance.SetPositionAndRotation(point_data, self._pedb.edb_value(self.rotation))

    @property
    def rotation(self):
        """Padstack instance rotation.

        Returns
        -------
        float
            Rotatation value for the padstack instance.
        """
        out = self._edb_padstackinstance.GetPositionAndRotationValue()

        if out[0]:
            return round(out[2].ToDouble(), 6)

    @property
<<<<<<< HEAD
=======
    def name(self):
        """Padstack Instance Name. If it is a pin, the syntax will be like in AEDT ComponentName-PinName."""
        if self.is_pin:
            return self.aedt_name
        else:
            return self.component_pin

    @name.setter
    def name(self, value):
        self._edb_padstackinstance.SetName(value)
        self._edb_padstackinstance.SetProductProperty(self._pedb.core.ProductId.Designer, 11, value)

    @property
>>>>>>> feb1d32f
    def metal_volume(self):
        """Metal volume of the via hole instance in cubic units (m3). Metal plating ratio is accounted.

        Returns
        -------
        float
            Metal volume of the via hole instance.

        """
        volume = 0
        if not self.start_layer == self.stop_layer:
            start_layer = self.start_layer
            stop_layer = self.stop_layer
            if self.backdrill_top:  # pragma no cover
                start_layer = self.backdrill_top[0]
            if self.backdrill_bottom:  # pragma no cover
                stop_layer = self.backdrill_bottom[0]
            padstack_def = self._pedb.padstacks.definitions[self.padstack_definition]
            hole_diam = 0
            try:  # pragma no cover
                hole_diam = padstack_def.hole_properties[0]
            except:  # pragma no cover
                pass
            if hole_diam:  # pragma no cover
                hole_finished_size = padstack_def.hole_finished_size
                via_length = (
                    self._pedb.stackup.signal_layers[start_layer].upper_elevation
                    - self._pedb.stackup.signal_layers[stop_layer].lower_elevation
                )
                volume = (math.pi * (hole_diam / 2) ** 2 - math.pi * (hole_finished_size / 2) ** 2) * via_length
        return volume

    @property
    def pin_number(self):
        """Get pin number."""
        warnings.warn("`pin_number` is deprecated. Use `name` method instead.", DeprecationWarning)
        return self.component_pin

    @property
    def component_pin(self):
        """Get component pin."""
        warnings.warn("Use new property :func:`name` instead.", DeprecationWarning)
        return self.name

    @property
    def aedt_name(self):
        """Retrieve the pin name that is shown in AEDT.

        .. note::
           To obtain the EDB core pin name, use `pin.GetName()`.

        Returns
        -------
        str
            Name of the pin in AEDT.

        Examples
        --------

        >>> from pyedb import Edb
        >>> edbapp = Edb("myaedbfolder", "project name", "release version")
        >>> edbapp.padstacks.instances[111].get_aedt_pin_name()

        """

        val = String("")
        _, name = self._edb_padstackinstance.GetProductProperty(self._pedb.core.ProductId.Designer, 11, val)
        aedt_name = str(name).strip("'")
        if aedt_name == "":
            if self.is_pin and self.component:
                aedt_name = f"{self.component.name}-{self.component_pin}"
            elif self.component_pin:
                aedt_name = self.component_pin
            self.aedt_name = aedt_name
        return aedt_name

    @aedt_name.setter
    def aedt_name(self, value):
        self._edb_object.SetProductProperty(self._pedb.core.ProductId.Designer, 11, value)

    def parametrize_position(self, prefix=None):
        """Parametrize the instance position.

        Parameters
        ----------
        prefix : str, optional
            Prefix for the variable name. Default is ``None``.
            Example `"MyVariableName"` will create 2 Project variables $MyVariableNamesX and $MyVariableNamesY.

        Returns
        -------
        List
            List of variables created.
        """
        p = self.position
        if not prefix:
            var_name = "${}_pos".format(self.name)
        else:
            var_name = "${}".format(prefix)
        self._pedb.add_project_variable(var_name + "X", p[0])
        self._pedb.add_project_variable(var_name + "Y", p[1])
        self.position = [var_name + "X", var_name + "Y"]
        return [var_name + "X", var_name + "Y"]

    def in_voids(self, net_name=None, layer_name=None):
        """Check if this padstack instance is in any void.

        Parameters
        ----------
        net_name : str
            Net name of the voids to be checked. Default is ``None``.
        layer_name : str
            Layer name of the voids to be checked. Default is ``None``.

        Returns
        -------
        list
            List of the voids that include this padstack instance.
        """
        x_pos = self._pedb.edb_value(self.position[0])
        y_pos = self._pedb.edb_value(self.position[1])
        point_data = self._pedb.modeler._edb.geometry.point_data(x_pos, y_pos)

        voids = []
        for prim in self._pedb.modeler.get_primitives(net_name, layer_name, is_void=True):
            if prim.primitive_object.GetPolygonData().PointInPolygon(point_data):
                voids.append(prim)
        return voids

    @property
    def pingroups(self):
        """Pin groups that the pin belongs to.

        Returns
        -------
        list
            List of pin groups that the pin belongs to.
        """
        return self._edb_padstackinstance.GetPinGroups()

    @property
    def placement_layer(self):
        """Placement layer.

        Returns
        -------
        str
            Name of the placement layer.
        """
        return self._edb_padstackinstance.GetGroup().GetPlacementLayer().Clone().GetName()

    @property
    def lower_elevation(self):
        """Lower elevation of the placement layer.

        Returns
        -------
        float
            Lower elavation of the placement layer.
        """
        try:
            return round(self._edb_padstackinstance.GetGroup().GetPlacementLayer().Clone().GetLowerElevation(), 6)
        except AttributeError:  # pragma: no cover
            return None

    @property
    def upper_elevation(self):
        """Upper elevation of the placement layer.

        Returns
        -------
        float
           Upper elevation of the placement layer.
        """
        try:
            return round(self._edb_padstackinstance.GetGroup().GetPlacementLayer().Clone().GetUpperElevation(), 6)
        except AttributeError:  # pragma: no cover
            return None

    @property
    def top_bottom_association(self):
        """Top/bottom association of the placement layer.

        Returns
        -------
        int
            Top/bottom association of the placement layer.

            * 0 Top associated.
            * 1 No association.
            * 2 Bottom associated.
            * 4 Number of top/bottom association type.
            * -1 Undefined.
        """
        return int(self._edb_padstackinstance.GetGroup().GetPlacementLayer().GetTopBottomAssociation())

    @property
    def side_number(self) -> float:
        if not self._side_number:
            prop_string = "$begin ''\n\tsid=3\n\tmat='copper'\n\tvs='Wirebond'\n$end ''\n"
            self._edb_padstackinstance.SetProductProperty(self._pedb._edb.ProductId.Designer, 21, prop_string)
        self._side_number = self._edb_padstackinstance.GetProductProperty(self._pedb._edb.ProductId.Designer, 21)
        return self._side_number

    @side_number.setter
    def side_number(self, value):
        self._side_number = self._edb_padstackinstance.GetProductProperty(self._pedb._edb.ProductId.Designer, 21, value)

    def create_rectangle_in_pad(self, layer_name, return_points=False, partition_max_order=16):
        """Create a rectangle inscribed inside a padstack instance pad.

        The rectangle is fully inscribed in the pad and has the maximum area.
        It is necessary to specify the layer on which the rectangle will be created.

        Parameters
        ----------
        layer_name : str
            Name of the layer on which to create the polygon.
        return_points : bool, optional
            If `True` does not create the rectangle and just returns a list containing the rectangle vertices.
            Default is `False`.
        partition_max_order : float, optional
            Order of the lattice partition used to find the quasi-lattice polygon that approximates ``polygon``.
            Default is ``16``.

        Returns
        -------
        bool, List,  :class:`pyedb.dotnet.database.edb_data.primitives.EDBPrimitives`
            Polygon when successful, ``False`` when failed, list of list if `return_points=True`.

        Examples
        --------
        >>> from pyedb import Edb
        >>> edbapp = Edb("myaedbfolder", edbversion="2021.2")
        >>> edb_layout = edbapp.modeler
        >>> list_of_padstack_instances = list(edbapp.padstacks.instances.values())
        >>> padstack_inst = list_of_padstack_instances[0]
        >>> padstack_inst.create_rectangle_in_pad("TOP")
        """

        padstack_center = self.position
        rotation = self.rotation  # in radians
        padstack_name = self.padstack_definition
        try:
            padstack = self._pedb.padstacks.definitions[padstack_name]
        except KeyError:  # pragma: no cover
            return False
        try:
            padstack_pad = padstack.pad_by_layer[layer_name]
        except KeyError:  # pragma: no cover
            try:
                padstack_pad = padstack.pad_by_layer[padstack.via_start_layer]
            except KeyError:  # pragma: no cover
                return False

        pad_shape = padstack_pad.geometry_type
        params = padstack_pad.parameters_values
        polygon_data = padstack_pad._polygon_data_dotnet
        pad_offset = [float_units(padstack_pad.offset_x), float_units(padstack_pad.offset_y)]

        def _rotate(p):
            x = p[0] * math.cos(rotation) - p[1] * math.sin(rotation)
            y = p[0] * math.sin(rotation) + p[1] * math.cos(rotation)
            return [x, y]

        def _translate(p, t=None):
            if t is None:
                t = padstack_center
            x = p[0] + t[0]
            y = p[1] + t[1]
            return [x, y]

        rect = None

        if pad_shape == 1:
            # Circle
            diameter = params[0]
            r = diameter * 0.5
            p1 = [r, 0.0]
            p2 = [0.0, r]
            p3 = [-r, 0.0]
            p4 = [0.0, -r]
            rect = [_translate(p1), _translate(p2), _translate(p3), _translate(p4)]
        elif pad_shape == 2:
            # Square
            square_size = params[0]
            s2 = square_size * 0.5
            p1 = [s2, s2]
            p2 = [-s2, s2]
            p3 = [-s2, -s2]
            p4 = [s2, -s2]
            rect = [
                _translate(_rotate(p1)),
                _translate(_rotate(p2)),
                _translate(_rotate(p3)),
                _translate(_rotate(p4)),
            ]
        elif pad_shape == 3:
            # Rectangle
            x_size = float(params[0])
            y_size = float(params[1])
            sx2 = x_size * 0.5
            sy2 = y_size * 0.5
            p1 = [sx2, sy2]
            p2 = [-sx2, sy2]
            p3 = [-sx2, -sy2]
            p4 = [sx2, -sy2]
            rect = [
                _translate(_rotate(p1)),
                _translate(_rotate(p2)),
                _translate(_rotate(p3)),
                _translate(_rotate(p4)),
            ]
        elif pad_shape == 4:
            # Oval
            x_size = params[0]
            y_size = params[1]
            corner_radius = float(params[2])
            if corner_radius >= min(x_size, y_size):
                r = min(x_size, y_size)
            else:
                r = corner_radius
            sx = x_size * 0.5 - r
            sy = y_size * 0.5 - r
            k = r / math.sqrt(2)
            p1 = [sx + k, sy + k]
            p2 = [-sx - k, sy + k]
            p3 = [-sx - k, -sy - k]
            p4 = [sx + k, -sy - k]
            rect = [
                _translate(_rotate(p1)),
                _translate(_rotate(p2)),
                _translate(_rotate(p3)),
                _translate(_rotate(p4)),
            ]
        elif pad_shape == 5:
            # Bullet
            x_size = params[0]
            y_size = params[1]
            corner_radius = params[2]
            if corner_radius >= min(x_size, y_size):
                r = min(x_size, y_size)
            else:
                r = corner_radius
            sx = x_size * 0.5 - r
            sy = y_size * 0.5 - r
            k = r / math.sqrt(2)
            p1 = [sx + k, sy + k]
            p2 = [-x_size * 0.5, sy + k]
            p3 = [-x_size * 0.5, -sy - k]
            p4 = [sx + k, -sy - k]
            rect = [
                _translate(_rotate(p1)),
                _translate(_rotate(p2)),
                _translate(_rotate(p3)),
                _translate(_rotate(p4)),
            ]
        elif pad_shape == 6:
            # N-Sided Polygon
            size = params[0]
            num_sides = params[1]
            ext_radius = size * 0.5
            apothem = ext_radius * math.cos(math.pi / num_sides)
            p1 = [apothem, 0.0]
            p2 = [0.0, apothem]
            p3 = [-apothem, 0.0]
            p4 = [0.0, -apothem]
            rect = [
                _translate(_rotate(p1)),
                _translate(_rotate(p2)),
                _translate(_rotate(p3)),
                _translate(_rotate(p4)),
            ]
        elif pad_shape == 0 and polygon_data is not None:
            # Polygon
            points = []
            i = 0
            while i < polygon_data._edb_object.Count:
                point = polygon_data._edb_object.GetPoint(i)
                i += 1
                if point.IsArc():
                    continue
                else:
                    points.append([point.X.ToDouble(), point.Y.ToDouble()])
            xpoly, ypoly = zip(*points)
            polygon = [list(xpoly), list(ypoly)]
            rectangles = GeometryOperators.find_largest_rectangle_inside_polygon(
                polygon, partition_max_order=partition_max_order
            )
            rect = rectangles[0]
            for i in range(4):
                rect[i] = _translate(_rotate(rect[i]))

        if rect is None or len(rect) != 4:
            return False
        offset_rect = [_translate(p, _rotate(pad_offset)) for p in rect]
        path = self._pedb.modeler.Shape("polygon", points=offset_rect)
        pdata = self._pedb.modeler.shape_to_polygon_data(path)
        new_rect = []
        for point in pdata.Points:
            p_transf = self._edb_padstackinstance.GetComponent().GetTransform().TransformPoint(point)
            new_rect.append([p_transf.X.ToDouble(), p_transf.Y.ToDouble()])
        if return_points:
            return new_rect
        else:
            path = self._pedb.modeler.Shape("polygon", points=new_rect)
            created_polygon = self._pedb.modeler.create_polygon(path, layer_name)
            return created_polygon

    def get_reference_pins(self, reference_net="GND", search_radius=5e-3, max_limit=0, component_only=True):
        """Search for reference pins using given criteria.

        Parameters
        ----------
        reference_net : str, optional
            Reference net. The default is ``"GND"``.
        search_radius : float, optional
            Search radius for finding padstack instances. The default is ``5e-3``.
        max_limit : int, optional
            Maximum limit for the padstack instances found. The default is ``0``, in which
            case no limit is applied. The maximum limit value occurs on the nearest
            reference pins from the positive one that is found.
        component_only : bool, optional
            Whether to limit the search to component padstack instances only. The
            default is ``True``. When ``False``, the search is extended to the entire layout.

        Returns
        -------
        list
            List of :class:`dotnet.database.edb_data.padstacks_data.EDBPadstackInstance`.

        Examples
        --------
        >>> edbapp = Edb("target_path")
        >>> pin = edbapp.components.instances["J5"].pins["19"]
        >>> reference_pins = pin.get_reference_pins(reference_net="GND", search_radius=5e-3, max_limit=0,
        >>> component_only=True)
        """
        return self._pedb.padstacks.get_reference_pins(
            positive_pin=self,
            reference_net=reference_net,
            search_radius=search_radius,
            max_limit=max_limit,
            component_only=component_only,
        )

    def split(self) -> list:
        """Split padstack instance into multiple instances. The new instances only connect adjacent layers."""
        pdef_name = self.padstack_definition
        position = self.position
        net_name = self.net_name
        name = self.name
        stackup_layer_range = list(self._pedb.stackup.signal_layers.keys())
        start_idx = stackup_layer_range.index(self.start_layer)
        stop_idx = stackup_layer_range.index(self.stop_layer)
        temp = []
        for idx, (l1, l2) in enumerate(
            list(zip(stackup_layer_range[start_idx:stop_idx], stackup_layer_range[start_idx + 1 : stop_idx + 1]))
        ):
            pd_inst = self._pedb.padstacks.place(
                position, pdef_name, net_name, f"{name}_{idx}", fromlayer=l1, tolayer=l2
            )
            temp.append(pd_inst)
        self.delete()
        return temp

    def convert_hole_to_conical_shape(self, angle=75):
        """Convert actual padstack instance to microvias 3D Objects with a given aspect ratio.

        Parameters
        ----------
        angle : float, optional
            Angle of laser penetration in degrees. The angle defines the lowest hole diameter with this formula:
            HoleDiameter -2*tan(laser_angle* Hole depth). Hole depth is the height of the via (dielectric thickness).
            The default is ``75``.
            The lowest hole is ``0.75*HoleDepth/HoleDiam``.

        Returns
        -------
        """
        pos = self.position
        stackup_layers = self._pedb.stackup.stackup_layers
        signal_layers = self._pedb.stackup.signal_layers
        layer_idx = list(signal_layers.keys()).index(self.start_layer)

        _layer_idx = list(stackup_layers.keys()).index(self.start_layer)
        diel_layer_idx = list(stackup_layers.keys())[_layer_idx + 1]
        diel_thickness = stackup_layers[diel_layer_idx].thickness

        rad_large = self.definition.hole_diameter / 2
        rad_small = rad_large - diel_thickness * 1 / math.tan(math.radians(angle))

        if layer_idx + 1 < len(signal_layers) / 2:  # upper half of stack
            rad_u = rad_large
            rad_l = rad_small
        else:
            rad_u = rad_small
            rad_l = rad_large

        layout = self._pedb.active_layout
        cloned_circle = self._edb.cell.primitive.circle.create(
            layout,
            self.start_layer,
            self._edb_padstackinstance.GetNet(),
            self._pedb.edb_value(pos[0]),
            self._pedb.edb_value(pos[1]),
            self._pedb.edb_value(rad_u),
        )
        cloned_circle2 = self._edb.cell.primitive.circle.create(
            layout,
            self.stop_layer,
            self._edb_padstackinstance.GetNet(),
            self._pedb.edb_value(pos[0]),
            self._pedb.edb_value(pos[1]),
            self._pedb.edb_value(rad_l),
        )
        s3d = self._pedb._edb.Cell.Hierarchy.Structure3D.Create(
            layout, generate_unique_name("via3d_" + self.aedt_name.replace("via_", ""), n=3)
        )
        s3d.AddMember(cloned_circle.prim_obj)
        s3d.AddMember(cloned_circle2.prim_obj)
        s3d.SetMaterial(self.definition.material)
        s3d.SetMeshClosureProp(self._pedb._edb.Cell.Hierarchy.Structure3D.TClosure.EndsClosed)

        hole_override_enabled = True
        hole_override_diam = 0
        self._edb_object.SetHoleOverride(hole_override_enabled, self._pedb.edb_value(hole_override_diam))<|MERGE_RESOLUTION|>--- conflicted
+++ resolved
@@ -1728,22 +1728,6 @@
             return round(out[2].ToDouble(), 6)
 
     @property
-<<<<<<< HEAD
-=======
-    def name(self):
-        """Padstack Instance Name. If it is a pin, the syntax will be like in AEDT ComponentName-PinName."""
-        if self.is_pin:
-            return self.aedt_name
-        else:
-            return self.component_pin
-
-    @name.setter
-    def name(self, value):
-        self._edb_padstackinstance.SetName(value)
-        self._edb_padstackinstance.SetProductProperty(self._pedb.core.ProductId.Designer, 11, value)
-
-    @property
->>>>>>> feb1d32f
     def metal_volume(self):
         """Metal volume of the via hole instance in cubic units (m3). Metal plating ratio is accounted.
 
