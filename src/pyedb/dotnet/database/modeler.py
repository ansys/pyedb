--- conflicted
+++ resolved
@@ -568,16 +568,9 @@
             polygonData,
         )
 
-<<<<<<< HEAD
         if polygon.IsNull():  # pragma: no cover
-            self._logger.error("Null path created")
-            return False
+            raise RuntimeError("Failed to create path.")
         polygon = self._pedb.layout.find_object_by_id(polygon.GetId())
-=======
-        if polygon.prim_obj.IsNull():  # pragma: no cover
-            raise RuntimeError("Failed to create path.")
-        polygon = self._pedb.layout.find_object_by_id(polygon.prim_obj.GetId())
->>>>>>> 2e772026
         return polygon
 
     def create_trace(
