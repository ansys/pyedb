--- conflicted
+++ resolved
@@ -807,23 +807,20 @@
 
         if isinstance(refdes, str):
             refdes = self.instances[refdes]
-        elif isinstance(refdes, self._pedb.core.Cell.Hierarchy.Component):
+        elif isinstance(refdes, self._pedb._edb.Cell.Hierarchy.Component):
             refdes = EDBComponent(self._pedb, refdes)
         pins = self._get_pins_for_ports(pins, refdes)
-<<<<<<< HEAD
         if not pins:  # pragma: no cover
             raise RuntimeError("No pins found during port creation. Port is not defined.")
         reference_pins = self._get_pins_for_ports(reference_pins, refdes)
         if not reference_pins:
             raise RuntimeError("No reference pins found during port creation. Port is not defined.")
-=======
         if not pins:
             raise RuntimeWarning("No pins found during port creation. Port is not defined.")
         if reference_pins:
             reference_pins = self._get_pins_for_ports(reference_pins, refdes)
             if not reference_pins:
                 raise RuntimeWarning("No reference pins found during port creation. Port is not defined.")
->>>>>>> 2574635d
         if refdes and any(refdes.rlc_values):
             return self.deactivate_rlc_component(component=refdes, create_circuit_port=True)
         if not port_name:
