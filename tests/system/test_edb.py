# Copyright (C) 2023 - 2024 ANSYS, Inc. and/or its affiliates.
# SPDX-License-Identifier: MIT
#
#
# Permission is hereby granted, free of charge, to any person obtaining a copy
# of this software and associated documentation files (the "Software"), to deal
# in the Software without restriction, including without limitation the rights
# to use, copy, modify, merge, publish, distribute, sublicense, and/or sell
# copies of the Software, and to permit persons to whom the Software is
# furnished to do so, subject to the following conditions:
#
# The above copyright notice and this permission notice shall be included in all
# copies or substantial portions of the Software.
#
# THE SOFTWARE IS PROVIDED "AS IS", WITHOUT WARRANTY OF ANY KIND, EXPRESS OR
# IMPLIED, INCLUDING BUT NOT LIMITED TO THE WARRANTIES OF MERCHANTABILITY,
# FITNESS FOR A PARTICULAR PURPOSE AND NONINFRINGEMENT. IN NO EVENT SHALL THE
# AUTHORS OR COPYRIGHT HOLDERS BE LIABLE FOR ANY CLAIM, DAMAGES OR OTHER
# LIABILITY, WHETHER IN AN ACTION OF CONTRACT, TORT OR OTHERWISE, ARISING FROM,
# OUT OF OR IN CONNECTION WITH THE SOFTWARE OR THE USE OR OTHER DEALINGS IN THE
# SOFTWARE.

"""Tests related to Edb"""

import os
from typing import Sequence

import pytest

from pyedb.generic.general_methods import is_linux
<<<<<<< HEAD
from tests.conftest import local_path, test_subfolder, config
=======
from tests.conftest import config, local_path, test_subfolder
>>>>>>> 7fc1db64

pytestmark = [pytest.mark.system, pytest.mark.grpc]

ON_CI = os.environ.get("CI", "false").lower() == "true"


class TestClass:
    @pytest.fixture(autouse=True)
    def init(self, local_scratch, target_path, target_path2, target_path4):
        self.local_scratch = local_scratch
        self.target_path = target_path
        self.target_path2 = target_path2
        self.target_path4 = target_path4

    def test_hfss_create_coax_port_on_component_from_hfss(self, edb_examples):
        """Create a coaxial port on a component from its pin."""
        # Done
        edbapp = edb_examples.get_si_verse()
        assert edbapp.hfss.create_coax_port_on_component("U1", "DDR4_DQS0_P")
        assert edbapp.hfss.create_coax_port_on_component("U1", ["DDR4_DQS0_P", "DDR4_DQS0_N"], True)
        edbapp.close(terminate_rpc_session=False)

    def test_layout_bounding_box(self, edb_examples):
        """Evaluate layout bounding box"""
        edbapp = edb_examples.get_si_verse()
        assert len(edbapp.get_bounding_box()) == 2
<<<<<<< HEAD
        bbox = [[round(i,6) for  i in j] for j in edbapp.get_bounding_box()]
=======
        bbox = [[round(i, 6) for i in j] for j in edbapp.get_bounding_box()]
>>>>>>> 7fc1db64
        assert bbox == [[-0.014260, -0.004550], [0.150105, 0.080000]]
        edbapp.close(terminate_rpc_session=False)

    def test_siwave_create_circuit_port_on_net(self, edb_examples):
        """Create a circuit port on a net."""
        #  Done
        edbapp = edb_examples.get_si_verse()
        initial_len = len(edbapp.padstacks.pingroups)
        assert edbapp.siwave.create_circuit_port_on_net("U1", "1V0", "U1", "GND", 50, "test") == "test"
        p2 = edbapp.siwave.create_circuit_port_on_net("U1", "PLL_1V8", "U1", "GND", 50, "test")
        assert p2 != "test" and "test" in p2
        pins = edbapp.components.get_pin_from_component("U1")
        p3 = edbapp.siwave.create_circuit_port_on_pin(pins[200], pins[0], 45)
        assert p3 != ""
        p4 = edbapp.hfss.create_circuit_port_on_net("U1", "USB3_D_P")
        assert len(edbapp.padstacks.pingroups) == initial_len + 6
        assert "GND" in p4 and "USB3_D_P" in p4

        # TODO: Moves this piece of code in another place
        assert "test" in edbapp.terminals
        assert edbapp.siwave.create_pin_group_on_net("U1", "1V0", "PG_V1P0_S0")
        assert edbapp.siwave.create_pin_group_on_net("U1", "GND", "U1_GND")
        assert edbapp.siwave.create_circuit_port_on_pin_group("PG_V1P0_S0", "U1_GND", impedance=50, name="test_port")
        edbapp.excitations["test_port"].name = "test_rename"
        assert any(port for port in list(edbapp.excitations) if port == "test_rename")
        edbapp.close(terminate_rpc_session=False)

    def test_siwave_create_voltage_source(self, edb_examples):
        """Create a voltage source."""
        # Done
        edbapp = edb_examples.get_si_verse()
        assert "Vsource_" in edbapp.siwave.create_voltage_source_on_net("U1", "USB3_D_P", "U1", "GND", 3.3, 0)
        assert len(edbapp.terminals) == 2
        assert list(edbapp.terminals.values())[0].magnitude == 3.3

        pins = edbapp.components.get_pin_from_component("U1")
        assert "VSource_" in edbapp.siwave.create_voltage_source_on_pin(
            pins[300], pins[10], voltage_value=3.3, phase_value=1
        )
        assert len(edbapp.terminals) == 4
        assert list(edbapp.terminals.values())[2].phase == 1.0
        assert list(edbapp.terminals.values())[2].magnitude == 3.3

        u6 = edbapp.components["U6"]
        voltage_source = edbapp.create_voltage_source(
            u6.pins["F2"].get_terminal(create_new_terminal=True), u6.pins["F1"].get_terminal(create_new_terminal=True)
        )
        assert not voltage_source.is_null
        edbapp.close(terminate_rpc_session=False)

    def test_siwave_create_current_source(self, edb_examples):
        """Create a current source."""
        # Done
        edbapp = edb_examples.get_si_verse()
        assert edbapp.siwave.create_current_source_on_net("U1", "USB3_D_N", "U1", "GND", 0.1, 0)
        pins = edbapp.components.get_pin_from_component("U1")
        assert "I22" == edbapp.siwave.create_current_source_on_pin(pins[301], pins[10], 0.1, 0, "I22")

        assert edbapp.siwave.create_pin_group_on_net(reference_designator="U1", net_name="GND", group_name="gnd")
        edbapp.siwave.create_pin_group(reference_designator="U1", pin_numbers=["A27", "A28"], group_name="vrm_pos")
        edbapp.siwave.create_current_source_on_pin_group(
            pos_pin_group_name="vrm_pos", neg_pin_group_name="gnd", name="vrm_current_source"
        )

        edbapp.siwave.create_pin_group(reference_designator="U1", pin_numbers=["R23", "P23"], group_name="sink_pos")
        edbapp.siwave.create_pin_group_on_net(reference_designator="U1", net_name="GND", group_name="gnd2")

        # TODO: Moves this piece of code in another place
        assert edbapp.siwave.create_voltage_source_on_pin_group("sink_pos", "gnd2", name="vrm_voltage_source")
        edbapp.siwave.create_pin_group(reference_designator="U1", pin_numbers=["A27", "A28"], group_name="vp_pos")
        assert edbapp.siwave.create_pin_group_on_net(reference_designator="U1", net_name="GND", group_name="vp_neg")
        assert edbapp.siwave.pin_groups["vp_pos"]
        assert edbapp.siwave.pin_groups["vp_pos"].pins
        assert edbapp.siwave.create_voltage_probe_on_pin_group("vprobe", "vp_pos", "vp_neg")
        assert edbapp.terminals["vprobe"]
        edbapp.siwave.place_voltage_probe(
            "vprobe_2", "1V0", ["112mm", "24mm"], "1_Top", "GND", ["112mm", "27mm"], "Inner1(GND1)"
        )
        vprobe_2 = edbapp.terminals["vprobe_2"]
        ref_term = vprobe_2.ref_terminal
        assert isinstance(ref_term.location, list)
        # ref_term.location = [0, 0] # position setter is crashing check pyedb-core bug #431
        assert ref_term.layer
        ref_term.layer.name = "Inner1(GND1"
        ref_term.layer.name = "test"
        assert "test" in edbapp.stackup.layers
        u6 = edbapp.components["U6"]
        assert edbapp.create_current_source(
            u6.pins["H8"].get_terminal(create_new_terminal=True), u6.pins["G9"].get_terminal(create_new_terminal=True)
        )
        edbapp.close(terminate_rpc_session=False)

    def test_siwave_create_dc_terminal(self, edb_examples):
        """Create a DC terminal."""
        # Done
        edbapp = edb_examples.get_si_verse()
        assert edbapp.siwave.create_dc_terminal("U1", "DDR4_DQ40", "dc_terminal1") == "dc_terminal1"
        edbapp.close(terminate_rpc_session=False)

    def test_siwave_create_resistors_on_pin(self, edb_examples):
        """Create a resistor on pin."""
        # Done
        edbapp = edb_examples.get_si_verse()
        pins = edbapp.components.get_pin_from_component("U1")
        assert "RST4000" == edbapp.siwave.create_resistor_on_pin(pins[302], pins[10], 40, "RST4000")
        edbapp.close(terminate_rpc_session=False)

    def test_siwave_add_syz_analsyis(self, edb_examples):
        """Add a sywave AC analysis."""
        # Done
        edbapp = edb_examples.get_si_verse()
        syz_setup = edbapp.siwave.add_siwave_syz_analysis(start_freq="=1GHz", stop_freq="10GHz", step_freq="10MHz")
        syz_setup.use_custom_settings = False
        assert not syz_setup.use_custom_settings
        syz_setup.advanced_settings.min_void_area = "4mm2"
        assert syz_setup.advanced_settings.min_void_area == "4mm2"
        syz_setup.advanced_settings.mesh_automatic = True
        assert syz_setup.advanced_settings.mesh_automatic
        syz_setup.dc_advanced_settings.dc_min_plane_area_to_mesh = "0.5mm2"
        assert syz_setup.dc_advanced_settings.dc_min_plane_area_to_mesh == "0.5mm2"
        syz_setup.dc_settings.use_dc_custom_settings = False
        assert not syz_setup.dc_settings.use_dc_custom_settings
        syz_sweep = syz_setup.add_sweep()
        syz_sweep.enforce_causality = False
        assert not syz_sweep.enforce_causality
        edbapp.close(terminate_rpc_session=False)

    def test_siwave_add_dc_analysis(self, edb_examples):
        """Add a sywave DC analysis."""
        # Done
        edbapp = edb_examples.get_si_verse()
        assert edbapp.siwave.add_siwave_dc_analysis(name="Test_dc")
        edbapp.close(terminate_rpc_session=False)

    def test_hfss_mesh_operations(self, edb_examples):
        """Retrieve the trace width for traces with ports."""
        # Done
        edbapp = edb_examples.get_si_verse()
        edbapp.components.create_port_on_component(
            "U1",
            ["VDD_DDR"],
            reference_net="GND",
            port_type="circuit_port",
        )
        mesh_ops = edbapp.hfss.get_trace_width_for_traces_with_ports()
        assert len(mesh_ops) > 0
        edbapp.close(terminate_rpc_session=False)

    def test_add_variables(self, edb_examples):
        """Add design and project variables."""
        edbapp = edb_examples.get_si_verse()
        edbapp.add_design_variable("my_variable", "1mm")
        assert "my_variable" in edbapp.active_cell.get_all_variable_names()
        assert edbapp.modeler.parametrize_trace_width("DDR4_DQ25")
        assert edbapp.modeler.parametrize_trace_width("DDR4_A2")
        edbapp.add_design_variable("my_parameter", "2mm", True)
        assert "my_parameter" in edbapp.active_cell.get_all_variable_names()
        variable_value = edbapp.active_cell.get_variable_value("my_parameter")
        assert variable_value == 2e-3
        if edbapp.grpc:
            assert not edbapp.add_design_variable("my_parameter", "2mm", True)
        else:
            # grpc and DotNet variable implementation server are too different.
            assert not edbapp.add_design_variable("my_parameter", "2mm", True)[0]
        edbapp.add_project_variable("$my_project_variable", "3mm")
        if edbapp.grpc:
            assert edbapp.db.get_variable_value("$my_project_variable") == 3e-3
        else:
            # grpc implementation is very different.
            assert edbapp.get_variable_value("$my_project_variable") == 3e-3
        if edbapp.grpc:
            assert not edbapp.add_project_variable("$my_project_variable", "3mm")
        else:
            # grpc and DotNet variable implementation server are too different.
            assert not edbapp.add_project_variable("$my_project_variable", "3mm")[0]
        edbapp.close(terminate_rpc_session=False)

    def test_save_edb_as(self, edb_examples):
        """Save edb as some file."""
        # Done
        edbapp = edb_examples.get_si_verse()
        assert edbapp.save_edb_as(os.path.join(self.local_scratch.path, "si_verse_new.aedb"))
        assert os.path.exists(os.path.join(self.local_scratch.path, "si_verse_new.aedb", "edb.def"))
        edbapp.close(terminate_rpc_session=False)

    def test_create_custom_cutout_0(self, edb_examples):
        """Create custom cutout 0."""
        # Done
        edbapp = edb_examples.get_si_verse()
        output = os.path.join(self.local_scratch.path, "cutout.aedb")
        assert edbapp.cutout(
            ["DDR4_DQS0_P", "DDR4_DQS0_N"],
            ["GND"],
            output_aedb_path=output,
            open_cutout_at_end=False,
            use_pyaedt_extent_computing=True,
            use_pyaedt_cutout=False,
        )
        assert os.path.exists(os.path.join(output, "edb.def"))
        bounding = edbapp.get_bounding_box()
        assert bounding

        cutout_line_x = 41
        cutout_line_y = 30
        points = [[bounding[0][0], bounding[0][1]]]
        points.append([cutout_line_x, bounding[0][1]])
        points.append([cutout_line_x, cutout_line_y])
        points.append([bounding[0][0], cutout_line_y])
        points.append([bounding[0][0], bounding[0][1]])

        output = os.path.join(self.local_scratch.path, "cutout2.aedb")

        assert edbapp.cutout(
            custom_extent=points,
            signal_list=["GND", "1V0"],
            output_aedb_path=output,
            open_cutout_at_end=False,
            include_partial_instances=True,
            use_pyaedt_cutout=False,
        )
        assert os.path.exists(os.path.join(output, "edb.def"))
        edbapp.close(terminate_rpc_session=False)

    def test_create_custom_cutout_1(self, edb_examples):
        """Create custom cutout 1."""
        # Done
        edbapp = edb_examples.get_si_verse()
        spice_path = os.path.join(local_path, "example_models", test_subfolder, "GRM32_DC0V_25degC.mod")
        assert edbapp.components.instances["R8"].assign_spice_model(spice_path)
        assert edbapp.nets.nets
        assert edbapp.cutout(
            signal_list=["1V0"],
            reference_list=[
                "GND",
                "LVDS_CH08_N",
                "LVDS_CH08_P",
                "LVDS_CH10_N",
                "LVDS_CH10_P",
                "LVDS_CH04_P",
                "LVDS_CH04_N",
            ],
            extent_type="Bounding",
            extent_defeature=0.001,
            preserve_components_with_model=True,
            keep_lines_as_path=True,
        )
        assert "A0_N" not in edbapp.nets.nets
        # assert isinstance(edbapp.layout_validation.disjoint_nets("GND", order_by_area=True), list)
        # assert isinstance(edbapp.layout_validation.disjoint_nets("GND", keep_only_main_net=True), list)
        # assert isinstance(edbapp.layout_validation.disjoint_nets("GND", clean_disjoints_less_than=0.005), list)
        assert edbapp.layout_validation.fix_self_intersections("PGND")
        assert edbapp.layout_validation.fix_self_intersections()
        edbapp.close(terminate_rpc_session=False)

    def test_create_custom_cutout_2(self, edb_examples):
        """Create custom cutout 2."""
        # Done
        edbapp = edb_examples.get_si_verse()
        bounding = edbapp.get_bounding_box()
        assert bounding
        cutout_line_x = 41
        cutout_line_y = 30
        points = [[bounding[0][0], bounding[0][1]]]
        points.append([cutout_line_x, bounding[0][1]])
        points.append([cutout_line_x, cutout_line_y])
        points.append([bounding[0][0], cutout_line_y])
        points.append([bounding[0][0], bounding[0][1]])

        assert edbapp.cutout(
            signal_list=["1V0"],
            reference_list=["GND"],
            extent_type="ConvexHull",
            custom_extent=points,
            simple_pad_check=False,
        )
        edbapp.close(terminate_rpc_session=False)

    def test_create_custom_cutout_3(self, edb_examples):
        """Create custom cutout 3."""
        # Done
        edbapp = edb_examples.get_si_verse()
        edbapp.components.create_port_on_component(
            "U1",
            ["5V"],
            reference_net="GND",
            port_type="circuit_port",
        )
        edbapp.components.create_port_on_component("U2", ["5V"], reference_net="GND")
        edbapp.hfss.create_voltage_source_on_net("U4", "5V", "U4", "GND")
        legacy_name = edbapp.edbpath
        assert edbapp.cutout(
            signal_list=["5V"],
            reference_list=["GND"],
            extent_type="ConvexHull",
            use_pyaedt_extent_computing=True,
            check_terminals=True,
        )
        assert edbapp.edbpath == legacy_name
        # assert edbapp.are_port_reference_terminals_connected(common_reference="GND")

        edbapp.close(terminate_rpc_session=False)

    def test_create_custom_cutout_4(self, edb_examples):
        """Create custom cutout 4."""
        # Done
        edbapp = edb_examples.get_si_verse()
        edbapp.components.create_pingroup_from_pins(
            [i for i in list(edbapp.components.instances["U1"].pins.values()) if i.net_name == "GND"]
        )

        assert edbapp.cutout(
            signal_list=["DDR4_DQS0_P", "DDR4_DQS0_N"],
            reference_list=["GND"],
            extent_type="ConvexHull",
            use_pyaedt_extent_computing=True,
            include_pingroups=True,
            check_terminals=True,
            expansion_factor=4,
        )
        edbapp.close(terminate_rpc_session=False)
        source_path = os.path.join(local_path, "example_models", test_subfolder, "MicrostripSpliGnd.aedb")
        target_path = os.path.join(self.local_scratch.path, "MicrostripSpliGnd.aedb")
        self.local_scratch.copyfolder(source_path, target_path)

        edbapp = edb_examples.load_edb(target_path, copy_to_temp=False)

        assert edbapp.cutout(
            signal_list=["trace_n"],
            reference_list=["ground"],
            extent_type="Conformal",
            use_pyaedt_extent_computing=True,
            check_terminals=True,
            expansion_factor=2,
            include_voids_in_extents=True,
        )
        edbapp.close(terminate_rpc_session=False)
        source_path = os.path.join(local_path, "example_models", test_subfolder, "Multizone_GroundVoids.aedb")
        target_path = os.path.join(self.local_scratch.path, "Multizone_GroundVoids.aedb")
        self.local_scratch.copyfolder(source_path, target_path)

        edbapp = edb_examples.load_edb(target_path, copy_to_temp=False)

        assert edbapp.cutout(
            signal_list=["DIFF_N", "DIFF_P"],
            reference_list=["GND"],
            extent_type="Conformal",
            use_pyaedt_extent_computing=True,
            check_terminals=True,
            expansion_factor=3,
        )
        edbapp.close(terminate_rpc_session=False)

    # def test_create_EdbLegacy(self):
    #     """Create EDB."""
    #     edb = Edb(os.path.join(self.local_scratch.path, "temp.aedb"), edbversion=desktop_version)
    #     assert edb
    #     assert edb.active_layout
    #     edb.close(terminate_rpc_session=False)

    @pytest.mark.skipif(
        is_linux and ON_CI,
        reason="Test is slow due to software rendering fallback and lack of GPU acceleration.",
    )
    def test_export_to_hfss(self, edb_examples):
        """Export EDB to HFSS."""
        # Done
        edb = edb_examples.load_edb(
            edb_path=os.path.join(local_path, "example_models", test_subfolder, "simple.aedb"),
        )
        options_config = {"UNITE_NETS": 1, "LAUNCH_Q3D": 0}
        out = edb.write_export3d_option_config_file(self.local_scratch.path, options_config)
        assert os.path.exists(out)
        out = edb.export_hfss(self.local_scratch.path)
        assert os.path.exists(out)
        edb.close(terminate_rpc_session=False)

    @pytest.mark.skipif(
        is_linux and ON_CI,
        reason="Test is slow due to software rendering fallback and lack of GPU acceleration.",
    )
    def test_export_to_q3d(self, edb_examples):
        """Export EDB to Q3D."""
        # Done
        edb = edb_examples.load_edb(
            edb_path=os.path.join(local_path, "example_models", test_subfolder, "simple.aedb"),
        )
        options_config = {"UNITE_NETS": 1, "LAUNCH_Q3D": 0}
        out = edb.write_export3d_option_config_file(self.local_scratch.path, options_config)
        assert os.path.exists(out)
        out = edb.export_q3d(self.local_scratch.path, net_list=["ANALOG_A0", "ANALOG_A1", "ANALOG_A2"], hidden=True)
        assert os.path.exists(out)
        edb.close(terminate_rpc_session=False)

    @pytest.mark.skipif(
        is_linux and ON_CI,
        reason="Test is slow due to software rendering fallback and lack of GPU acceleration.",
    )
    def test_074_export_to_maxwell(self, edb_examples):
        """Export EDB to Maxwell 3D."""

        # Done

        edb = edb_examples.load_edb(
            edb_path=os.path.join(local_path, "example_models", test_subfolder, "simple.aedb"),
        )
        options_config = {"UNITE_NETS": 1, "LAUNCH_MAXWELL": 0}
        out = edb.write_export3d_option_config_file(self.local_scratch.path, options_config)
        assert os.path.exists(out)
        out = edb.export_maxwell(self.local_scratch.path, num_cores=6)
        assert os.path.exists(out)
        edb.close(terminate_rpc_session=False)

    def test_create_edge_port_on_polygon(self, edb_examples):
        """Create lumped and vertical port."""
        edb = edb_examples.load_edb(
            edb_path=os.path.join(local_path, "example_models", test_subfolder, "edge_ports.aedb"),
        )
        if edb.grpc:
            # grpc PrimitiveType enum changed.
            poly_list = [poly for poly in edb.layout.primitives if poly.primitive_type.value == 2]
        else:
            poly_list = [poly for poly in edb.layout.primitives if poly.primitive_type == "polygon"]
        if edb.grpc:
            port_poly = [poly for poly in poly_list if poly.edb_uid == 17][0]
            ref_poly = [poly for poly in poly_list if poly.edb_uid == 19][0]
        else:
            port_poly = [poly for poly in poly_list if poly.id == 17][0]
            ref_poly = [poly for poly in poly_list if poly.id == 19][0]
        port_location = [-65e-3, -13e-3]
        ref_location = [-63e-3, -13e-3]
        if edb.grpc:
            assert edb.source_excitation.create_edge_port_on_polygon(
                polygon=port_poly,
                reference_polygon=ref_poly,
                terminal_point=port_location,
                reference_point=ref_location,
            )
        else:
            # method already deprecated in grpc.
            assert edb.hfss.create_edge_port_on_polygon(
                polygon=port_poly,
                reference_polygon=ref_poly,
                terminal_point=port_location,
                reference_point=ref_location,
            )
        if edb.grpc:
            port_poly = [poly for poly in poly_list if poly.edb_uid == 23][0]
            ref_poly = [poly for poly in poly_list if poly.edb_uid == 22][0]
        else:
            port_poly = [poly for poly in poly_list if poly.id == 23][0]
            ref_poly = [poly for poly in poly_list if poly.id == 22][0]
        port_location = [-65e-3, -10e-3]
        ref_location = [-65e-3, -10e-3]
        if edb.grpc:
            assert edb.source_excitation.create_edge_port_on_polygon(
                polygon=port_poly,
                reference_polygon=ref_poly,
                terminal_point=port_location,
                reference_point=ref_location,
            )
        else:
            # method already deprecated in grpc.
            assert edb.hfss.create_edge_port_on_polygon(
                polygon=port_poly,
                reference_polygon=ref_poly,
                terminal_point=port_location,
                reference_point=ref_location,
            )
        if edb.grpc:
            port_poly = [poly for poly in poly_list if poly.edb_uid == 25][0]
        else:
            port_poly = [poly for poly in poly_list if poly.id == 25][0]
        port_location = [-65e-3, -7e-3]
        if edb.grpc:
            assert edb.source_excitation.create_edge_port_on_polygon(
                polygon=port_poly, terminal_point=port_location, reference_layer="gnd"
            )
        else:
            # method already deprecated in grpc.
            assert edb.hfss.create_edge_port_on_polygon(
                polygon=port_poly, terminal_point=port_location, reference_layer="gnd"
            )
        sig = edb.modeler.create_trace([[0, 0], ["9mm", 0]], "sig2", "1mm", "SIG", "Flat", "Flat")
        # TODO grpc create trace must return PyEDB path not internal one.
        assert sig.create_edge_port("pcb_port_1", "end", "Wave", None, 8, 8)
        assert sig.create_edge_port("pcb_port_2", "start", "gap")
        gap_port = edb.ports["pcb_port_2"]
        if edb.grpc:
            assert gap_port.component.is_null
        else:
            assert not gap_port.component
        assert gap_port.source_amplitude == 0.0
        assert gap_port.source_phase == 0.0
        assert gap_port.impedance
        assert not gap_port.deembed
        gap_port.name = "gap_port"
        assert gap_port.name == "gap_port"
        # TODO return impedance value as float in grpc.
        if edb.grpc:
            assert gap_port.port_post_processing_prop.renormalization_impedance == 50
        else:
            assert gap_port.renormalization_impedance == 50
        gap_port.is_circuit_port = True
        assert gap_port.is_circuit_port
        edb.close(terminate_rpc_session=False)

    @pytest.mark.skipif(
        is_linux and ON_CI,
        reason="Randomly crashing on Linux.",
    )
    def test_edb_statistics(self, edb_examples):
        """Get statistics."""
        edb = edb_examples.get_si_verse()
        edb_stats = edb.get_statistics(compute_area=True)
        assert edb_stats
        assert edb_stats.num_layers
        assert edb_stats.stackup_thickness
        assert edb_stats.num_vias
        assert edb_stats.occupying_ratio
        assert edb_stats.occupying_surface
        assert edb_stats.layout_size
        assert edb_stats.num_polygons
        assert edb_stats.num_traces
        assert edb_stats.num_nets
        assert edb_stats.num_discrete_components
        assert edb_stats.num_inductors
        assert edb_stats.num_capacitors
        assert edb_stats.num_resistors

        assert edb_stats.occupying_ratio["1_Top"] == 0.301682
        assert edb_stats.occupying_ratio["Inner1(GND1)"] == 0.937467
        assert edb_stats.occupying_ratio["16_Bottom"] == 0.204925
        edb.close(terminate_rpc_session=False)

    def test_hfss_set_bounding_box_extent(self, edb_examples):
        """Configure HFSS with bounding box"""

        # obsolete check with config file 2.0
        pass

    def test_create_rlc_component(self, edb_examples):
        """Create rlc components from pin"""
        edb = edb_examples.get_si_verse()
        pins = edb.components.get_pin_from_component("U1", "1V0")
        ref_pins = edb.components.get_pin_from_component("U1", "GND")
        assert edb.components.create([pins[0], ref_pins[0]], "test_0rlc", r_value=1.67, l_value=1e-13, c_value=1e-11)
        assert edb.components.create([pins[0], ref_pins[0]], "test_1rlc", r_value=None, l_value=1e-13, c_value=1e-11)
        assert edb.components.create([pins[0], ref_pins[0]], "test_2rlc", r_value=None, c_value=1e-13)
        edb.close(terminate_rpc_session=False)

    def test_create_rlc_boundary_on_pins(self, edb_examples):
        """Create hfss rlc boundary on pins."""
        # Done
        edb = edb_examples.get_si_verse()
        pins = edb.components.get_pin_from_component("U1", "1V0")
        ref_pins = edb.components.get_pin_from_component("U1", "GND")
        assert edb.hfss.create_rlc_boundary_on_pins(pins[0], ref_pins[0], rvalue=1.05, lvalue=1.05e-12, cvalue=1.78e-13)
        edb.close(terminate_rpc_session=False)

    def test_configure_hfss_analysis_setup_enforce_causality(self, edb_examples):
        """Configure HFSS analysis setup."""
        # Done
        edb = edb_examples.get_si_verse()
        assert len(edb.active_cell.simulation_setups) == 0
        edb.hfss.add_setup()
        assert edb.hfss_setups
        assert len(edb.active_cell.simulation_setups) == 1
        assert list(edb.active_cell.simulation_setups)[0]
        setup = list(edb.hfss_setups.values())[0]
        setup.add_sweep()
        assert len(setup.sweep_data) == 1
        if edb.grpc:
            assert not setup.sweep_data[0].interpolation_data.enforce_causality
        else:
            assert not setup.sweep_data[0].enforce_causality
        sweeps = setup.sweep_data
        for sweep in sweeps:
            if edb.grpc:
                sweep.interpolation_data.enforce_causality = True
            else:
                sweep.enforce_causality = True
        setup.sweep_data = sweeps
        if edb.grpc:
            assert setup.sweep_data[0].interpolation_data.enforce_causality
        else:
            assert setup.sweep_data[0].enforce_causality
        edb.close(terminate_rpc_session=False)

    def test_create_various_ports_0(self, edb_examples):
        """Create various ports."""
        edb = edb_examples.load_edb(
            edb_path=os.path.join(local_path, "example_models", "edb_edge_ports.aedb"),
        )
        if edb.grpc:
            prim_1_id = [i.edb_uid for i in edb.modeler.primitives if i.net.name == "trace_2"][0]
            assert edb.source_excitation.create_edge_port_vertical(prim_1_id, ["-66mm", "-4mm"], "port_ver")
        else:
            # This method is also available at same location in grpc but is deprecated.
            prim_1_id = [i.id for i in edb.modeler.primitives if i.net.name == "trace_2"][0]
            assert edb.hfss.create_edge_port_vertical(prim_1_id, ["-66mm", "-4mm"], "port_ver")

        prim_2_id = [i.id for i in edb.modeler.primitives if i.net.name == "trace_3"][0]
        if edb.grpc:
            assert edb.source_excitation.create_edge_port_horizontal(
                prim_1_id, ["-60mm", "-4mm"], prim_2_id, ["-59mm", "-4mm"], "port_hori", 30, "Lower"
            )
        else:
            # This method is also available at same location in grpc but is deprecated.
            assert edb.hfss.create_edge_port_horizontal(
                prim_1_id, ["-60mm", "-4mm"], prim_2_id, ["-59mm", "-4mm"], "port_hori", 30, "Lower"
            )
        if edb.grpc:
            assert edb.source_excitation.get_ports_number() == 2
        else:
            assert edb.hfss.get_ports_number() == 2
        port_ver = edb.ports["port_ver"]
        assert not port_ver.is_null
        assert not port_ver.is_circuit_port
        if edb.grpc:
            assert port_ver.type.name == "EDGE"
        else:
            # grpc is too different
            assert port_ver.boundary_type == "PortBoundary"

        port_hori = edb.ports["port_hori"]
        assert port_hori.reference_terminal

        kwargs = {
            "layer_name": "Top",
            "net_name": "SIGP",
            "width": "0.1mm",
            "start_cap_style": "Flat",
            "end_cap_style": "Flat",
        }
        traces = []
        trace_paths = [
            [["-40mm", "-10mm"], ["-30mm", "-10mm"]],
            [["-40mm", "-10.2mm"], ["-30mm", "-10.2mm"]],
            [["-40mm", "-10.4mm"], ["-30mm", "-10.4mm"]],
        ]
        for p in trace_paths:
            t = edb.modeler.create_trace(path_list=p, **kwargs)
            traces.append(t)

        # TODO implement wave port with grPC
        # wave_port = edb.source_excitation.create_bundle_wave_port["wave_port"]
        # wave_port.horizontal_extent_factor = 10
        # wave_port.vertical_extent_factor = 10
        # assert wave_port.horizontal_extent_factor == 10
        # assert wave_port.vertical_extent_factor == 10
        # wave_port.radial_extent_factor = 1
        # assert wave_port.radial_extent_factor == 1
        # assert wave_port.pec_launch_width
        # assert not wave_port.deembed
        # assert wave_port.deembed_length == 0.0
        # assert wave_port.do_renormalize
        # wave_port.do_renormalize = False
        # assert not wave_port.do_renormalize
        # assert edb.source_excitation.create_differential_wave_port(
        #     traces[1].id,
        #     trace_paths[0][0],
        #     traces[2].id,
        #     trace_paths[1][0],
        #     horizontal_extent_factor=8,
        #     port_name="df_port",
        # )
        # assert edb.ports["df_port"]
        # p, n = edb.ports["df_port"].terminals
        # assert p.name == "df_port:T1"
        # assert n.name == "df_port:T2"
        # assert edb.ports["df_port"].decouple()
        # p.couple_ports(n)
        #
        # traces_id = [i.id for i in traces]
        # paths = [i[1] for i in trace_paths]
        # df_port = edb.source_excitation.create_bundle_wave_port(traces_id, paths)
        # assert df_port.name
        # assert df_port.terminals
        # df_port.horizontal_extent_factor = 10
        # df_port.vertical_extent_factor = 10
        # df_port.deembed = True
        # df_port.deembed_length = "1mm"
        # assert df_port.horizontal_extent_factor == 10
        # assert df_port.vertical_extent_factor == 10
        # assert df_port.deembed
        # assert df_port.deembed_length == 1e-3
        edb.close(terminate_rpc_session=False)

    def test_create_various_ports_1(self, edb_examples):
        """Create various ports."""
        """Create various ports."""
        edb = edb_examples.load_edb(
            edb_path=os.path.join(local_path, "example_models", "edb_edge_ports.aedb"),
        )
        kwargs = {
            "layer_name": "TOP",
            "net_name": "SIGP",
            "width": "0.1mm",
            "start_cap_style": "Flat",
            "end_cap_style": "Flat",
        }
        traces = []
        trace_pathes = [
            [["-40mm", "-10mm"], ["-30mm", "-10mm"]],
            [["-40mm", "-10.2mm"], ["-30mm", "-10.2mm"]],
            [["-40mm", "-10.4mm"], ["-30mm", "-10.4mm"]],
        ]
        for p in trace_pathes:
            t = edb.modeler.create_trace(path_list=p, **kwargs)
            traces.append(t)

        assert edb.hfss.create_wave_port(traces[0], trace_pathes[0][0], "wave_port")

        assert edb.hfss.create_differential_wave_port(
            traces[0],
            trace_pathes[0][0],
            traces[1],
            trace_pathes[1][0],
            horizontal_extent_factor=8,
        )

        paths = [i[1] for i in trace_pathes]
        assert edb.hfss.create_bundle_wave_port(traces, paths)
        p = edb.ports["wave_port"]
        p.horizontal_extent_factor = 6
        p.vertical_extent_factor = 5
        p.pec_launch_width = "0.02mm"
        p.radial_extent_factor = 1
        assert p.horizontal_extent_factor == 6
        assert p.vertical_extent_factor == 5
        assert p.pec_launch_width == "0.02mm"
        assert p.radial_extent_factor == 1
        edb.close(terminate_rpc_session=False)

    def test_set_all_antipad_values(self, edb_examples):
        """Set all anti-pads from all pad-stack definition to the given value."""
        #  Done
        edb = edb_examples.get_si_verse()
        assert edb.padstacks.set_all_antipad_value(0.0)
        edb.close(terminate_rpc_session=False)

    def test_hfss_simulation_setup(self, edb_examples):
        """Create a setup from a template and evaluate its properties."""
        # Done
        edbapp = edb_examples.get_si_verse()
        setup1 = edbapp.hfss.add_setup("setup1")
        assert not edbapp.hfss.add_setup("setup1")
        assert setup1.set_solution_single_frequency()
        if "adaptive_solution_type" in dir(setup1.adaptive_settings):
            assert setup1.adaptive_settings.adaptive_solution_type.value == 0
        else:
            assert len(setup1.adaptive_settings.adaptive_frequency_data_list) == 1
        assert setup1.set_solution_multi_frequencies(frequencies=("5GHz", "10GHz", "100GHz"))
        if "adaptive_solution_type" in dir(setup1.adaptive_settings):
            assert setup1.adaptive_settings.adaptive_solution_type.value == 1
        else:
            assert len(setup1.adaptive_settings.adaptive_frequency_data_list) == 3
        assert setup1.set_solution_broadband()
        if "adaptive_solution_type" in dir(setup1.adaptive_settings):
            assert setup1.adaptive_settings.adaptive_solution_type.value == 2
        else:
            assert len(setup1.adaptive_settings.adaptive_frequency_data_list) == 2
        # if edbapp.grpc:
        #     setup1.settings.options.enhanced_low_frequency_accuracy = True
        #     assert setup1.settings.options.enhanced_low_frequency_accuracy
        #     setup1.settings.options.order_basis = setup1.settings.options.order_basis.FIRST_ORDER
        #     assert setup1.settings.options.order_basis.name == "FIRST_ORDER"
        #     setup1.settings.options.relative_residual = 0.0002
        #     assert setup1.settings.options.relative_residual == 0.0002
        #     setup1.settings.options.use_shell_elements = True
        #     assert setup1.settings.options.use_shell_elements
        # else:
        # grpc simulation setup is too different.
        setup1.hfss_solver_settings.enhanced_low_frequency_accuracy = True
        assert setup1.hfss_solver_settings.enhanced_low_frequency_accuracy
        # Currently EDB api has a bug for this feature.
        # setup1.hfss_solver_settings.order_basis
        setup1.hfss_solver_settings.relative_residual = 0.0002
        assert setup1.hfss_solver_settings.relative_residual == 0.0002
        setup1.hfss_solver_settings.use_shell_elements = True
        assert setup1.hfss_solver_settings.use_shell_elements

        setup1b = edbapp.setups["setup1"]
        assert not setup1.is_null
        if edbapp.grpc:
            assert setup1b.add_adaptive_frequency_data("5GHz", "0.01")
            setup1.settings.general.adaptive_solution_type = setup1.settings.general.adaptive_solution_type.BROADBAND
            setup1.settings.options.max_refinement_per_pass = 20
            assert setup1.settings.options.max_refinement_per_pass == 20
            setup1.settings.options.min_passes = 2
            assert setup1.settings.options.min_passes == 2
            setup1.settings.general.save_fields = True
            assert setup1.settings.general.save_fields
            setup1.settings.general.save_rad_fields_only = True
            assert setup1.settings.general.save_rad_fields_only
            setup1.settings.general.use_parallel_refinement = True
            assert setup1.settings.general.use_parallel_refinement

            assert edbapp.setups["setup1"].settings.general.adaptive_solution_type.name == "BROADBAND"
            edbapp.setups["setup1"].settings.options.use_max_refinement = True
            assert edbapp.setups["setup1"].settings.options.use_max_refinement

            edbapp.setups["setup1"].settings.advanced.defeature_absolute_length = "1um"
            assert edbapp.setups["setup1"].settings.advanced.defeature_absolute_length == "1um"
            edbapp.setups["setup1"].settings.advanced.defeature_ratio = 1e-5
            assert edbapp.setups["setup1"].settings.advanced.defeature_ratio == 1e-5
            edbapp.setups["setup1"].settings.advanced.healing_option = 0
            assert edbapp.setups["setup1"].settings.advanced.healing_option == 0
            edbapp.setups["setup1"].settings.advanced.remove_floating_geometry = True
            assert edbapp.setups["setup1"].settings.advanced.remove_floating_geometry
            edbapp.setups["setup1"].settings.advanced.small_void_area = 0.1
            assert edbapp.setups["setup1"].settings.advanced.small_void_area == 0.1
            edbapp.setups["setup1"].settings.advanced.union_polygons = False
            assert not edbapp.setups["setup1"].settings.advanced.union_polygons
            edbapp.setups["setup1"].settings.advanced.use_defeature = False
            assert not edbapp.setups["setup1"].settings.advanced.use_defeature
            edbapp.setups["setup1"].settings.advanced.use_defeature_absolute_length = True
            assert edbapp.setups["setup1"].settings.advanced.use_defeature_absolute_length

            edbapp.setups["setup1"].settings.advanced.num_via_density = 1.0
            assert edbapp.setups["setup1"].settings.advanced.num_via_density == 1.0
            edbapp.setups["setup1"].settings.advanced.via_material = "pec"
            assert edbapp.setups["setup1"].settings.advanced.via_material == "pec"
            edbapp.setups["setup1"].settings.advanced.num_via_sides = 8
            assert edbapp.setups["setup1"].settings.advanced.num_via_sides == 8
            assert edbapp.setups["setup1"].settings.advanced.via_model_type.name == "MESH"
            edbapp.setups["setup1"].settings.advanced_meshing.layer_snap_tol = "1e-6"
            assert edbapp.setups["setup1"].settings.advanced_meshing.layer_snap_tol == "1e-6"

            edbapp.setups["setup1"].settings.advanced_meshing.arc_to_chord_error = "0.1"
            assert edbapp.setups["setup1"].settings.advanced_meshing.arc_to_chord_error == "0.1"
            edbapp.setups["setup1"].settings.advanced_meshing.max_num_arc_points = 12
            assert edbapp.setups["setup1"].settings.advanced_meshing.max_num_arc_points == 12

            edbapp.setups["setup1"].settings.dcr.max_passes = 11
            assert edbapp.setups["setup1"].settings.dcr.max_passes == 11
            edbapp.setups["setup1"].settings.dcr.min_converged_passes = 2
            assert edbapp.setups["setup1"].settings.dcr.min_converged_passes == 2
            edbapp.setups["setup1"].settings.dcr.min_passes = 5
            assert edbapp.setups["setup1"].settings.dcr.min_passes == 5
            edbapp.setups["setup1"].settings.dcr.percent_error = 2.0
            assert edbapp.setups["setup1"].settings.dcr.percent_error == 2.0
            edbapp.setups["setup1"].settings.dcr.percent_refinement_per_pass = 20.0
            assert edbapp.setups["setup1"].settings.dcr.percent_refinement_per_pass == 20.0

            edbapp.setups["setup1"].settings.solver.max_delta_z0 = 0.5
            assert edbapp.setups["setup1"].settings.solver.max_delta_z0 == 0.5
            edbapp.setups["setup1"].settings.solver.max_triangles_for_wave_port = 1000
            assert edbapp.setups["setup1"].settings.solver.max_triangles_for_wave_port == 1000
            edbapp.setups["setup1"].settings.solver.min_triangles_for_wave_port = 500
            assert edbapp.setups["setup1"].settings.solver.min_triangles_for_wave_port == 500
            edbapp.setups["setup1"].settings.solver.set_triangles_for_wave_port = True
            assert edbapp.setups["setup1"].settings.solver.set_triangles_for_wave_port
        else:
            setup1.adaptive_settings.max_refine_per_pass = 20
            assert setup1.adaptive_settings.max_refine_per_pass == 20
            setup1.adaptive_settings.min_passes = 2
            assert setup1.adaptive_settings.min_passes == 2
            setup1.adaptive_settings.save_fields = True
            assert setup1.adaptive_settings.save_fields
            setup1.adaptive_settings.save_rad_field_only = True
            assert setup1.adaptive_settings.save_rad_field_only
            # setup1.adaptive_settings.use_parallel_refinement = True
            # assert setup1.settings.general.use_parallel_refinement

            assert edbapp.setups["setup1"].adaptive_settings.adapt_type == "kBroadband"
            edbapp.setups["setup1"].adaptive_settings.use_max_refinement = True
            assert edbapp.setups["setup1"].adaptive_settings.use_max_refinement

            edbapp.setups["setup1"].defeature_settings.defeature_abs_length = "1um"
            assert edbapp.setups["setup1"].defeature_settings.defeature_abs_length == "1um"
            edbapp.setups["setup1"].defeature_settings.defeature_ratio = 1e-5
            assert edbapp.setups["setup1"].defeature_settings.defeature_ratio == 1e-5
            edbapp.setups["setup1"].defeature_settings.healing_option = 0
            assert edbapp.setups["setup1"].defeature_settings.healing_option == 0
            edbapp.setups["setup1"].defeature_settings.remove_floating_geometry = True
            assert edbapp.setups["setup1"].defeature_settings.remove_floating_geometry
            edbapp.setups["setup1"].defeature_settings.small_void_area = 0.1
            assert edbapp.setups["setup1"].defeature_settings.small_void_area == 0.1
            edbapp.setups["setup1"].defeature_settings.union_polygons = False
            assert not edbapp.setups["setup1"].defeature_settings.union_polygons
            edbapp.setups["setup1"].defeature_settings.use_defeature = False
            assert not edbapp.setups["setup1"].defeature_settings.use_defeature
            edbapp.setups["setup1"].defeature_settings.use_defeature_abs_length = True
            assert edbapp.setups["setup1"].defeature_settings.use_defeature_abs_length

            edbapp.setups["setup1"].via_settings.via_density = 1.0
            assert edbapp.setups["setup1"].via_settings.via_density == 1.0
            edbapp.setups["setup1"].via_settings.via_material = "pec"
            assert edbapp.setups["setup1"].via_settings.via_material == "pec"
            edbapp.setups["setup1"].via_settings.via_num_sides = 8
            assert edbapp.setups["setup1"].via_settings.via_num_sides == 8
            assert edbapp.setups["setup1"].via_settings.via_style == "k25DViaWirebond"
            edbapp.setups["setup1"].advanced_mesh_settings.layer_snap_tol = "1e-6"
            assert edbapp.setups["setup1"].advanced_mesh_settings.layer_snap_tol == "1e-6"

            edbapp.setups["setup1"].curve_approx_settings.arc_to_chord_error = "0.1"
            assert edbapp.setups["setup1"].curve_approx_settings.arc_to_chord_error == "0.1"
            edbapp.setups["setup1"].curve_approx_settings.max_arc_points = 12
            assert edbapp.setups["setup1"].curve_approx_settings.max_arc_points == 12

            edbapp.setups["setup1"].dcr_settings.conduction_max_passes = 11
            assert edbapp.setups["setup1"].dcr_settings.conduction_max_passes == 11
            edbapp.setups["setup1"].dcr_settings.conduction_min_converged_passes = 2
            assert edbapp.setups["setup1"].dcr_settings.conduction_min_converged_passes == 2
            edbapp.setups["setup1"].dcr_settings.conduction_min_passes = 5
            assert edbapp.setups["setup1"].dcr_settings.conduction_min_passes == 5
            edbapp.setups["setup1"].dcr_settings.conduction_per_error = 2.0
            assert edbapp.setups["setup1"].dcr_settings.conduction_per_error == 2.0
            edbapp.setups["setup1"].dcr_settings.conduction_per_refine = 20.0
            assert edbapp.setups["setup1"].dcr_settings.conduction_per_refine == 20.0

            edbapp.setups["setup1"].hfss_port_settings.max_delta_z0 = 0.5
            assert edbapp.setups["setup1"].hfss_port_settings.max_delta_z0 == 0.5
            edbapp.setups["setup1"].hfss_port_settings.max_triangles_wave_port = 1000
            assert edbapp.setups["setup1"].hfss_port_settings.max_triangles_wave_port == 1000
            edbapp.setups["setup1"].hfss_port_settings.min_triangles_wave_port = 500
            assert edbapp.setups["setup1"].hfss_port_settings.min_triangles_wave_port == 500
            edbapp.setups["setup1"].hfss_port_settings.enable_set_triangles_wave_port = True
            assert edbapp.setups["setup1"].hfss_port_settings.enable_set_triangles_wave_port
        edbapp.close(terminate_rpc_session=False)

    def test_hfss_simulation_setup_mesh_operation(self, edb_examples):
        edbapp = edb_examples.get_si_verse()
        setup = edbapp.create_hfss_setup(name="setup")
        mop = setup.add_length_mesh_operation(net_layer_list={"GND": ["1_Top", "16_Bottom"]}, name="m1")
        assert mop.enabled
        assert mop.net_layer_info[0] == ("GND", "1_Top", True)
        assert mop.net_layer_info[1] == ("GND", "16_Bottom", True)
        assert mop.name == "m1"
        if edbapp.grpc:
            assert mop.max_elements == "1000"
        else:
            assert mop.max_elements == 1000
        assert mop.restrict_max_elements
        assert mop.restrict_max_length
        assert mop.max_length == "1mm"
        assert setup.mesh_operations
        assert edbapp.setups["setup"].mesh_operations

        mop = edbapp.setups["setup"].add_skin_depth_mesh_operation({"GND": ["1_Top", "16_Bottom"]})
        assert mop.net_layer_info[0] == ("GND", "1_Top", True)
        assert mop.net_layer_info[1] == ("GND", "16_Bottom", True)
        if edbapp.grpc:
            assert mop.max_elements == "1000"
        else:
            assert mop.max_elements == 1000
        assert mop.restrict_max_elements
        assert mop.skin_depth == "1um"
        assert mop.surface_triangle_length == "1mm"
        assert mop.number_of_layers == "2"

        mop.skin_depth = "5um"
        mop.surface_triangle_length = "2mm"
        mop.number_of_layer_elements = "3"

        assert mop.skin_depth == "5um"
        assert mop.surface_triangle_length == "2mm"
        assert mop.number_of_layer_elements == "3"
        edbapp.close(terminate_rpc_session=False)

    def test_hfss_frequency_sweep(self, edb_examples):
        edbapp = edb_examples.get_si_verse()
        setup1 = edbapp.create_hfss_setup("setup1")
        assert edbapp.setups["setup1"].name == "setup1"
        setup1.add_sweep(name="sw1", distribution="linear_count", start_freq="1MHz", stop_freq="100MHz", step=10)
        assert edbapp.setups["setup1"].sweep_data[0].name == "sw1"
        if edbapp.grpc:
            assert edbapp.setups["setup1"].sweep_data[0].frequency_data.start_f == "1MHz"
            assert edbapp.setups["setup1"].sweep_data[0].frequency_data.end_f == "100MHz"
            assert edbapp.setups["setup1"].sweep_data[0].frequency_data.step == "10"
        else:
            # grpc sweep data has completely changed.
            assert edbapp.setups["setup1"].sweep_data[0].frequency_string[0] == "LINC 0.001GHz 0.1GHz 10"
        setup1.add_sweep(name="sw2", distribution="linear", start_freq="210MHz", stop_freq="300MHz", step="10MHz")
        if edbapp.grpc:
            assert edbapp.setups["setup1"].sweep_data[0].name == "sw2"
        else:
            # Dotnet api is not adding in the same order.
            assert edbapp.setups["setup1"].sweep_data[-1].name == "sw2"
        setup1.add_sweep(name="sw3", distribution="log_scale", start_freq="1GHz", stop_freq="10GHz", step=10)
        if edbapp.grpc:
            assert edbapp.setups["setup1"].sweep_data[0].name == "sw3"
            setup1.sweep_data[2].use_q3d_for_dc = True
        else:
            assert edbapp.setups["setup1"].sweep_data[-1].name == "sw3"
            setup1.sweep_data[-1].use_q3d_for_dc = True
        edbapp.close(terminate_rpc_session=False)

    def test_siwave_dc_simulation_setup(self, edb_examples):
        """Create a dc simulation setup and evaluate its properties."""
        # Obsolete addressed in config 2.0 section.
        pass

    def test_siwave_ac_simulation_setup(self, edb_examples):
        """Create an ac simulation setup and evaluate its properties."""
        # Obsolete addressed in config 2.0 section.
        pass

    def test_siwave_create_port_between_pin_and_layer(self, edb_examples):
        """Create circuit port between pin and a reference layer."""
        # Done

        edbapp = edb_examples.get_si_verse()
        assert edbapp.siwave.create_port_between_pin_and_layer(
            component_name="U1", pins_name="A27", layer_name="16_Bottom", reference_net="GND"
        )
        U7 = edbapp.components["U7"]
        assert U7.pins["G7"].create_port()
        assert U7.pins["F7"].create_port(reference=U7.pins["E7"])
        pin_group = edbapp.siwave.create_pin_group_on_net(
            reference_designator="U7", net_name="GND", group_name="U7_GND"
        )
        assert pin_group
        U7.pins["R9"].create_port(name="test", reference=pin_group)
        if edbapp.grpc:
            padstack_instance_terminals = [
                term for term in list(edbapp.terminals.values()) if term.type.name == "PADSTACK_INST"
            ]
        else:
            padstack_instance_terminals = [
                term for term in list(edbapp.terminals.values()) if term.terminal_type == "PadstackInstanceTerminal"
            ]
        for term in padstack_instance_terminals:
            assert term.position
        pos_pin = edbapp.padstacks.get_pinlist_from_component_and_net("C173")[1]
        neg_pin = edbapp.padstacks.get_pinlist_from_component_and_net("C172")[0]
        edbapp.create_port(
            pos_pin.get_terminal(create_new_terminal=True),
            neg_pin.get_terminal(create_new_terminal=True),
            is_circuit_port=True,
            name="test1",
        )
        assert edbapp.ports["test1"]
        edbapp.ports["test1"].is_circuit_port = True
        assert edbapp.ports["test1"].is_circuit_port
        edbapp.close(terminate_rpc_session=False)

    def test_siwave_source_setter(self, edb_examples):
        """Evaluate siwave sources property."""
        # Done
        source_path = os.path.join(local_path, "example_models", test_subfolder, "test_sources.aedb")
        target_path = os.path.join(self.local_scratch.path, "test_134_source_setter.aedb")
        self.local_scratch.copyfolder(source_path, target_path)
        edbapp = edb_examples.load_edb(target_path)
        sources = list(edbapp.siwave.sources.values())
        sources[0].magnitude = 1.45
        sources[1].magnitude = 1.45
        # TODO grpc return float value.
        assert sources[0].magnitude == 1.45
        assert sources[1].magnitude == 1.45
        edbapp.close(terminate_rpc_session=False)

    def test_delete_pingroup(self, edb_examples):
        """Delete siwave pin groups."""
        # Done
        source_path = os.path.join(local_path, "example_models", test_subfolder, "test_pin_group.aedb")
        target_path = os.path.join(self.local_scratch.path, "test_135_pin_group.aedb")
        self.local_scratch.copyfolder(source_path, target_path)
        edbapp = edb_examples.load_edb(target_path)
        for _, pingroup in edbapp.siwave.pin_groups.items():
            pingroup.delete()
        assert not edbapp.siwave.pin_groups
        edbapp.close(terminate_rpc_session=False)

    def test_create_padstack_instance(self, edb_examples):
        """Create padstack instances."""
        # Done
        edb = edb_examples.create_empty_edb()
        edb.stackup.add_layer(layer_name="1_Top", fillMaterial="air", thickness="30um")
        edb.stackup.add_layer(layer_name="contact", fillMaterial="air", thickness="100um", base_layer="1_Top")

        assert edb.padstacks.create(
            pad_shape="Rectangle",
            padstackname="pad",
            x_size="350um",
            y_size="500um",
            holediam=0,
        )
        pad_instance1 = edb.padstacks.place(position=["-0.65mm", "-0.665mm"], definition_name="pad")
        assert pad_instance1
        pad_instance1.start_layer = "1_Top"
        pad_instance1.stop_layer = "1_Top"
        assert pad_instance1.start_layer == "1_Top"
        assert pad_instance1.stop_layer == "1_Top"

        assert edb.padstacks.create(pad_shape="Circle", padstackname="pad2", paddiam="350um", holediam="15um")
        pad_instance2 = edb.padstacks.place(position=["-0.65mm", "-0.665mm"], definition_name="pad2")
        assert pad_instance2
        pad_instance2.start_layer = "1_Top"
        pad_instance2.stop_layer = "1_Top"
        assert pad_instance2.start_layer == "1_Top"
        assert pad_instance2.stop_layer == "1_Top"

        assert edb.padstacks.create(
            pad_shape="Circle",
            padstackname="test2",
            paddiam="400um",
            holediam="200um",
            antipad_shape="Rectangle",
            anti_pad_x_size="700um",
            anti_pad_y_size="800um",
            start_layer="1_Top",
            stop_layer="1_Top",
        )

        pad_instance3 = edb.padstacks.place(position=["-1.65mm", "-1.665mm"], definition_name="test2")
        assert pad_instance3.start_layer == "1_Top"
        assert pad_instance3.stop_layer == "1_Top"
        # TODO check with dev the Property ID
        # pad_instance3.dcir_equipotential_region = True
        # assert pad_instance3.dcir_equipotential_region
        # pad_instance3.dcir_equipotential_region = False
        # assert not pad_instance3.dcir_equipotential_region

        trace = edb.modeler.create_trace([[0, 0], [0, 10e-3]], "1_Top", "0.1mm", "trace_with_via_fence")
        edb.padstacks.create("via_0")
        trace.create_via_fence("1mm", "1mm", "via_0")
        edb.close(terminate_rpc_session=False)

    def test_stackup_properties(self, edb_examples):
        """Evaluate stackup properties."""
        # Done
        edb = edb_examples.create_empty_edb()
        edb.stackup.add_layer(layer_name="gnd", fillMaterial="air", thickness="10um")
        edb.stackup.add_layer(layer_name="diel1", fillMaterial="air", thickness="200um", base_layer="gnd")
        edb.stackup.add_layer(layer_name="sig1", fillMaterial="air", thickness="10um", base_layer="diel1")
        edb.stackup.add_layer(layer_name="diel2", fillMaterial="air", thickness="200um", base_layer="sig1")
        edb.stackup.add_layer(layer_name="sig3", fillMaterial="air", thickness="10um", base_layer="diel2")
        assert edb.stackup.thickness == 0.00043
        assert edb.stackup.num_layers == 5
        edb.close(terminate_rpc_session=False)

    def test_hfss_extent_info(self):
        """HFSS extent information."""

        # TODO check config file 2.0

        # Obsolete addressed in config 2.0 section.
        pass

    def test_import_gds_from_tech(self, edb_examples):
        """Use techfile."""
        from pyedb.dotnet.database.edb_data.control_file import ControlFile

        c_file_in = os.path.join(
            local_path,
            "example_models",
            "cad",
            "GDS",
            "sky130_fictitious_dtc_example_control_no_map.xml",
        )
        c_map = os.path.join(local_path, "example_models", "cad", "GDS", "dummy_layermap.map")
        gds_in = os.path.join(
            local_path,
            "example_models",
            "cad",
            "GDS",
            "sky130_fictitious_dtc_example.gds",
        )
        gds_out = os.path.join(self.local_scratch.path, "sky130_fictitious_dtc_example.gds")
        self.local_scratch.copyfile(gds_in, gds_out)

        c = ControlFile(c_file_in, layer_map=c_map)
        setup = c.setups.add_setup("Setup1", "1GHz", 0.02, 10)
        setup.add_sweep("Sweep1", "0.01GHz", "5GHz", "0.1GHz")
        c.boundaries.units = "um"
        c.stackup.units = "um"
        c.boundaries.add_port("P1", x1=223.7, y1=222.6, layer1="Metal6", x2=223.7, y2=100, layer2="Metal6")
        c.boundaries.add_extent()
        comp = c.components.add_component("B1", "BGA", "IC", "Flip chip", "Cylinder")
        comp.solder_diameter = "65um"
        comp.add_pin("1", "81.28", "84.6", "met2")
        comp.add_pin("2", "211.28", "84.6", "met2")
        comp.add_pin("3", "211.28", "214.6", "met2")
        comp.add_pin("4", "81.28", "214.6", "met2")
        for via in c.stackup.vias:
            via.create_via_group = True
            via.snap_via_group = True
        c.write_xml(os.path.join(self.local_scratch.path, "test_138.xml"))
        c.import_options.import_dummy_nets = True

        edb = edb_examples.load_edb(
            gds_out, control_file=os.path.join(self.local_scratch.path, "test_138.xml"), copy_to_temp=False
        )

        assert edb
        assert "P1" and "P2" in edb.ports
        assert "Setup1" and "Setup Test" in edb.setups
        assert "B1" in edb.components.instances
        edb.close(terminate_rpc_session=False)

    def test_database_properties(self, edb_examples):
        """Evaluate database properties."""
        # Done
        edb = edb_examples.get_si_verse()
        assert isinstance(edb.dataset_defs, list)
        assert isinstance(edb.material_defs, list)
        assert isinstance(edb.component_defs, list)
        assert isinstance(edb.package_defs, list)
        assert isinstance(edb.padstack_defs, list)
        assert isinstance(edb.jedec5_bondwire_defs, list)
        assert isinstance(edb.jedec4_bondwire_defs, list)
        assert isinstance(edb.apd_bondwire_defs, list)
        assert isinstance(edb.version, tuple)
        assert isinstance(edb.footprint_cells, list)
        edb.close(terminate_rpc_session=False)

    def test_backdrill_via_with_offset(self, edb_examples):
        """Set backdrill from top."""

        edb = edb_examples.create_empty_edb()
        edb.stackup.add_layer(layer_name="bot")
        edb.stackup.add_layer(layer_name="diel1", base_layer="bot", layer_type="dielectric", thickness="127um")
        edb.stackup.add_layer(layer_name="signal1", base_layer="diel1")
        edb.stackup.add_layer(layer_name="diel2", base_layer="signal1", layer_type="dielectric", thickness="127um")
        edb.stackup.add_layer(layer_name="signal2", base_layer="diel2")
        edb.stackup.add_layer(layer_name="diel3", base_layer="signal2", layer_type="dielectric", thickness="127um")
        edb.stackup.add_layer(layer_name="top", base_layer="diel2")
        edb.padstacks.create(padstackname="test1")
        padstack_instance = edb.padstacks.place(position=[0, 0], net_name="test", definition_name="test1")
        edb.padstacks.definitions["test1"].hole_range = "through"
        drill_layer = edb.stackup.layers["signal1"]
        drill_diameter = "200um"
        drill_offset = "100um"
        padstack_instance.set_back_drill_by_layer(
            drill_to_layer=drill_layer, diameter=drill_diameter, offset=drill_offset
        )
        assert padstack_instance.backdrill_type == "layer_drill"
        assert padstack_instance.get_back_drill_by_layer()
        layer, offset, diameter = padstack_instance.get_back_drill_by_layer()
        assert layer == "signal1"
        assert offset == pytest.approx(100e-6)
        assert diameter == pytest.approx(200e-6)
        edb.close(terminate_rpc_session=False)

    def test_add_layer_api_with_control_file(self):
        """Add new layers with control file."""
        from pyedb.grpc.database.control_file import ControlFile

        # Done
        ctrl = ControlFile()
        # Material
        ctrl.stackup.add_material(material_name="Copper", conductivity=5.56e7)
        ctrl.stackup.add_material(material_name="BCB", permittivity=2.7)
        ctrl.stackup.add_material(material_name="Silicon", conductivity=0.04)
        ctrl.stackup.add_material(material_name="SiliconOxide", conductivity=4.4)
        ctrl.stackup.units = "um"
        assert len(ctrl.stackup.materials) == 4
        assert ctrl.stackup.units == "um"
        # Dielectrics
        ctrl.stackup.add_dielectric(material="Silicon", layer_name="Silicon", thickness=180)
        ctrl.stackup.add_dielectric(layer_index=1, material="SiliconOxide", layer_name="USG1", thickness=1.2)
        assert next(diel for diel in ctrl.stackup.dielectrics if diel.name == "USG1").properties["Index"] == 1
        ctrl.stackup.add_dielectric(material="BCB", layer_name="BCB2", thickness=9.5, base_layer="USG1")
        ctrl.stackup.add_dielectric(
            material="BCB", layer_name="BCB1", thickness=4.1, base_layer="BCB2", add_on_top=False
        )
        ctrl.stackup.add_dielectric(layer_index=4, material="BCB", layer_name="BCB3", thickness=6.5)
        assert ctrl.stackup.dielectrics[0].properties["Index"] == 0
        assert ctrl.stackup.dielectrics[1].properties["Index"] == 1
        assert ctrl.stackup.dielectrics[2].properties["Index"] == 3
        assert ctrl.stackup.dielectrics[3].properties["Index"] == 2
        assert ctrl.stackup.dielectrics[4].properties["Index"] == 4
        # Metal layer
        ctrl.stackup.add_layer(
            layer_name="9", elevation=185.3, material="Copper", target_layer="meta2", gds_type=0, thickness=6
        )
        assert [layer for layer in ctrl.stackup.layers if layer.name == "9"]
        ctrl.stackup.add_layer(
            layer_name="15", elevation=194.8, material="Copper", target_layer="meta3", gds_type=0, thickness=3
        )
        assert [layer for layer in ctrl.stackup.layers if layer.name == "15"]
        # Via layer
        ctrl.stackup.add_via(
            layer_name="14", material="Copper", target_layer="via2", start_layer="meta2", stop_layer="meta3", gds_type=0
        )
        assert [layer for layer in ctrl.stackup.vias if layer.name == "14"]
        # Port
        ctrl.boundaries.add_port(
            "test_port", x1=-21.1, y1=-288.7, layer1="meta3", x2=21.1, y2=-288.7, layer2="meta3", z0=50
        )
        assert ctrl.boundaries.ports
        # setup using q3D for DC point
        setup = ctrl.setups.add_setup("test_setup", "10GHz")
        assert setup
        setup.add_sweep(
            name="test_sweep",
            start="0GHz",
            stop="20GHz",
            step="10MHz",
            sweep_type="Interpolating",
            step_type="LinearStep",
            use_q3d=True,
        )
        assert setup.sweeps

    @pytest.mark.skipif(is_linux, reason="Failing download files")
    def test_create_edb_with_dxf(self, edb_examples):
        """Create EDB from dxf file."""
        src = os.path.join(local_path, "example_models", test_subfolder, "edb_test_82.dxf")
        dxf_path = self.local_scratch.copyfile(src)
        edb3 = edb_examples.load_edb(dxf_path, copy_to_temp=False)
        assert len(edb3.modeler.polygons) == 1
        assert edb3.modeler.polygons[0].polygon_data.points == [
            (0.0, 0.0),
            (0.0, 0.0012),
            (-0.0008, 0.0012),
            (-0.0008, 0.0),
        ]
        edb3.close(terminate_rpc_session=False)

    @pytest.mark.skipif(is_linux, reason="Not supported in IPY")
    def test_solve_siwave(self, edb_examples):
        """Solve EDB with Siwave."""
        target_path = os.path.join(local_path, "example_models", "T40", "ANSYS-HSD_V1_DCIR.aedb")
        out_edb = os.path.join(self.local_scratch.path, "to_be_solved.aedb")
        self.local_scratch.copyfolder(target_path, out_edb)
        edbapp = edb_examples.load_edb(out_edb, copy_to_temp=False)
        edbapp.siwave.create_exec_file(add_dc=True)
        out = edbapp.solve_siwave()
        res = edbapp.export_siwave_dc_results(out, "SIwaveDCIR1")
        for i in res:
            assert os.path.exists(i)

    def test_cutout_return_clipping_extent(self, edb_examples):
        """"""
        # Done
        edbapp = edb_examples.get_si_verse()
        extent = edbapp.cutout(
            signal_list=["PCIe_Gen4_RX0_P", "PCIe_Gen4_RX0_N", "PCIe_Gen4_RX1_P", "PCIe_Gen4_RX1_N"],
            reference_list=["GND"],
        )
        assert extent
        assert len(extent) == 55
        assert [round(num, 9) for num in extent[0]] == [0.0110258, 0.044515088]
        assert [round(num, 9) for num in extent[10]] == [0.022142312, 0.028510392]
        assert [round(num, 9) for num in extent[20]] == [0.067229304, 0.026054684]
        assert [round(num, 9) for num in extent[30]] == [0.067937069, 0.02961899]
        assert [round(num, 9) for num in extent[40]] == [0.065503274, 0.031478932]
        assert [round(num, 9) for num in extent[50]] == [0.011434652, 0.04636553]
        edbapp.close_edb()

    def test_move_and_edit_polygons(self, edb_examples):
        """Move a polygon."""
        # Done
        edbapp = edb_examples.create_empty_edb()

        edbapp.stackup.add_layer("GND")
        edbapp.stackup.add_layer("Diel", "GND", layer_type="dielectric", thickness="0.1mm", material="FR4_epoxy")
        edbapp.stackup.add_layer("TOP", "Diel", thickness="0.05mm")
        points = [[0.0, -1e-3], [0.0, -10e-3], [100e-3, -10e-3], [100e-3, -1e-3], [0.0, -1e-3]]
        polygon = edbapp.modeler.create_polygon(points, "TOP")
        assert polygon.center == [0.05, -0.0055]
        assert polygon.move(["1mm", 1e-3])
        assert round(polygon.center[0], 6) == 0.051
        assert round(polygon.center[1], 6) == -0.0045

        assert polygon.rotate(angle=45)
        bbox = [round(i, 6) for i in polygon.bbox]
        assert bbox == pytest.approx([0.012463, -0.043037, 0.089537, 0.034037])
        assert polygon.rotate(angle=34, center=[0, 0])
        bbox = [round(i, 6) for i in polygon.bbox]
        assert bbox == [0.030840, -0.025152, 0.058755, 0.074728]
        assert polygon.scale(factor=1.5)
        bbox = [round(i, 6) for i in polygon.bbox]
        assert bbox == [0.023861, -0.050122, 0.065734, 0.099698]
        assert polygon.scale(factor=-0.5, center=[0, 0])
        bbox = [round(i, 6) for i in polygon.bbox]
        assert bbox == [-0.032867, -0.049849, -0.01193, 0.025061]
        assert polygon.move_layer("GND")
        assert len(edbapp.modeler.polygons) == 1
        assert edbapp.modeler.polygons[0].layer_name == "GND"
        edbapp.close(terminate_rpc_session=False)

    def test_multizone(self, edb_examples):
        # Done
        # edbapp = edb_examples.get_multizone_pcb()
        # common_reference_net = "gnd"
        # edb_zones = edbapp.copy_zones()
        # assert edb_zones
        # defined_ports, project_connexions = edbapp.cutout_multizone_layout(edb_zones, common_reference_net)
        # assert defined_ports
        # assert project_connexions
        pass

    def test_icepak(self, edb_examples):
        # Done
        edbapp = edb_examples.get_si_verse(additional_files_folders=["siwave/icepak_component.pwrd"])
        edbapp.siwave.icepak_use_minimal_comp_defaults = True
        assert edbapp.siwave.icepak_use_minimal_comp_defaults
        edbapp.siwave.icepak_use_minimal_comp_defaults = False
        assert not edbapp.siwave.icepak_use_minimal_comp_defaults
        edbapp.siwave.icepak_component_file = edb_examples.get_local_file_folder("siwave/icepak_component.pwrd")
        assert edbapp.siwave.icepak_component_file == edb_examples.get_local_file_folder("siwave/icepak_component.pwrd")
        edbapp.close(terminate_rpc_session=False)

    def test_dcir_properties(self, edb_examples):
        edbapp = edb_examples.get_si_verse()
        setup = edbapp.create_siwave_dc_setup()
        if edbapp.grpc:
            # grpc settings is replacing dc_ir_settings
            # TODO check is grpc can be backward compatible
            setup.settings.export_dc_thermal_data = True
            assert setup.settings.export_dc_thermal_data
            assert not setup.settings.import_thermal_data
            setup.settings.dc_report_show_active_devices = True
            assert setup.settings.dc_report_show_active_devices
            assert not setup.settings.per_pin_use_pin_format
            setup.settings.use_loop_res_for_per_pin = True
            assert setup.settings.use_loop_res_for_per_pin
            setup.settings.dc_report_config_file = edbapp.edbpath
            assert setup.settings.dc_report_config_file
            setup.settings.full_dc_report_path = edbapp.edbpath
            assert setup.settings.full_dc_report_path
            setup.settings.icepak_temp_file = edbapp.edbpath
            assert setup.settings.icepak_temp_file
            setup.settings.per_pin_res_path = edbapp.edbpath
            assert setup.settings.per_pin_res_path
            setup.settings.via_report_path = edbapp.edbpath
            assert setup.settings.via_report_path
            setup.settings.source_terms_to_ground = {"test": 1}
            assert setup.settings.source_terms_to_ground
        else:
            setup.dc_ir_settings.export_dc_thermal_data = True
            assert setup.dc_ir_settings.export_dc_thermal_data
            assert not setup.dc_ir_settings.import_thermal_data
            setup.dc_ir_settings.dc_report_show_active_devices = True
            assert setup.dc_ir_settings.dc_report_show_active_devices
            assert not setup.dc_ir_settings.per_pin_use_pin_format
            setup.dc_ir_settings.use_loop_res_for_per_pin = True
            assert setup.dc_ir_settings.use_loop_res_for_per_pin
            setup.dc_ir_settings.dc_report_config_file = edbapp.edbpath
            assert setup.dc_ir_settings.dc_report_config_file
            setup.dc_ir_settings.full_dc_report_path = edbapp.edbpath
            assert setup.dc_ir_settings.full_dc_report_path
            setup.dc_ir_settings.icepak_temp_file = edbapp.edbpath
            assert setup.dc_ir_settings.icepak_temp_file
            setup.dc_ir_settings.per_pin_res_path = edbapp.edbpath
            assert setup.dc_ir_settings.per_pin_res_path
            setup.dc_ir_settings.via_report_path = edbapp.edbpath
            assert setup.dc_ir_settings.via_report_path
            setup.dc_ir_settings.source_terms_to_ground = {"test": 1}
            assert setup.dc_ir_settings.source_terms_to_ground
        edbapp.close(terminate_rpc_session=False)

    def test_arbitrary_wave_ports(self):
        # TODO check later when sever instances is improved.
        from pyedb import Edb

        example_folder = os.path.join(local_path, "example_models", test_subfolder)
        source_path_edb = os.path.join(example_folder, "example_arbitrary_wave_ports.aedb")
        target_path_edb = os.path.join(self.local_scratch.path, "test_wave_ports", "test.aedb")
        self.local_scratch.copyfolder(source_path_edb, target_path_edb)
        edbapp = Edb(target_path_edb)
        assert edbapp.create_model_for_arbitrary_wave_ports(
            temp_directory=self.local_scratch.path,
            output_edb=os.path.join(self.local_scratch.path, "wave_ports.aedb"),
            mounting_side="top",
        )
        edb_model = os.path.join(self.local_scratch.path, "wave_ports.aedb")
        assert os.path.isdir(edb_model)
        edbapp.close(terminate_rpc_session=False)

    def test_bondwire(self, edb_examples):
        edbapp = edb_examples.get_si_verse()
        bondwire_1 = edbapp.modeler.create_bondwire(
            definition_name="Default",
            placement_layer="Postprocessing",
            width="0.5mm",
            material="copper",
            start_layer_name="1_Top",
            start_x="82mm",
            start_y="30mm",
            end_layer_name="1_Top",
            end_x="71mm",
            end_y="23mm",
            bondwire_type="apd",
            net="1V0",
            start_cell_instance_name="test",
        )
        bondwire_1.material = "Gold"
        assert bondwire_1.material == "Gold"
        bondwire_1.type = "jedec4"
        if edbapp.grpc:
            assert bondwire_1.type == "jedec4"
        else:
            assert bondwire_1.type == "jedec_4"
        bondwire_1.cross_section_type = "round"
        assert bondwire_1.cross_section_type == "round"
        bondwire_1.cross_section_height = "0.1mm"
        assert bondwire_1.cross_section_height == 0.0001
        bondwire_1.set_definition_name("J4_LH10")
        assert bondwire_1.get_definition_name() == "J4_LH10"
        bondwire_1.trajectory = [1, 0.1, 0.2, 0.3]
        assert bondwire_1.trajectory == [1, 0.1, 0.2, 0.3]
        bondwire_1.width = "0.2mm"
        assert bondwire_1.width == 0.0002
        edbapp.close(terminate_rpc_session=False)

    def test_voltage_regulator(self, edb_examples):
        # TODO working with EDB NET only. Not implemented yet in grpc yet. Also Voltage regulator is bugged in DotNet.
        edbapp = edb_examples.get_si_verse()
        if not edbapp.grpc:
            positive_sensor_pin = edbapp.components["U1"].pins["A2"]
            negative_sensor_pin = edbapp.components["U1"].pins["A3"]
            vrm = edbapp.siwave.create_vrm_module(
                name="test",
                positive_sensor_pin=positive_sensor_pin,
                negative_sensor_pin=negative_sensor_pin,
                voltage="1.5V",
                load_regulation_current="0.5A",
                load_regulation_percent=0.2,
            )
            assert vrm.component
            assert vrm.component.refdes == "U1"
            assert vrm.negative_remote_sense_pin
            assert vrm.negative_remote_sense_pin.name == "U1-A3"
            assert vrm.positive_remote_sense_pin
            assert vrm.positive_remote_sense_pin.name == "U1-A2"
            assert vrm.voltage == 1.5
            assert vrm.is_active
            assert not vrm.is_null
            assert vrm.id
            assert edbapp.voltage_regulator_modules
            assert "test" in edbapp.voltage_regulator_modules
        edbapp.close(terminate_rpc_session=False)

    def test_workflow(self, edb_examples):
        # TODO check with config file 2.0
        from pathlib import Path

        edbapp = edb_examples.get_si_verse()
        path_bom = Path(edb_examples.test_folder) / "bom.csv"
        edbapp.workflow.export_bill_of_materials(path_bom)
        assert path_bom.exists()
        edbapp.close(terminate_rpc_session=False)
        pass

    def test_create_port_on_component_no_ref_pins_in_component(self, edb_examples):
        # Done
        edbapp = edb_examples.get_no_ref_pins_component()
        edbapp.components.create_port_on_component(
            component="J2E2",
            net_list=[
                "net1",
                "net2",
                "net3",
                "net4",
                "net5",
                "net6",
                "net7",
                "net8",
                "net9",
                "net10",
                "net11",
                "net12",
                "net13",
                "net14",
                "net15",
            ],
            port_type="circuit_port",
            reference_net=["GND"],
            extend_reference_pins_outside_component=True,
        )
        assert len(edbapp.ports) == 15
        edbapp.close(terminate_rpc_session=False)

    def test_create_ping_group(self, edb_examples):
        # Done
        edbapp = edb_examples.get_si_verse()
        assert edbapp.modeler.create_pin_group(
            name="test1", pins_by_id=[4294969495, 4294969494, 4294969496, 4294969497]
        )

        assert edbapp.modeler.create_pin_group(
            name="test2", pins_by_id=[4294969502, 4294969503], pins_by_aedt_name=["U1-A11", "U1-A12", "U1-A13"]
        )
        assert edbapp.modeler.create_pin_group(
            name="test3",
            pins_by_id=[4294969502, 4294969503],
            pins_by_aedt_name=["U1-A11", "U1-A12", "U1-A13"],
            pins_by_name=["A11", "A12", "A15", "A16"],
        )
        edbapp.close(terminate_rpc_session=False)

    def test_create_edb_with_zip(self):
        """Create EDB from zip file."""
        # Done
        from pyedb import Edb

        src = os.path.join(local_path, "example_models", "TEDB", "ANSYS-HSD_V1_0.zip")
        zip_path = self.local_scratch.copyfile(src)
        edb = Edb(zip_path)
        assert edb.nets
        assert edb.components
        edb.close(terminate_rpc_session=False)

    @pytest.mark.parametrize("positive_net_names", (["2V5", "NetR105_2"], ["2V5", "GND", "NetR105_2"], "2V5"))
    @pytest.mark.parametrize("nets_mode", ("str", "net"))
    def test_create_circuit_port_on_component(self, edb_examples, nets_mode: str, positive_net_names: Sequence[str]):
        edbapp = edb_examples.get_si_verse()
        positive_net_list = [positive_net_names] if not isinstance(positive_net_names, list) else positive_net_names
        reference_net_names = ["GND"]
        if edbapp.grpc:
            assert edbapp.source_excitation.create_port_on_component(
                component="U10",
                net_list=positive_net_names if nets_mode == "str" else [edbapp.nets[net] for net in positive_net_list],
                port_type="circuit_port",
                do_pingroup=False,
                reference_net=(
                    reference_net_names if nets_mode == "str" else [edbapp.nets[net] for net in reference_net_names]
                ),
            )
        else:
            # method from components class is deprecated in grpc and is now in SourceExcitation class.
            assert edbapp.components.create_port_on_component(
                component="U10",
                net_list=positive_net_names if nets_mode == "str" else [edbapp.nets[net] for net in positive_net_list],
                port_type="circuit_port",
                do_pingroup=False,
                reference_net=(
                    reference_net_names if nets_mode == "str" else [edbapp.nets[net] for net in reference_net_names]
                ),
            )
        assert len(edbapp.excitations) == 2 * len(set(positive_net_list) - set(reference_net_names))

    def test_create_circuit_port_on_component_string_net_list(self, edb_examples):
        edbapp = edb_examples.get_si_verse()
        positive_net_names = "2V5"
        reference_net_names = "GND"
        component_name = "U10"
        for pin in edbapp.components[component_name].pins.values():
            pin.is_pin = False
        if edbapp.grpc:
            assert edbapp.source_excitation.create_port_on_component(
                component=component_name,
                net_list=positive_net_names,
                port_type="circuit_port",
                do_pingroup=False,
                reference_net=reference_net_names,
            )
        else:
            # method from Components class deprecated in grpc and moved to SourceExcitation.
            assert edbapp.components.create_port_on_component(
                component=component_name,
                net_list=positive_net_names,
                port_type="circuit_port",
                do_pingroup=False,
                reference_net=reference_net_names,
            )
        assert len(edbapp.excitations) == 2

    def test_create_circuit_port_on_component_set_is_pin(self, edb_examples):
        edbapp = edb_examples.get_si_verse()
        positive_net_names = ["2V5", "NetR105_2"]
        reference_net_names = ["GND"]
        component_name = "U10"
        for pin in edbapp.components[component_name].pins.values():
            pin.is_pin = False
        if edbapp.grpc:
            assert edbapp.source_excitation.create_port_on_component(
                component=component_name,
                net_list=positive_net_names,
                port_type="circuit_port",
                do_pingroup=False,
                reference_net=reference_net_names,
            )
        else:
            # Method from Components class deprecated in grpc and moved to SourceExcitation.
            assert edbapp.components.create_port_on_component(
                component=component_name,
                net_list=positive_net_names,
                port_type="circuit_port",
                do_pingroup=False,
                reference_net=reference_net_names,
            )
        assert len(edbapp.excitations) == 4

    @pytest.mark.parametrize("comp_mode", ("str", "comp"))
    def test_create_circuit_port_on_component_pins_comp_mode(self, comp_mode: str, edb_examples):
        edbapp = edb_examples.get_si_verse()
        component_name = "U10"
        edbcomp = edbapp.components[component_name]
        positive_pin_names = ["4"]
        reference_pin_names = ["2"]
        if edbapp.grpc:
            assert edbapp.source_excitation.create_port_on_pins(
                refdes=component_name if comp_mode == "str" else edbcomp,
                pins=positive_pin_names,
                reference_pins=reference_pin_names,
            )
        else:
            # Method from Components class deprecated in grpc and moved to SourceExcitations.
            assert edbapp.components.create_port_on_pins(
                refdes=component_name if comp_mode == "str" else edbcomp,
                pins=positive_pin_names,
                reference_pins=reference_pin_names,
            )
        assert len(edbapp.excitations) == 2

    @pytest.mark.parametrize("pins_mode", ("global_str", "int", "str", "pin"))
    def test_create_circuit_port_on_component_pins_pins_mode(self, edb_examples, pins_mode: str):
        # Check issue #550 on changing edb_uid to id.
        edbapp = edb_examples.get_si_verse()
        component_name = "U10"
        edbcomp = edbapp.components[component_name]
        positive_pin_names = ["4"]
        reference_pin_names = ["2"]
        if edbapp.grpc:
            positive_pin_numbers = [edbcomp.pins[pin].edb_uid for pin in positive_pin_names]
            reference_pin_numbers = [edbcomp.pins[pin].edb_uid for pin in reference_pin_names]
        else:
            positive_pin_numbers = [edbcomp.pins[pin].id for pin in positive_pin_names]
            reference_pin_numbers = [edbcomp.pins[pin].id for pin in reference_pin_names]
        if pins_mode == "global_str":
            positive_pin_names = [f"{component_name}-{pin}" for pin in positive_pin_names]
            reference_pin_names = [f"{component_name}-{pin}" for pin in reference_pin_names]
        assert len(edbapp.excitations) == 0
        if edbapp.grpc:
            assert edbapp.source_excitation.create_port_on_pins(
                refdes=component_name if pins_mode == "str" else None,
                pins=(
                    positive_pin_names
                    if pins_mode == "str" or pins_mode == "global_str"
                    else (
                        positive_pin_numbers
                        if pins_mode == "int"
                        else [edbcomp.pins[pin] for pin in positive_pin_names]
                    )
                ),
                reference_pins=(
                    reference_pin_names
                    if pins_mode == "str" or pins_mode == "global_str"
                    else (
                        reference_pin_numbers
                        if pins_mode == "int"
                        else [edbcomp.pins[pin] for pin in reference_pin_names]
                    )
                ),
            )
        else:
            assert edbapp.components.create_port_on_pins(
                refdes=component_name if pins_mode == "str" else None,
                pins=(
                    positive_pin_names
                    if pins_mode == "str" or pins_mode == "global_str"
                    else (
                        positive_pin_numbers
                        if pins_mode == "int"
                        else [edbcomp.pins[pin] for pin in positive_pin_names]
                    )
                ),
                reference_pins=(
                    reference_pin_names
                    if pins_mode == "str" or pins_mode == "global_str"
                    else (
                        reference_pin_numbers
                        if pins_mode == "int"
                        else [edbcomp.pins[pin] for pin in reference_pin_names]
                    )
                ),
            )
        assert len(edbapp.excitations) == 2

    def test_create_circuit_port_on_component_pins_pingroup_on_single_pin(self, edb_examples):
        edbapp = edb_examples.get_si_verse()
        component_name = "U10"
        edbcomp = edbapp.components[component_name]
        positive_pin_names = ["4"]
        reference_pin_names = ["2"]
        if edbapp.grpc:
            assert edbapp.source_excitation.create_port_on_pins(
                refdes=edbcomp,
                pins=positive_pin_names,
                reference_pins=reference_pin_names,
                pingroup_on_single_pin=True,
            )
        else:
            # Method from COmponents deprecated in grpc and moved to SourceExcitation-
            assert edbapp.components.create_port_on_pins(
                refdes=edbcomp,
                pins=positive_pin_names,
                reference_pins=reference_pin_names,
                pingroup_on_single_pin=True,
            )
        assert len(edbapp.excitations) == 2

    def test_create_circuit_port_on_component_pins_no_pins(self, edb_examples):
        edbapp = edb_examples.get_si_verse()
        component_name = "U10"
        edbcomp = edbapp.components[component_name]
        positive_pin_names = []
        reference_pin_names = ["2"]
        if edbapp.grpc:
            assert not edbapp.source_excitation.create_port_on_pins(
                refdes=edbcomp,
                pins=positive_pin_names,
                reference_pins=reference_pin_names,
            )
        else:
            # Method deprecated in grpc and moved to SourceExcitation class.
            assert not edbapp.components.create_port_on_pins(
                refdes=edbcomp,
                pins=positive_pin_names,
                reference_pins=reference_pin_names,
            )
        assert len(edbapp.excitations) == 0

    def test_create_circuit_port_on_component_pins_no_reference_pins(self, edb_examples):
        edbapp = edb_examples.get_si_verse()
        component_name = "U10"
        edbcomp = edbapp.components[component_name]
        positive_pin_names = ["4"]
        reference_pin_names = []
        if edbapp.grpc:
            assert not edbapp.source_excitation.create_port_on_pins(
                refdes=edbcomp,
                pins=positive_pin_names,
                reference_pins=reference_pin_names,
            )
        else:
            # Method deprecated in grpc and moved to SourceExcitation class.
            assert not edbapp.components.create_port_on_pins(
                refdes=edbcomp,
                pins=positive_pin_names,
                reference_pins=reference_pin_names,
            )
        assert len(edbapp.excitations) == 0

    def test_active_cell_setter(self):
        """Use multiple cells."""
        from pyedb import Edb

        src = os.path.join(local_path, "example_models", "TEDB", "multi_cells.aedb")
        edb = Edb(edbpath=src)
        edb.active_cell = edb.circuit_cells[0]
        assert len(edb.modeler.primitives) == 2096
        assert len(edb.components.instances) == 509
        assert len(edb.padstacks.instances) == 5699

        edb.active_cell = edb.circuit_cells[1]
        assert len(edb.modeler.primitives) == 203
        assert len(edb.components.instances) == 66
        assert len(edb.padstacks.instances) == 473

        edb.active_cell = edb.circuit_cells[2]
        assert len(edb.modeler.primitives) == 2096
        assert len(edb.components.instances) == 509
        assert len(edb.padstacks.instances) == 5699

        edb.active_cell = edb.circuit_cells[3]
        assert len(edb.modeler.primitives) == 203
        assert len(edb.components.instances) == 66
        assert len(edb.padstacks.instances) == 473

        edb.active_cell = "main"
        assert len(edb.modeler.primitives) == 2096
        assert len(edb.components.instances) == 509
        assert len(edb.padstacks.instances) == 5699

        edb.active_cell = "main_cutout"
        assert len(edb.modeler.primitives) == 203
        assert len(edb.components.instances) == 66
        assert len(edb.padstacks.instances) == 473

        edb.close(terminate_rpc_session=False)

    def test_import_layout_file(self):
        from pyedb import Edb

        input_file = os.path.join(local_path, "example_models", "cad", "GDS", "sky130_fictitious_dtc_example.gds")
        control_file = os.path.join(
            local_path, "example_models", "cad", "GDS", "sky130_fictitious_dtc_example_control_no_map.xml"
        )
        map_file = os.path.join(local_path, "example_models", "cad", "GDS", "dummy_layermap.map")
        edb = Edb()
        assert edb.import_layout_file(input_file=input_file, control_file=control_file, map_file=map_file)

    @pytest.mark.parametrize("positive_pin_names", (["R20", "R21", "T20"], ["R20"]))
    @pytest.mark.parametrize("pec_boundary", (False, True))
    def test_create_circuit_port_on_component_pins_pingroup_on_multiple_pins(
        self, edb_examples, pec_boundary: bool, positive_pin_names: Sequence[str]
    ):
        EXPECTED_TERMINAL_TYPE = "PinGroupTerminal" if len(positive_pin_names) > 1 else "PadstackInstanceTerminal"
        edbapp = edb_examples.get_si_verse()
        component_name = "U1"
        edbcomp = edbapp.components[component_name]
        reference_pin_names = ["N21", "R19", "T21"]
        assert edbapp.components.create_port_on_pins(
            refdes=edbcomp,
            pins=positive_pin_names,
            reference_pins=reference_pin_names,
            pec_boundary=pec_boundary,
        )
        assert len(edbapp.excitations) == 2
        for excitation in edbapp.excitations.values():
            if excitation.is_reference_terminal:
                assert excitation.terminal_type == "PinGroupTerminal"
            else:
                assert excitation.terminal_type == EXPECTED_TERMINAL_TYPE

    @pytest.mark.parametrize("positive_pin_names", (["R20", "R21", "T20"], ["R20"]))
    @pytest.mark.parametrize("pec_boundary", (False, True))
    def test_create_circuit_port_on_component_pins_pingroup_on_multiple_pins(
        self, edb_examples, pec_boundary: bool, positive_pin_names: Sequence[str]
    ):
        EXPECTED_TERMINAL_TYPE = "PinGroupTerminal" if len(positive_pin_names) > 1 else "PadstackInstanceTerminal"
        edbapp = edb_examples.get_si_verse()
        component_name = "U1"
        edbcomp = edbapp.components[component_name]
        reference_pin_names = ["N21", "R19", "T21"]
        assert edbapp.components.create_port_on_pins(
            refdes=edbcomp,
            pins=positive_pin_names,
            reference_pins=reference_pin_names,
            pec_boundary=pec_boundary,
        )
        assert len(edbapp.excitations) == 2
        for excitation in edbapp.excitations.values():
            if excitation.is_reference_terminal:
                assert excitation.terminal_type == "PinGroupTerminal"
            else:
                assert excitation.terminal_type == EXPECTED_TERMINAL_TYPE

    def test_hfss_get_trace_width_for_traces_with_ports(self, edb_examples):
        """Retrieve the trace width for traces with ports."""
        edbapp = edb_examples.get_si_verse()
        from pyedb.generic.constants import SourceType

        assert edbapp.components.create_port_on_component(
            "U1",
            ["VDD_DDR"],
            reference_net="GND",
            port_type=SourceType.CircPort,
        )
        trace_widths = edbapp.hfss.get_trace_width_for_traces_with_ports()
        assert len(trace_widths) > 0
        edbapp.close(terminate_rpc_session=False)

    def test_add_cpa_simulation_setup(self, edb_examples):
        edbapp = edb_examples.get_si_verse()
        cpa_setup = edbapp.siwave.add_cpa_analysis(name="test_cpa")
        assert cpa_setup.name == "test_cpa"
        cpa_setup.name = "test_cpa2"
        assert cpa_setup.name == "test_cpa2"
        cpa_setup.mode = "channel"
        assert cpa_setup.mode == "channel"
        assert cpa_setup.model_type == "rlcg"
        cpa_setup.model_type = "esd_r"
        assert cpa_setup.model_type == "esd_r"
        assert cpa_setup.net_processing_mode == "all"
        cpa_setup.net_processing_mode = "userdefined"
        assert cpa_setup.net_processing_mode == "userdefined"
        assert not cpa_setup.use_q3d_solver
        cpa_setup.use_q3d = True
        assert cpa_setup.use_q3d
        assert cpa_setup.solver_options.adaptive_refinement_cg_max_passes == 10
        cpa_setup.solver_options.adaptive_refinement_cg_max_passes = 20
        assert cpa_setup.solver_options.adaptive_refinement_cg_max_passes == 20
        assert cpa_setup.solver_options.adaptive_refinement_cg_percent_error == 0.02
        cpa_setup.solver_options.adaptive_refinement_cg_percent_error = 0.05
        assert cpa_setup.solver_options.adaptive_refinement_cg_percent_error == 0.05
        assert cpa_setup.solver_options.adaptive_refinement_rl_max_passes == 10
        cpa_setup.solver_options.adaptive_refinement_rl_max_passes = 20
        assert cpa_setup.solver_options.adaptive_refinement_rl_max_passes == 20
        assert cpa_setup.solver_options.adaptive_refinement_rl_percent_error == 0.02
        cpa_setup.solver_options.adaptive_refinement_rl_percent_error = 0.001
        assert cpa_setup.solver_options.adaptive_refinement_rl_percent_error == 0.001
        assert cpa_setup.solver_options.cg_percent_refinement_per_pass == 0.33
        cpa_setup.solver_options.cg_percent_refinement_per_pass = 0.45
        assert cpa_setup.solver_options.cg_percent_refinement_per_pass == 0.45
        assert cpa_setup.solver_options.compute_ac_rl
        cpa_setup.solver_options.compute_ac_rl = False
        assert not cpa_setup.solver_options.compute_ac_rl
        assert cpa_setup.solver_options.compute_capacitance
        cpa_setup.solver_options.compute_capacitance = False
        assert not cpa_setup.solver_options.compute_capacitance
        assert cpa_setup.solver_options.compute_dc_cg
        cpa_setup.solver_options.compute_dc_cg = False
        assert not cpa_setup.solver_options.compute_dc_cg
        assert cpa_setup.solver_options.compute_dc_rl
        cpa_setup.solver_options.compute_dc_rl = False
        assert not cpa_setup.solver_options.compute_dc_rl
        assert not cpa_setup.solver_options.custom_refinement
        cpa_setup.solver_options.custom_refinement = True
        assert cpa_setup.solver_options.custom_refinement
        assert cpa_setup.solver_options.extraction_frequency == "10Ghz"
        cpa_setup.solver_options.extraction_frequency = "20Ghz"
        assert cpa_setup.solver_options.extraction_frequency == "20Ghz"
        assert cpa_setup.solver_options.ground_power_nets_for_si
        cpa_setup.solver_options.ground_power_nets_for_si = False
        assert not cpa_setup.solver_options.ground_power_nets_for_si
        assert cpa_setup.solver_options.mode == "si"
        cpa_setup.solver_options.mode = "pi"
        assert cpa_setup.solver_options.mode == "pi"
        assert not cpa_setup.solver_options.model_type
        assert cpa_setup.solver_options.rl_percent_refinement_per_pass == 0.33
        cpa_setup.solver_options.rl_percent_refinement_per_pass = 0.66
        assert cpa_setup.solver_options.rl_percent_refinement_per_pass == 0.66
        cpa_setup.solver_options.small_hole_diameter = 0.1
        assert cpa_setup.solver_options.small_hole_diameter == 0.1
        cpa_setup = edbapp.setups["test_cpa2"]
        assert cpa_setup.name == "test_cpa2"
        assert cpa_setup.mode == "channel"
        assert cpa_setup.model_type == "rlcg"
        assert cpa_setup.net_processing_mode == "all"
        assert not cpa_setup.use_q3d_solver
        edbapp.close(terminate_rpc_session=False)

    def test_load_cpa_cfg(self, edb_examples):
        from pyedb.siwave_core.cpa.simulation_setup_data_model import (
            SIwaveCpaSetup,
            Vrm,
        )

        cpa_cfg = SIwaveCpaSetup()
        cpa_cfg.name = "test_cpa"
        cpa_cfg.mode = "channel"
        cpa_cfg.net_processing_mode = "userspecified"
        cpa_cfg.use_q3d_solver = True
        cpa_cfg.nets_to_process = ["VDD", "GND"]
        cpa_cfg.return_path_net_for_loop_parameters = True
        cpa_cfg.solver_options.small_hole_diameter = "auto"
        cpa_cfg.solver_options.extraction_frequency = "15Ghz"
        cpa_cfg.solver_options.custom_refinement = False
        cpa_cfg.solver_options.compute_dc_parameters = True
        cpa_cfg.solver_options.compute_ac_rl = True
        cpa_cfg.solver_options.compute_capacitance = True
        cpa_cfg.solver_options.rl_percent_refinement_per_pass = 0.45
        cpa_cfg.solver_options.compute_dc_cg = True
        cpa_cfg.solver_options.compute_dc_rl = True
        cpa_cfg.solver_options.ground_power_ground_nets_for_si = True
        cpa_cfg.solver_options.return_path_net_for_loop_parameters = False
        vrm = Vrm(name="test_vrm", voltage=2.5, reference_net="GND", power_net="VDD")
        cpa_cfg.channel_setup.vrm_setup = [vrm]
        cpa_cfg.channel_setup.pin_grouping_mode = "perpin"
        cpa_cfg.channel_setup.die_name = "die_test"
        cpa_cfg.channel_setup.channel_component_exposure = {"U1": True, "X1": True}

        cfg_dict = cpa_cfg.to_dict()
        assert cfg_dict["name"] == "test_cpa"
        cfg_dict["name"] = "test_cpa2"
        cpa_cfg = cpa_cfg.from_dict(cfg_dict)
        edbapp = edb_examples.get_si_verse()
        cpa_setup = edbapp.siwave.add_cpa_analysis(siwave_cpa_setup_class=cpa_cfg)
        assert cpa_setup.name == "test_cpa2"
        assert cpa_setup.mode == "channel"
        assert cpa_setup.net_processing_mode == "userspecified"
        assert cpa_setup.use_q3d_solver
        assert cpa_setup.nets_to_process == ["VDD", "GND"]
        assert cpa_setup.model_type == "rlcg"
        assert cpa_setup.channel_setup.channel_component_exposure == {"U1": True, "X1": True}
        assert cpa_setup.channel_setup.die_name == "die_test"
        assert cpa_setup.channel_setup.pin_grouping_mode == "perpin"
        assert len(cpa_setup.channel_setup.vrm) == 1
        assert cpa_setup.channel_setup.vrm[0].name == "test_vrm"
        assert cpa_setup.channel_setup.vrm[0].voltage == 2.5
        assert cpa_setup.channel_setup.vrm[0].reference_net == "GND"
        assert cpa_setup.channel_setup.vrm[0].power_net == "VDD"
        assert cpa_setup.solver_options.compute_dc_parameters == True
        assert cpa_setup.solver_options.compute_ac_rl == True
        assert cpa_setup.solver_options.compute_capacitance == True
        assert cpa_setup.solver_options.compute_dc_cg == True
        assert cpa_setup.solver_options.compute_dc_rl == True
        assert cpa_setup.solver_options.rl_percent_refinement_per_pass == 0.45
        assert cpa_setup.solver_options.small_hole_diameter == "auto"
        assert cpa_setup.solver_options.extraction_frequency == "15Ghz"
        assert cpa_setup.solver_options.ground_power_nets_for_si == True
        assert not cpa_setup.solver_options.return_path_net_for_loop_parameters
        edbapp.close(terminate_rpc_session=False)

    def test_compare_edbs(self, edb_examples):
        edbapp = edb_examples.get_si_verse()
        edb_base = os.path.join(local_path, "example_models", "TEDB", "ANSYS-HSD_V1.aedb")
        assert edbapp.compare(edb_base)
        folder = edbapp.edbpath[:-5] + "_compare_results"
        assert os.path.exists(folder)

    @pytest.mark.skipif(not config["use_grpc"], reason="Requires grpc")
    def test_create_layout_component(self, edb_examples):
        from pyedb import Edb

        edbapp = edb_examples.get_si_verse()
        if edbapp.grpc:
            out_file = os.path.join(self.local_scratch.path, "test.aedbcomp")
            edbapp.export_layout_component(component_path=out_file)
            assert os.path.isfile(out_file)
            edbapp.close(terminate_rpc_session=False)
            edbapp = Edb(grpc=config["use_grpc"], edbversion=config["desktopVersion"])
            layout_comp = edbapp.import_layout_component(out_file)
            assert not layout_comp.cell_instance.is_null<|MERGE_RESOLUTION|>--- conflicted
+++ resolved
@@ -28,11 +28,8 @@
 import pytest
 
 from pyedb.generic.general_methods import is_linux
-<<<<<<< HEAD
+from tests.conftest import config, local_path, test_subfolder
 from tests.conftest import local_path, test_subfolder, config
-=======
-from tests.conftest import config, local_path, test_subfolder
->>>>>>> 7fc1db64
 
 pytestmark = [pytest.mark.system, pytest.mark.grpc]
 
@@ -59,11 +56,7 @@
         """Evaluate layout bounding box"""
         edbapp = edb_examples.get_si_verse()
         assert len(edbapp.get_bounding_box()) == 2
-<<<<<<< HEAD
         bbox = [[round(i,6) for  i in j] for j in edbapp.get_bounding_box()]
-=======
-        bbox = [[round(i, 6) for i in j] for j in edbapp.get_bounding_box()]
->>>>>>> 7fc1db64
         assert bbox == [[-0.014260, -0.004550], [0.150105, 0.080000]]
         edbapp.close(terminate_rpc_session=False)
 
