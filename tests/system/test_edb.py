--- conflicted
+++ resolved
@@ -1949,18 +1949,8 @@
         jm = edb.job_manager
         jm.start_service()
         assert jm.started
-<<<<<<< HEAD
-
         job1 = edb.job_manager.create_simulation_config(project_path=project_path)
         assert job1
-        jobs = [job1]
-
-        job_ids = jm.submit_jobs_and_wait(jobs, timeout=240)
-        print("all jobs done:", job_ids)
-=======
-        job1 = edb.job_manager.create_simulation_config(project_path=project_path)
-        assert job1
->>>>>>> f0809b70
         jm.close()  # stop the service when done
         assert not jm.started
 
