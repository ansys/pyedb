# Copyright (C) 2023 - 2024 ANSYS, Inc. and/or its affiliates.
# SPDX-License-Identifier: MIT
#
#
# Permission is hereby granted, free of charge, to any person obtaining a copy
# of this software and associated documentation files (the "Software"), to deal
# in the Software without restriction, including without limitation the rights
# to use, copy, modify, merge, publish, distribute, sublicense, and/or sell
# copies of the Software, and to permit persons to whom the Software is
# furnished to do so, subject to the following conditions:
#
# The above copyright notice and this permission notice shall be included in all
# copies or substantial portions of the Software.
#
# THE SOFTWARE IS PROVIDED "AS IS", WITHOUT WARRANTY OF ANY KIND, EXPRESS OR
# IMPLIED, INCLUDING BUT NOT LIMITED TO THE WARRANTIES OF MERCHANTABILITY,
# FITNESS FOR A PARTICULAR PURPOSE AND NONINFRINGEMENT. IN NO EVENT SHALL THE
# AUTHORS OR COPYRIGHT HOLDERS BE LIABLE FOR ANY CLAIM, DAMAGES OR OTHER
# LIABILITY, WHETHER IN AN ACTION OF CONTRACT, TORT OR OTHERWISE, ARISING FROM,
# OUT OF OR IN CONNECTION WITH THE SOFTWARE OR THE USE OR OTHER DEALINGS IN THE
# SOFTWARE.

"""Tests related to Edb"""

import os
from pathlib import Path
from typing import Sequence
from unittest.mock import MagicMock, patch

import pytest

from pyedb.generic.general_methods import is_linux
from tests.conftest import config, local_path, test_subfolder

pytestmark = [pytest.mark.system, pytest.mark.grpc]

ON_CI = os.environ.get("CI", "false").lower() == "true"


class TestClass:
    @pytest.fixture(autouse=True)
    def init(self, local_scratch, target_path, target_path2, target_path4):
        self.local_scratch = local_scratch
        self.target_path = target_path
        self.target_path2 = target_path2
        self.target_path4 = target_path4

    def test_hfss_create_coax_port_on_component_from_hfss(self, edb_examples):
        """Create a coaxial port on a component from its pin."""
        # Done
        edbapp = edb_examples.get_si_verse()
        assert edbapp.hfss.create_coax_port_on_component("U1", "DDR4_DQS0_P")
        assert edbapp.hfss.create_coax_port_on_component("U1", ["DDR4_DQS0_P", "DDR4_DQS0_N"], True)
        edbapp.close(terminate_rpc_session=False)

    def test_layout_bounding_box(self, edb_examples):
        """Evaluate layout bounding box"""
        edbapp = edb_examples.get_si_verse()
        assert len(edbapp.get_bounding_box()) == 2
        bbox = [[round(i, 6) for i in j] for j in edbapp.get_bounding_box()]
        assert bbox == [[-0.014260, -0.004550], [0.150105, 0.080000]]
        edbapp.close(terminate_rpc_session=False)

    def test_siwave_create_circuit_port_on_net(self, edb_examples):
        """Create a circuit port on a net."""
        #  Done
        edbapp = edb_examples.get_si_verse()
        initial_len = len(edbapp.padstacks.pingroups)
        assert edbapp.siwave.create_circuit_port_on_net("U1", "1V0", "U1", "GND", 50, "test") == "test"
        p2 = edbapp.siwave.create_circuit_port_on_net("U1", "PLL_1V8", "U1", "GND", 50, "test")
        assert p2 != "test" and "test" in p2
        pins = edbapp.components.get_pin_from_component("U1")
        p3 = edbapp.siwave.create_circuit_port_on_pin(pins[200], pins[0], 45)
        assert p3 != ""
        p4 = edbapp.hfss.create_circuit_port_on_net("U1", "USB3_D_P")
        assert len(edbapp.padstacks.pingroups) == initial_len + 6
        assert "GND" in p4 and "USB3_D_P" in p4

        # TODO: Moves this piece of code in another place
        assert "test" in edbapp.terminals
        assert edbapp.siwave.create_pin_group_on_net("U1", "1V0", "PG_V1P0_S0")
        assert edbapp.siwave.create_pin_group_on_net("U1", "GND", "U1_GND")
        assert edbapp.siwave.create_circuit_port_on_pin_group("PG_V1P0_S0", "U1_GND", impedance=50, name="test_port")
        edbapp.excitations["test_port"].name = "test_rename"
        assert any(port for port in list(edbapp.excitations) if port == "test_rename")
        edbapp.close(terminate_rpc_session=False)

    def test_siwave_create_voltage_source(self, edb_examples):
        """Create a voltage source."""
        # Done
        edbapp = edb_examples.get_si_verse()
        assert "Vsource_" in edbapp.siwave.create_voltage_source_on_net("U1", "USB3_D_P", "U1", "GND", 3.3, 0)
        assert len(edbapp.terminals) == 2
        assert list(edbapp.terminals.values())[0].magnitude == 3.3

        pins = edbapp.components.get_pin_from_component("U1")
        assert "VSource_" in edbapp.siwave.create_voltage_source_on_pin(
            pins[300], pins[10], voltage_value=3.3, phase_value=1
        )
        assert len(edbapp.terminals) == 4
        assert list(edbapp.terminals.values())[2].phase == 1.0
        assert list(edbapp.terminals.values())[2].magnitude == 3.3

        u6 = edbapp.components["U6"]
        voltage_source = edbapp.create_voltage_source(
            u6.pins["F2"].get_terminal(create_new_terminal=True), u6.pins["F1"].get_terminal(create_new_terminal=True)
        )
        assert not voltage_source.is_null
        edbapp.close(terminate_rpc_session=False)

    def test_siwave_create_current_source(self, edb_examples):
        """Create a current source."""
        # Done
        edbapp = edb_examples.get_si_verse()
        assert edbapp.siwave.create_current_source_on_net("U1", "USB3_D_N", "U1", "GND", 0.1, 0)
        pins = edbapp.components.get_pin_from_component("U1")
        assert "I22" == edbapp.siwave.create_current_source_on_pin(pins[301], pins[10], 0.1, 0, "I22")

        assert edbapp.siwave.create_pin_group_on_net(reference_designator="U1", net_name="GND", group_name="gnd")
        edbapp.siwave.create_pin_group(reference_designator="U1", pin_numbers=["A27", "A28"], group_name="vrm_pos")
        edbapp.siwave.create_current_source_on_pin_group(
            pos_pin_group_name="vrm_pos", neg_pin_group_name="gnd", name="vrm_current_source"
        )

        edbapp.siwave.create_pin_group(reference_designator="U1", pin_numbers=["R23", "P23"], group_name="sink_pos")
        edbapp.siwave.create_pin_group_on_net(reference_designator="U1", net_name="GND", group_name="gnd2")

        # TODO: Moves this piece of code in another place
        assert edbapp.siwave.create_voltage_source_on_pin_group("sink_pos", "gnd2", name="vrm_voltage_source")
        edbapp.siwave.create_pin_group(reference_designator="U1", pin_numbers=["A27", "A28"], group_name="vp_pos")
        assert edbapp.siwave.create_pin_group_on_net(reference_designator="U1", net_name="GND", group_name="vp_neg")
        assert edbapp.siwave.pin_groups["vp_pos"]
        assert edbapp.siwave.pin_groups["vp_pos"].pins
        assert edbapp.siwave.create_voltage_probe_on_pin_group("vprobe", "vp_pos", "vp_neg")
        assert edbapp.terminals["vprobe"]
        edbapp.siwave.place_voltage_probe(
            "vprobe_2", "1V0", ["112mm", "24mm"], "1_Top", "GND", ["112mm", "27mm"], "Inner1(GND1)"
        )
        vprobe_2 = edbapp.terminals["vprobe_2"]
        ref_term = vprobe_2.ref_terminal
        assert isinstance(ref_term.location, list)
        # ref_term.location = [0, 0] # position setter is crashing check pyedb-core bug #431
        assert ref_term.layer
        ref_term.layer.name = "Inner1(GND1"
        ref_term.layer.name = "test"
        assert "test" in edbapp.stackup.layers
        u6 = edbapp.components["U6"]
        assert edbapp.create_current_source(
            u6.pins["H8"].get_terminal(create_new_terminal=True), u6.pins["G9"].get_terminal(create_new_terminal=True)
        )
        edbapp.close(terminate_rpc_session=False)

    def test_siwave_create_dc_terminal(self, edb_examples):
        """Create a DC terminal."""
        # Done
        edbapp = edb_examples.get_si_verse()
        assert edbapp.siwave.create_dc_terminal("U1", "DDR4_DQ40", "dc_terminal1") == "dc_terminal1"
        edbapp.close(terminate_rpc_session=False)

    def test_siwave_create_resistors_on_pin(self, edb_examples):
        """Create a resistor on pin."""
        # Done
        edbapp = edb_examples.get_si_verse()
        pins = edbapp.components.get_pin_from_component("U1")
        assert "RST4000" == edbapp.siwave.create_resistor_on_pin(pins[302], pins[10], 40, "RST4000")
        edbapp.close(terminate_rpc_session=False)

    def test_siwave_add_syz_analsyis(self, edb_examples):
        """Add a sywave AC analysis."""
        # Done
        edbapp = edb_examples.get_si_verse()
        syz_setup = edbapp.siwave.add_siwave_syz_analysis(start_freq="=1GHz", stop_freq="10GHz", step_freq="10MHz")
        syz_setup.use_custom_settings = False
        assert not syz_setup.use_custom_settings
        syz_setup.advanced_settings.min_void_area = "4mm2"
        assert syz_setup.advanced_settings.min_void_area == "4mm2"
        syz_setup.advanced_settings.mesh_automatic = True
        assert syz_setup.advanced_settings.mesh_automatic
        syz_setup.dc_advanced_settings.dc_min_plane_area_to_mesh = "0.5mm2"
        assert syz_setup.dc_advanced_settings.dc_min_plane_area_to_mesh == "0.5mm2"
        syz_setup.dc_settings.use_dc_custom_settings = False
        assert not syz_setup.dc_settings.use_dc_custom_settings
        syz_sweep = syz_setup.add_sweep()
        syz_sweep.enforce_causality = False
        assert not syz_sweep.enforce_causality
        edbapp.close(terminate_rpc_session=False)

    def test_siwave_add_dc_analysis(self, edb_examples):
        """Add a sywave DC analysis."""
        # Done
        edbapp = edb_examples.get_si_verse()
        assert edbapp.siwave.add_siwave_dc_analysis(name="Test_dc")
        edbapp.close(terminate_rpc_session=False)

    def test_hfss_mesh_operations(self, edb_examples):
        """Retrieve the trace width for traces with ports."""
        # Done
        edbapp = edb_examples.get_si_verse()
        edbapp.components.create_port_on_component(
            "U1",
            ["VDD_DDR"],
            reference_net="GND",
            port_type="circuit_port",
        )
        mesh_ops = edbapp.hfss.get_trace_width_for_traces_with_ports()
        assert len(mesh_ops) > 0
        edbapp.close(terminate_rpc_session=False)

    def test_add_variables(self, edb_examples):
        """Add design and project variables."""
        edbapp = edb_examples.get_si_verse()
        edbapp.add_design_variable("my_variable", "1mm")
        assert "my_variable" in edbapp.get_all_variable_names()
        assert edbapp.modeler.parametrize_trace_width("DDR4_DQ25")
        assert edbapp.modeler.parametrize_trace_width("DDR4_A2")
        edbapp.add_design_variable("my_parameter", "2mm", True)
        assert "my_parameter" in edbapp.get_all_variable_names()
        variable_value = edbapp.get_variable_value("my_parameter")
        assert variable_value == 2e-3
        if edbapp.grpc:
            assert not edbapp.add_design_variable("my_parameter", "2mm", True)
        else:
            # grpc and DotNet variable implementation server are too different.
            assert not edbapp.add_design_variable("my_parameter", "2mm", True)[0]
        edbapp.add_project_variable("$my_project_variable", "3mm")
        if edbapp.grpc:
            assert edbapp.db.get_variable_value("$my_project_variable") == 3e-3
        else:
            # grpc implementation is very different.
            assert edbapp.get_variable_value("$my_project_variable") == 3e-3
        if edbapp.grpc:
            assert not edbapp.add_project_variable("$my_project_variable", "3mm")
        else:
            # grpc and DotNet variable implementation server are too different.
            assert not edbapp.add_project_variable("$my_project_variable", "3mm")[0]
        edbapp.close(terminate_rpc_session=False)

    def test_save_edb_as(self, edb_examples):
        """Save edb as some file."""
        # Done
        edbapp = edb_examples.create_empty_edb()
        assert edbapp.save_as(os.path.join(self.local_scratch.path, "si_verse_new.aedb"))
        assert os.path.exists(os.path.join(self.local_scratch.path, "si_verse_new.aedb", "edb.def"))
        edbapp.close(terminate_rpc_session=False)

    # def test_create_EdbLegacy(self):
    #     """Create EDB."""
    #     edb = Edb(os.path.join(self.local_scratch.path, "temp.aedb"), edbversion=desktop_version)
    #     assert edb
    #     assert edb.active_layout
    #     edb.close(terminate_rpc_session=False)

    def test_export_3d(self, edb_examples):
        """Export EDB to HFSS."""
        # Done

        mock_process = MagicMock()

        edb = edb_examples.create_empty_edb()
        options_config = {"UNITE_NETS": 1, "LAUNCH_Q3D": 0}
        out = edb.write_export3d_option_config_file(edb_examples.test_folder, options_config)
        assert Path(out).exists()
        with patch("subprocess.run", return_value=mock_process) as mock_run:
            executable = "siwave" if is_linux else "siwave.exe"

            edb.export_hfss(None)
            popen_args, popen_kwargs = mock_run.call_args
            input_cmd = popen_args[0]

            input_cmd_ = [
                str(Path(edb.ansys_em_path) / executable),
                "-RunScriptAndExit",
                str(Path(edb.edbpath).parent / "export_cad.py"),
            ]
            assert input_cmd == input_cmd_

            edb.export_q3d(None)
            popen_args, popen_kwargs = mock_run.call_args
            input_cmd = popen_args[0]

            input_cmd_ = [
                str(Path(edb.ansys_em_path) / executable),
                "-RunScriptAndExit",
                str(Path(edb.edbpath).parent / "export_cad.py"),
            ]
            assert input_cmd == input_cmd_
            executable
            edb.export_maxwell(None)
            popen_args, popen_kwargs = mock_run.call_args
            input_cmd = popen_args[0]

            input_cmd_ = [
                str(Path(edb.ansys_em_path) / executable),
                "-RunScriptAndExit",
                str(Path(edb.edbpath).parent / "export_cad.py"),
            ]
            assert input_cmd == input_cmd_

        edb.close(terminate_rpc_session=False)

    def test_create_edge_port_on_polygon(self, edb_examples):
        """Create lumped and vertical port."""
        edb = edb_examples.load_edb(
            edb_path=os.path.join(local_path, "example_models", test_subfolder, "edge_ports.aedb"),
        )
        if edb.grpc:
            # grpc PrimitiveType enum changed.
            poly_list = [poly for poly in edb.layout.primitives if poly.primitive_type.value == 2]
        else:
            poly_list = [poly for poly in edb.layout.primitives if poly.primitive_type == "polygon"]
        if edb.grpc:
            port_poly = [poly for poly in poly_list if poly.edb_uid == 17][0]
            ref_poly = [poly for poly in poly_list if poly.edb_uid == 19][0]
        else:
            port_poly = [poly for poly in poly_list if poly.id == 17][0]
            ref_poly = [poly for poly in poly_list if poly.id == 19][0]
        port_location = [-65e-3, -13e-3]
        ref_location = [-63e-3, -13e-3]
        if edb.grpc:
            assert edb.source_excitation.create_edge_port_on_polygon(
                polygon=port_poly,
                reference_polygon=ref_poly,
                terminal_point=port_location,
                reference_point=ref_location,
            )
        else:
            # method already deprecated in grpc.
            assert edb.hfss.create_edge_port_on_polygon(
                polygon=port_poly,
                reference_polygon=ref_poly,
                terminal_point=port_location,
                reference_point=ref_location,
            )
        if edb.grpc:
            port_poly = [poly for poly in poly_list if poly.edb_uid == 23][0]
            ref_poly = [poly for poly in poly_list if poly.edb_uid == 22][0]
        else:
            port_poly = [poly for poly in poly_list if poly.id == 23][0]
            ref_poly = [poly for poly in poly_list if poly.id == 22][0]
        port_location = [-65e-3, -10e-3]
        ref_location = [-65e-3, -10e-3]
        if edb.grpc:
            assert edb.source_excitation.create_edge_port_on_polygon(
                polygon=port_poly,
                reference_polygon=ref_poly,
                terminal_point=port_location,
                reference_point=ref_location,
            )
        else:
            # method already deprecated in grpc.
            assert edb.hfss.create_edge_port_on_polygon(
                polygon=port_poly,
                reference_polygon=ref_poly,
                terminal_point=port_location,
                reference_point=ref_location,
            )
        if edb.grpc:
            port_poly = [poly for poly in poly_list if poly.edb_uid == 25][0]
        else:
            port_poly = [poly for poly in poly_list if poly.id == 25][0]
        port_location = [-65e-3, -7e-3]
        if edb.grpc:
            assert edb.source_excitation.create_edge_port_on_polygon(
                polygon=port_poly, terminal_point=port_location, reference_layer="gnd"
            )
        else:
            # method already deprecated in grpc.
            assert edb.hfss.create_edge_port_on_polygon(
                polygon=port_poly, terminal_point=port_location, reference_layer="gnd"
            )
        sig = edb.modeler.create_trace([[0, 0], ["9mm", 0]], "sig2", "1mm", "SIG", "Flat", "Flat")
        # TODO grpc create trace must return PyEDB path not internal one.
        assert sig.create_edge_port("pcb_port_1", "end", "Wave", None, 8, 8)
        assert sig.create_edge_port("pcb_port_2", "start", "gap")
        gap_port = edb.ports["pcb_port_2"]
        if edb.grpc:
            assert gap_port.component.is_null
        else:
            assert not gap_port.component
        assert gap_port.source_amplitude == 0.0
        assert gap_port.source_phase == 0.0
        assert gap_port.impedance
        assert not gap_port.deembed
        gap_port.name = "gap_port"
        assert gap_port.name == "gap_port"
        # TODO return impedance value as float in grpc.
        if edb.grpc:
            assert gap_port.port_post_processing_prop.renormalization_impedance == 50
        else:
            assert gap_port.renormalization_impedance == 50
        gap_port.is_circuit_port = True
        assert gap_port.is_circuit_port
        edb.close(terminate_rpc_session=False)

    @pytest.mark.skipif(
        is_linux and ON_CI,
        reason="Randomly crashing on Linux.",
    )
    def test_edb_statistics(self, edb_examples):
        """Get statistics."""
        edb = edb_examples.get_si_verse()
        edb_stats = edb.get_statistics(compute_area=False)
        assert edb_stats
        assert edb_stats.num_layers
        assert edb_stats.stackup_thickness
        assert edb_stats.num_vias
        # assert edb_stats.occupying_ratio
        # assert edb_stats.occupying_surface
        assert edb_stats.layout_size
        assert edb_stats.num_polygons
        assert edb_stats.num_traces
        assert edb_stats.num_nets
        assert edb_stats.num_discrete_components
        assert edb_stats.num_inductors
        assert edb_stats.num_capacitors
        assert edb_stats.num_resistors

        # assert edb_stats.occupying_ratio["1_Top"] == 0.301682
        # assert edb_stats.occupying_ratio["Inner1(GND1)"] == 0.937467
        # assert edb_stats.occupying_ratio["16_Bottom"] == 0.204925
        edb.close(terminate_rpc_session=False)

    def test_hfss_set_bounding_box_extent(self, edb_examples):
        """Configure HFSS with bounding box"""

        # obsolete check with config file 2.0
        pass

    def test_create_rlc_component(self, edb_examples):
        """Create rlc components from pin"""
        edb = edb_examples.get_si_verse()
        pins = edb.components.get_pin_from_component("U1", "1V0")
        ref_pins = edb.components.get_pin_from_component("U1", "GND")
        assert edb.components.create([pins[0], ref_pins[0]], "test_0rlc", r_value=1.67, l_value=1e-13, c_value=1e-11)
        assert edb.components.create([pins[0], ref_pins[0]], "test_1rlc", r_value=None, l_value=1e-13, c_value=1e-11)
        assert edb.components.create([pins[0], ref_pins[0]], "test_2rlc", r_value=None, c_value=1e-13)
        edb.close(terminate_rpc_session=False)

    def test_create_rlc_boundary_on_pins(self, edb_examples):
        """Create hfss rlc boundary on pins."""
        # Done
        edb = edb_examples.get_si_verse()
        pins = edb.components.get_pin_from_component("U1", "1V0")
        ref_pins = edb.components.get_pin_from_component("U1", "GND")
        assert edb.hfss.create_rlc_boundary_on_pins(pins[0], ref_pins[0], rvalue=1.05, lvalue=1.05e-12, cvalue=1.78e-13)
        edb.close(terminate_rpc_session=False)

    def test_configure_hfss_analysis_setup_enforce_causality(self, edb_examples):
        """Configure HFSS analysis setup."""
        # Done
        edb = edb_examples.get_si_verse()
        assert len(edb.setups) == 0
        edb.hfss.add_setup()
        assert edb.hfss_setups
        assert len(edb.setups) == 1
        assert list(edb.setups)[0]
        setup = list(edb.hfss_setups.values())[0]
        setup.add_sweep()
        assert len(setup.sweep_data) == 1
        if edb.grpc:
            assert not setup.sweep_data[0].interpolation_data.enforce_causality
        else:
            assert not setup.sweep_data[0].enforce_causality
        sweeps = setup.sweep_data
        for sweep in sweeps:
            if edb.grpc:
                sweep.interpolation_data.enforce_causality = True
            else:
                sweep.enforce_causality = True
        setup.sweep_data = sweeps
        if edb.grpc:
            assert setup.sweep_data[0].interpolation_data.enforce_causality
        else:
            assert setup.sweep_data[0].enforce_causality
        edb.close()

    def test_create_various_ports_0(self, edb_examples):
        """Create various ports."""
        edb = edb_examples.load_edb(
            edb_path=os.path.join(local_path, "example_models", "edb_edge_ports.aedb"),
        )
        if edb.grpc:
            prim_1_id = [i.edb_uid for i in edb.modeler.primitives if i.net.name == "trace_2"][0]
            assert edb.source_excitation.create_edge_port_vertical(prim_1_id, ["-66mm", "-4mm"], "port_ver")
        else:
            # This method is also available at same location in grpc but is deprecated.
            prim_1_id = [i.id for i in edb.modeler.primitives if i.net.name == "trace_2"][0]
            assert edb.hfss.create_edge_port_vertical(prim_1_id, ["-66mm", "-4mm"], "port_ver")

        prim_2_id = [i.id for i in edb.modeler.primitives if i.net.name == "trace_3"][0]
        if edb.grpc:
            assert edb.source_excitation.create_edge_port_horizontal(
                prim_1_id, ["-60mm", "-4mm"], prim_2_id, ["-59mm", "-4mm"], "port_hori", 30, "Lower"
            )
        else:
            # This method is also available at same location in grpc but is deprecated.
            assert edb.hfss.create_edge_port_horizontal(
                prim_1_id, ["-60mm", "-4mm"], prim_2_id, ["-59mm", "-4mm"], "port_hori", 30, "Lower"
            )
        if edb.grpc:
            assert edb.source_excitation.get_ports_number() == 2
        else:
            assert edb.hfss.get_ports_number() == 2
        port_ver = edb.ports["port_ver"]
        assert not port_ver.is_null
        assert not port_ver.is_circuit_port
        if edb.grpc:
            assert port_ver.type.name == "EDGE"
        else:
            # grpc is too different
            assert port_ver.boundary_type == "PortBoundary"

        port_hori = edb.ports["port_hori"]
        assert port_hori.reference_terminal

        kwargs = {
            "layer_name": "Top",
            "net_name": "SIGP",
            "width": "0.1mm",
            "start_cap_style": "Flat",
            "end_cap_style": "Flat",
        }
        traces = []
        trace_paths = [
            [["-40mm", "-10mm"], ["-30mm", "-10mm"]],
            [["-40mm", "-10.2mm"], ["-30mm", "-10.2mm"]],
            [["-40mm", "-10.4mm"], ["-30mm", "-10.4mm"]],
        ]
        for p in trace_paths:
            t = edb.modeler.create_trace(path_list=p, **kwargs)
            traces.append(t)

        # TODO implement wave port with grPC
        # wave_port = edb.source_excitation.create_bundle_wave_port["wave_port"]
        # wave_port.horizontal_extent_factor = 10
        # wave_port.vertical_extent_factor = 10
        # assert wave_port.horizontal_extent_factor == 10
        # assert wave_port.vertical_extent_factor == 10
        # wave_port.radial_extent_factor = 1
        # assert wave_port.radial_extent_factor == 1
        # assert wave_port.pec_launch_width
        # assert not wave_port.deembed
        # assert wave_port.deembed_length == 0.0
        # assert wave_port.do_renormalize
        # wave_port.do_renormalize = False
        # assert not wave_port.do_renormalize
        # assert edb.source_excitation.create_differential_wave_port(
        #     traces[1].id,
        #     trace_paths[0][0],
        #     traces[2].id,
        #     trace_paths[1][0],
        #     horizontal_extent_factor=8,
        #     port_name="df_port",
        # )
        # assert edb.ports["df_port"]
        # p, n = edb.ports["df_port"].terminals
        # assert p.name == "df_port:T1"
        # assert n.name == "df_port:T2"
        # assert edb.ports["df_port"].decouple()
        # p.couple_ports(n)
        #
        # traces_id = [i.id for i in traces]
        # paths = [i[1] for i in trace_paths]
        # df_port = edb.source_excitation.create_bundle_wave_port(traces_id, paths)
        # assert df_port.name
        # assert df_port.terminals
        # df_port.horizontal_extent_factor = 10
        # df_port.vertical_extent_factor = 10
        # df_port.deembed = True
        # df_port.deembed_length = "1mm"
        # assert df_port.horizontal_extent_factor == 10
        # assert df_port.vertical_extent_factor == 10
        # assert df_port.deembed
        # assert df_port.deembed_length == 1e-3
        edb.close(terminate_rpc_session=False)

    def test_create_various_ports_1(self, edb_examples):
        """Create various ports."""
        """Create various ports."""
        edb = edb_examples.load_edb(
            edb_path=os.path.join(local_path, "example_models", "edb_edge_ports.aedb"),
        )
        kwargs = {
            "layer_name": "TOP",
            "net_name": "SIGP",
            "width": "0.1mm",
            "start_cap_style": "Flat",
            "end_cap_style": "Flat",
        }
        traces = []
        trace_pathes = [
            [["-40mm", "-10mm"], ["-30mm", "-10mm"]],
            [["-40mm", "-10.2mm"], ["-30mm", "-10.2mm"]],
            [["-40mm", "-10.4mm"], ["-30mm", "-10.4mm"]],
        ]
        for p in trace_pathes:
            t = edb.modeler.create_trace(path_list=p, **kwargs)
            traces.append(t)

        assert edb.hfss.create_wave_port(traces[0], trace_pathes[0][0], "wave_port")

        assert edb.hfss.create_differential_wave_port(
            traces[0],
            trace_pathes[0][0],
            traces[1],
            trace_pathes[1][0],
            horizontal_extent_factor=8,
        )

        paths = [i[1] for i in trace_pathes]
        assert edb.hfss.create_bundle_wave_port(traces, paths)
        p = edb.ports["wave_port"]
        p.horizontal_extent_factor = 6
        p.vertical_extent_factor = 5
        p.pec_launch_width = "0.02mm"
        p.radial_extent_factor = 1
        assert p.horizontal_extent_factor == 6
        assert p.vertical_extent_factor == 5
        assert p.pec_launch_width == "0.02mm"
        assert p.radial_extent_factor == 1
        edb.close(terminate_rpc_session=False)

    def test_set_all_antipad_values(self, edb_examples):
        """Set all anti-pads from all pad-stack definition to the given value."""
        #  Done
        edb = edb_examples.get_si_verse()
        assert edb.padstacks.set_all_antipad_value(0.0)
        edb.close(terminate_rpc_session=False)

    def test_hfss_simulation_setup(self, edb_examples):
        """Create a setup from a template and evaluate its properties."""
        # Done
        edbapp = edb_examples.get_si_verse()
        setup1 = edbapp.hfss.add_setup("setup1")
        assert not edbapp.hfss.add_setup("setup1")
        assert setup1.set_solution_single_frequency()
        if "adaptive_solution_type" in dir(setup1.adaptive_settings):
            assert setup1.adaptive_settings.adaptive_solution_type.value == 0
        else:
            assert len(setup1.adaptive_settings.adaptive_frequency_data_list) == 1
        assert setup1.set_solution_multi_frequencies(frequencies=("5GHz", "10GHz", "100GHz"))
        if "adaptive_solution_type" in dir(setup1.adaptive_settings):
            assert setup1.adaptive_settings.adaptive_solution_type.value == 1
        else:
            assert len(setup1.adaptive_settings.adaptive_frequency_data_list) == 3
        assert setup1.set_solution_broadband()
        if "adaptive_solution_type" in dir(setup1.adaptive_settings):
            assert setup1.adaptive_settings.adaptive_solution_type.value == 2
        else:
            assert len(setup1.adaptive_settings.adaptive_frequency_data_list) == 2
        # if edbapp.grpc:
        #     setup1.settings.options.enhanced_low_frequency_accuracy = True
        #     assert setup1.settings.options.enhanced_low_frequency_accuracy
        #     setup1.settings.options.order_basis = setup1.settings.options.order_basis.FIRST_ORDER
        #     assert setup1.settings.options.order_basis.name == "FIRST_ORDER"
        #     setup1.settings.options.relative_residual = 0.0002
        #     assert setup1.settings.options.relative_residual == 0.0002
        #     setup1.settings.options.use_shell_elements = True
        #     assert setup1.settings.options.use_shell_elements
        # else:
        # grpc simulation setup is too different.
        setup1.hfss_solver_settings.enhanced_low_frequency_accuracy = True
        assert setup1.hfss_solver_settings.enhanced_low_frequency_accuracy
        # Currently EDB api has a bug for this feature.
        # setup1.hfss_solver_settings.order_basis
        setup1.hfss_solver_settings.relative_residual = 0.0002
        assert setup1.hfss_solver_settings.relative_residual == 0.0002
        setup1.hfss_solver_settings.use_shell_elements = True
        assert setup1.hfss_solver_settings.use_shell_elements

        setup1b = edbapp.setups["setup1"]
        assert not setup1.is_null
        if edbapp.grpc:
            assert setup1b.add_adaptive_frequency_data("5GHz", "0.01")
            setup1.settings.general.adaptive_solution_type = setup1.settings.general.adaptive_solution_type.BROADBAND
            setup1.settings.options.max_refinement_per_pass = 20
            assert setup1.settings.options.max_refinement_per_pass == 20
            setup1.settings.options.min_passes = 2
            assert setup1.settings.options.min_passes == 2
            setup1.settings.general.save_fields = True
            assert setup1.settings.general.save_fields
            setup1.settings.general.save_rad_fields_only = True
            assert setup1.settings.general.save_rad_fields_only
            setup1.settings.general.use_parallel_refinement = True
            assert setup1.settings.general.use_parallel_refinement

            assert edbapp.setups["setup1"].settings.general.adaptive_solution_type.name == "BROADBAND"
            edbapp.setups["setup1"].settings.options.use_max_refinement = True
            assert edbapp.setups["setup1"].settings.options.use_max_refinement

            edbapp.setups["setup1"].settings.advanced.defeature_absolute_length = "1um"
            assert edbapp.setups["setup1"].settings.advanced.defeature_absolute_length == "1um"
            edbapp.setups["setup1"].settings.advanced.defeature_ratio = 1e-5
            assert edbapp.setups["setup1"].settings.advanced.defeature_ratio == 1e-5
            edbapp.setups["setup1"].settings.advanced.healing_option = 0
            assert edbapp.setups["setup1"].settings.advanced.healing_option == 0
            edbapp.setups["setup1"].settings.advanced.remove_floating_geometry = True
            assert edbapp.setups["setup1"].settings.advanced.remove_floating_geometry
            edbapp.setups["setup1"].settings.advanced.small_void_area = 0.1
            assert edbapp.setups["setup1"].settings.advanced.small_void_area == 0.1
            edbapp.setups["setup1"].settings.advanced.union_polygons = False
            assert not edbapp.setups["setup1"].settings.advanced.union_polygons
            edbapp.setups["setup1"].settings.advanced.use_defeature = False
            assert not edbapp.setups["setup1"].settings.advanced.use_defeature
            edbapp.setups["setup1"].settings.advanced.use_defeature_absolute_length = True
            assert edbapp.setups["setup1"].settings.advanced.use_defeature_absolute_length

            edbapp.setups["setup1"].settings.advanced.num_via_density = 1.0
            assert edbapp.setups["setup1"].settings.advanced.num_via_density == 1.0
            edbapp.setups["setup1"].settings.advanced.via_material = "pec"
            assert edbapp.setups["setup1"].settings.advanced.via_material == "pec"
            edbapp.setups["setup1"].settings.advanced.num_via_sides = 8
            assert edbapp.setups["setup1"].settings.advanced.num_via_sides == 8
            assert edbapp.setups["setup1"].settings.advanced.via_model_type.name == "MESH"
            edbapp.setups["setup1"].settings.advanced_meshing.layer_snap_tol = "1e-6"
            assert edbapp.setups["setup1"].settings.advanced_meshing.layer_snap_tol == "1e-6"

            edbapp.setups["setup1"].settings.advanced_meshing.arc_to_chord_error = "0.1"
            assert edbapp.setups["setup1"].settings.advanced_meshing.arc_to_chord_error == "0.1"
            edbapp.setups["setup1"].settings.advanced_meshing.max_num_arc_points = 12
            assert edbapp.setups["setup1"].settings.advanced_meshing.max_num_arc_points == 12

            edbapp.setups["setup1"].settings.dcr.max_passes = 11
            assert edbapp.setups["setup1"].settings.dcr.max_passes == 11
            edbapp.setups["setup1"].settings.dcr.min_converged_passes = 2
            assert edbapp.setups["setup1"].settings.dcr.min_converged_passes == 2
            edbapp.setups["setup1"].settings.dcr.min_passes = 5
            assert edbapp.setups["setup1"].settings.dcr.min_passes == 5
            edbapp.setups["setup1"].settings.dcr.percent_error = 2.0
            assert edbapp.setups["setup1"].settings.dcr.percent_error == 2.0
            edbapp.setups["setup1"].settings.dcr.percent_refinement_per_pass = 20.0
            assert edbapp.setups["setup1"].settings.dcr.percent_refinement_per_pass == 20.0

            edbapp.setups["setup1"].settings.solver.max_delta_z0 = 0.5
            assert edbapp.setups["setup1"].settings.solver.max_delta_z0 == 0.5
            edbapp.setups["setup1"].settings.solver.max_triangles_for_wave_port = 1000
            assert edbapp.setups["setup1"].settings.solver.max_triangles_for_wave_port == 1000
            edbapp.setups["setup1"].settings.solver.min_triangles_for_wave_port = 500
            assert edbapp.setups["setup1"].settings.solver.min_triangles_for_wave_port == 500
            edbapp.setups["setup1"].settings.solver.set_triangles_for_wave_port = True
            assert edbapp.setups["setup1"].settings.solver.set_triangles_for_wave_port
        else:
            setup1.adaptive_settings.max_refine_per_pass = 20
            assert setup1.adaptive_settings.max_refine_per_pass == 20
            setup1.adaptive_settings.min_passes = 2
            assert setup1.adaptive_settings.min_passes == 2
            setup1.adaptive_settings.save_fields = True
            assert setup1.adaptive_settings.save_fields
            setup1.adaptive_settings.save_rad_field_only = True
            assert setup1.adaptive_settings.save_rad_field_only
            # setup1.adaptive_settings.use_parallel_refinement = True
            # assert setup1.settings.general.use_parallel_refinement

            assert edbapp.setups["setup1"].adaptive_settings.adapt_type == "kBroadband"
            edbapp.setups["setup1"].adaptive_settings.use_max_refinement = True
            assert edbapp.setups["setup1"].adaptive_settings.use_max_refinement

            edbapp.setups["setup1"].defeature_settings.defeature_abs_length = "1um"
            assert edbapp.setups["setup1"].defeature_settings.defeature_abs_length == "1um"
            edbapp.setups["setup1"].defeature_settings.defeature_ratio = 1e-5
            assert edbapp.setups["setup1"].defeature_settings.defeature_ratio == 1e-5
            edbapp.setups["setup1"].defeature_settings.healing_option = 0
            assert edbapp.setups["setup1"].defeature_settings.healing_option == 0
            edbapp.setups["setup1"].defeature_settings.remove_floating_geometry = True
            assert edbapp.setups["setup1"].defeature_settings.remove_floating_geometry
            edbapp.setups["setup1"].defeature_settings.small_void_area = 0.1
            assert edbapp.setups["setup1"].defeature_settings.small_void_area == 0.1
            edbapp.setups["setup1"].defeature_settings.union_polygons = False
            assert not edbapp.setups["setup1"].defeature_settings.union_polygons
            edbapp.setups["setup1"].defeature_settings.use_defeature = False
            assert not edbapp.setups["setup1"].defeature_settings.use_defeature
            edbapp.setups["setup1"].defeature_settings.use_defeature_abs_length = True
            assert edbapp.setups["setup1"].defeature_settings.use_defeature_abs_length

            edbapp.setups["setup1"].via_settings.via_density = 1.0
            assert edbapp.setups["setup1"].via_settings.via_density == 1.0
            edbapp.setups["setup1"].via_settings.via_material = "pec"
            assert edbapp.setups["setup1"].via_settings.via_material == "pec"
            edbapp.setups["setup1"].via_settings.via_num_sides = 8
            assert edbapp.setups["setup1"].via_settings.via_num_sides == 8
            assert edbapp.setups["setup1"].via_settings.via_style == "k25DViaWirebond"
            edbapp.setups["setup1"].advanced_mesh_settings.layer_snap_tol = "1e-6"
            assert edbapp.setups["setup1"].advanced_mesh_settings.layer_snap_tol == "1e-6"

            edbapp.setups["setup1"].curve_approx_settings.arc_to_chord_error = "0.1"
            assert edbapp.setups["setup1"].curve_approx_settings.arc_to_chord_error == "0.1"
            edbapp.setups["setup1"].curve_approx_settings.max_arc_points = 12
            assert edbapp.setups["setup1"].curve_approx_settings.max_arc_points == 12

            edbapp.setups["setup1"].dcr_settings.conduction_max_passes = 11
            assert edbapp.setups["setup1"].dcr_settings.conduction_max_passes == 11
            edbapp.setups["setup1"].dcr_settings.conduction_min_converged_passes = 2
            assert edbapp.setups["setup1"].dcr_settings.conduction_min_converged_passes == 2
            edbapp.setups["setup1"].dcr_settings.conduction_min_passes = 5
            assert edbapp.setups["setup1"].dcr_settings.conduction_min_passes == 5
            edbapp.setups["setup1"].dcr_settings.conduction_per_error = 2.0
            assert edbapp.setups["setup1"].dcr_settings.conduction_per_error == 2.0
            edbapp.setups["setup1"].dcr_settings.conduction_per_refine = 20.0
            assert edbapp.setups["setup1"].dcr_settings.conduction_per_refine == 20.0

            edbapp.setups["setup1"].hfss_port_settings.max_delta_z0 = 0.5
            assert edbapp.setups["setup1"].hfss_port_settings.max_delta_z0 == 0.5
            edbapp.setups["setup1"].hfss_port_settings.max_triangles_wave_port = 1000
            assert edbapp.setups["setup1"].hfss_port_settings.max_triangles_wave_port == 1000
            edbapp.setups["setup1"].hfss_port_settings.min_triangles_wave_port = 500
            assert edbapp.setups["setup1"].hfss_port_settings.min_triangles_wave_port == 500
            edbapp.setups["setup1"].hfss_port_settings.enable_set_triangles_wave_port = True
            assert edbapp.setups["setup1"].hfss_port_settings.enable_set_triangles_wave_port
        edbapp.close(terminate_rpc_session=False)

    def test_hfss_simulation_setup_mesh_operation(self, edb_examples):
        edbapp = edb_examples.get_si_verse()
        setup = edbapp.create_hfss_setup(name="setup")
        mop = setup.add_length_mesh_operation(net_layer_list={"GND": ["1_Top", "16_Bottom"]}, name="m1")
        assert mop.enabled
        assert mop.net_layer_info[0] == ("GND", "1_Top", True)
        assert mop.net_layer_info[1] == ("GND", "16_Bottom", True)
        assert mop.name == "m1"
        if edbapp.grpc:
            assert mop.max_elements == "1000"
        else:
            assert mop.max_elements == 1000
        assert mop.restrict_max_elements
        assert mop.restrict_max_length
        assert mop.max_length == "1mm"
        assert setup.mesh_operations
        assert edbapp.setups["setup"].mesh_operations

        mop = edbapp.setups["setup"].add_skin_depth_mesh_operation({"GND": ["1_Top", "16_Bottom"]})
        assert mop.net_layer_info[0] == ("GND", "1_Top", True)
        assert mop.net_layer_info[1] == ("GND", "16_Bottom", True)
        if edbapp.grpc:
            assert mop.max_elements == "1000"
        else:
            assert mop.max_elements == 1000
        assert mop.restrict_max_elements
        assert mop.skin_depth == "1um"
        assert mop.surface_triangle_length == "1mm"
        assert mop.number_of_layers == "2"

        mop.skin_depth = "5um"
        mop.surface_triangle_length = "2mm"
        mop.number_of_layer_elements = "3"

        assert mop.skin_depth == "5um"
        assert mop.surface_triangle_length == "2mm"
        assert mop.number_of_layer_elements == "3"
        edbapp.close(terminate_rpc_session=False)

    def test_hfss_frequency_sweep(self, edb_examples):
        edbapp = edb_examples.get_si_verse()
        setup1 = edbapp.create_hfss_setup("setup1")
        assert edbapp.setups["setup1"].name == "setup1"
        setup1.add_sweep(name="sw1", distribution="linear_count", start_freq="1MHz", stop_freq="100MHz", step=10)
        assert edbapp.setups["setup1"].sweep_data[0].name == "sw1"
        if edbapp.grpc:
            assert edbapp.setups["setup1"].sweep_data[0].frequency_data.start_f == "1MHz"
            assert edbapp.setups["setup1"].sweep_data[0].frequency_data.end_f == "100MHz"
            assert edbapp.setups["setup1"].sweep_data[0].frequency_data.step == "10"
        else:
            # grpc sweep data has completely changed.
            assert edbapp.setups["setup1"].sweep_data[0].frequency_string[0] == "LINC 0.001GHz 0.1GHz 10"
        setup1.add_sweep(name="sw2", distribution="linear", start_freq="210MHz", stop_freq="300MHz", step="10MHz")
        if edbapp.grpc:
            assert edbapp.setups["setup1"].sweep_data[0].name == "sw2"
        else:
            # Dotnet api is not adding in the same order.
            assert edbapp.setups["setup1"].sweep_data[-1].name == "sw2"
        setup1.add_sweep(name="sw3", distribution="log_scale", start_freq="1GHz", stop_freq="10GHz", step=10)
        if edbapp.grpc:
            assert edbapp.setups["setup1"].sweep_data[0].name == "sw3"
            setup1.sweep_data[2].use_q3d_for_dc = True
        else:
            assert edbapp.setups["setup1"].sweep_data[-1].name == "sw3"
            setup1.sweep_data[-1].use_q3d_for_dc = True
        edbapp.close(terminate_rpc_session=False)

    def test_siwave_dc_simulation_setup(self, edb_examples):
        """Create a dc simulation setup and evaluate its properties."""
        # Obsolete addressed in config 2.0 section.
        pass

    def test_siwave_ac_simulation_setup(self, edb_examples):
        """Create an ac simulation setup and evaluate its properties."""
        # Obsolete addressed in config 2.0 section.
        pass

    def test_siwave_create_port_between_pin_and_layer(self, edb_examples):
        """Create circuit port between pin and a reference layer."""
        # Done

        edbapp = edb_examples.get_si_verse()
        assert edbapp.siwave.create_port_between_pin_and_layer(
            component_name="U1", pins_name="A27", layer_name="16_Bottom", reference_net="GND"
        )
        U7 = edbapp.components["U7"]
        assert U7.pins["G7"].create_port()
        assert U7.pins["F7"].create_port(reference=U7.pins["E7"])
        pin_group = edbapp.siwave.create_pin_group_on_net(
            reference_designator="U7", net_name="GND", group_name="U7_GND"
        )
        assert pin_group
        U7.pins["R9"].create_port(name="test", reference=pin_group)
        if edbapp.grpc:
            padstack_instance_terminals = [
                term for term in list(edbapp.terminals.values()) if term.type.name == "PADSTACK_INST"
            ]
        else:
            padstack_instance_terminals = [
                term for term in list(edbapp.terminals.values()) if term.terminal_type == "PadstackInstanceTerminal"
            ]
        for term in padstack_instance_terminals:
            assert term.position
        pos_pin = edbapp.padstacks.get_pinlist_from_component_and_net("C173")[1]
        neg_pin = edbapp.padstacks.get_pinlist_from_component_and_net("C172")[0]
        edbapp.create_port(
            pos_pin.get_terminal(create_new_terminal=True),
            neg_pin.get_terminal(create_new_terminal=True),
            is_circuit_port=True,
            name="test1",
        )
        assert edbapp.ports["test1"]
        edbapp.ports["test1"].is_circuit_port = True
        assert edbapp.ports["test1"].is_circuit_port
        edbapp.close(terminate_rpc_session=False)

    def test_siwave_source_setter(self, edb_examples):
        """Evaluate siwave sources property."""
        # Done
        source_path = os.path.join(local_path, "example_models", test_subfolder, "test_sources.aedb")
        target_path = os.path.join(self.local_scratch.path, "test_134_source_setter.aedb")
        self.local_scratch.copyfolder(source_path, target_path)
        edbapp = edb_examples.load_edb(target_path)
        sources = list(edbapp.siwave.sources.values())
        sources[0].magnitude = 1.45
        sources[1].magnitude = 1.45
        # TODO grpc return float value.
        assert sources[0].magnitude == 1.45
        assert sources[1].magnitude == 1.45
        edbapp.close(terminate_rpc_session=False)

    def test_delete_pingroup(self, edb_examples):
        """Delete siwave pin groups."""
        # Done
        source_path = os.path.join(local_path, "example_models", test_subfolder, "test_pin_group.aedb")
        target_path = os.path.join(self.local_scratch.path, "test_135_pin_group.aedb")
        self.local_scratch.copyfolder(source_path, target_path)
        edbapp = edb_examples.load_edb(target_path)
        for _, pingroup in edbapp.siwave.pin_groups.items():
            pingroup.delete()
        assert not edbapp.siwave.pin_groups
        edbapp.close(terminate_rpc_session=False)

    def test_create_padstack_instance(self, edb_examples):
        """Create padstack instances."""
        # Done
        edb = edb_examples.create_empty_edb()
        edb.stackup.add_layer(layer_name="1_Top", fillMaterial="air", thickness="30um")
        edb.stackup.add_layer(layer_name="contact", fillMaterial="air", thickness="100um", base_layer="1_Top")

        assert edb.padstacks.create(
            pad_shape="Rectangle",
            padstackname="pad",
            x_size="350um",
            y_size="500um",
            holediam=0,
        )
        pad_instance1 = edb.padstacks.place(position=["-0.65mm", "-0.665mm"], definition_name="pad")
        assert pad_instance1
        pad_instance1.start_layer = "1_Top"
        pad_instance1.stop_layer = "1_Top"
        assert pad_instance1.start_layer == "1_Top"
        assert pad_instance1.stop_layer == "1_Top"

        assert edb.padstacks.create(pad_shape="Circle", padstackname="pad2", paddiam="350um", holediam="15um")
        pad_instance2 = edb.padstacks.place(position=["-0.65mm", "-0.665mm"], definition_name="pad2")
        assert pad_instance2
        pad_instance2.start_layer = "1_Top"
        pad_instance2.stop_layer = "1_Top"
        assert pad_instance2.start_layer == "1_Top"
        assert pad_instance2.stop_layer == "1_Top"

        assert edb.padstacks.create(
            pad_shape="Circle",
            padstackname="test2",
            paddiam="400um",
            holediam="200um",
            antipad_shape="Rectangle",
            anti_pad_x_size="700um",
            anti_pad_y_size="800um",
            start_layer="1_Top",
            stop_layer="1_Top",
        )

        pad_instance3 = edb.padstacks.place(position=["-1.65mm", "-1.665mm"], definition_name="test2")
        assert pad_instance3.start_layer == "1_Top"
        assert pad_instance3.stop_layer == "1_Top"
        # TODO check with dev the Property ID
        # pad_instance3.dcir_equipotential_region = True
        # assert pad_instance3.dcir_equipotential_region
        # pad_instance3.dcir_equipotential_region = False
        # assert not pad_instance3.dcir_equipotential_region

        trace = edb.modeler.create_trace([[0, 0], [0, 10e-3]], "1_Top", "0.1mm", "trace_with_via_fence")
        edb.padstacks.create("via_0")
        trace.create_via_fence("1mm", "1mm", "via_0")
        edb.close(terminate_rpc_session=False)

    def test_stackup_properties(self, edb_examples):
        """Evaluate stackup properties."""
        # Done
        edb = edb_examples.create_empty_edb()
        edb.stackup.add_layer(layer_name="gnd", fillMaterial="air", thickness="10um")
        edb.stackup.add_layer(layer_name="diel1", fillMaterial="air", thickness="200um", base_layer="gnd")
        edb.stackup.add_layer(layer_name="sig1", fillMaterial="air", thickness="10um", base_layer="diel1")
        edb.stackup.add_layer(layer_name="diel2", fillMaterial="air", thickness="200um", base_layer="sig1")
        edb.stackup.add_layer(layer_name="sig3", fillMaterial="air", thickness="10um", base_layer="diel2")
        assert edb.stackup.thickness == 0.00043
        assert edb.stackup.num_layers == 5
        edb.close(terminate_rpc_session=False)

    def test_hfss_extent_info(self):
        """HFSS extent information."""

        # TODO check config file 2.0

        # Obsolete addressed in config 2.0 section.
        pass

    def test_import_gds_from_tech(self, edb_examples):
        """Use techfile."""
        from pyedb.dotnet.database.edb_data.control_file import ControlFile

        c_file_in = os.path.join(
            local_path,
            "example_models",
            "cad",
            "GDS",
            "sky130_fictitious_dtc_example_control_no_map.xml",
        )
        c_map = os.path.join(local_path, "example_models", "cad", "GDS", "dummy_layermap.map")
        gds_in = os.path.join(
            local_path,
            "example_models",
            "cad",
            "GDS",
            "sky130_fictitious_dtc_example.gds",
        )
        gds_out = os.path.join(self.local_scratch.path, "sky130_fictitious_dtc_example.gds")
        self.local_scratch.copyfile(gds_in, gds_out)

        c = ControlFile(c_file_in, layer_map=c_map)
        setup = c.setups.add_setup("Setup1", "1GHz", 0.02, 10)
        setup.add_sweep("Sweep1", "0.01GHz", "5GHz", "0.1GHz")
        c.boundaries.units = "um"
        c.stackup.units = "um"
        c.boundaries.add_port("P1", x1=223.7, y1=222.6, layer1="Metal6", x2=223.7, y2=100, layer2="Metal6")
        c.boundaries.add_extent()
        comp = c.components.add_component("B1", "BGA", "IC", "Flip chip", "Cylinder")
        comp.solder_diameter = "65um"
        comp.add_pin("1", "81.28", "84.6", "met2")
        comp.add_pin("2", "211.28", "84.6", "met2")
        comp.add_pin("3", "211.28", "214.6", "met2")
        comp.add_pin("4", "81.28", "214.6", "met2")
        for via in c.stackup.vias:
            via.create_via_group = True
            via.snap_via_group = True
        c.write_xml(os.path.join(self.local_scratch.path, "test_138.xml"))
        c.import_options.import_dummy_nets = True

        edb = edb_examples.load_edb(
            gds_out, control_file=os.path.join(self.local_scratch.path, "test_138.xml"), copy_to_temp=False
        )

        assert edb
        assert "P1" and "P2" in edb.ports
        assert "Setup1" and "Setup Test" in edb.setups
        assert "B1" in edb.components.instances
        edb.close(terminate_rpc_session=False)

    @pytest.mark.skipif(True, reason="Not implemented with grpc")  # todo config["use_grpc"],
    def test_database_properties(self, edb_examples):
        """Evaluate database properties."""
        # Done
        edb = edb_examples.get_si_verse()
        assert isinstance(edb.active_db.dataset_defs, list)
        assert isinstance(edb.active_db.material_defs, list)
        assert isinstance(edb.active_db.component_defs, list)
        assert isinstance(edb.active_db.package_defs, list)
        assert isinstance(edb.active_db.padstack_defs, list)
        assert isinstance(edb.active_db.jedec5_bondwire_defs, list)
        assert isinstance(edb.active_db.jedec4_bondwire_defs, list)
        assert isinstance(edb.active_db.apd_bondwire_defs, list)
        assert isinstance(edb.active_db.version, tuple)
        assert isinstance(edb.active_db.footprint_cells, list)
        edb.close(terminate_rpc_session=False)

    def test_backdrill_via_with_offset(self, edb_examples):
        """Set backdrill from top."""

        edb = edb_examples.create_empty_edb()
        edb.stackup.add_layer(layer_name="bot")
        edb.stackup.add_layer(layer_name="diel1", base_layer="bot", layer_type="dielectric", thickness="127um")
        edb.stackup.add_layer(layer_name="signal1", base_layer="diel1")
        edb.stackup.add_layer(layer_name="diel2", base_layer="signal1", layer_type="dielectric", thickness="127um")
        edb.stackup.add_layer(layer_name="signal2", base_layer="diel2")
        edb.stackup.add_layer(layer_name="diel3", base_layer="signal2", layer_type="dielectric", thickness="127um")
        edb.stackup.add_layer(layer_name="top", base_layer="diel2")
        edb.padstacks.create(padstackname="test1")
        padstack_instance = edb.padstacks.place(position=[0, 0], net_name="test", definition_name="test1")
        edb.padstacks.definitions["test1"].hole_range = "through"
        drill_layer = edb.stackup.layers["signal1"]
        drill_diameter = "200um"
        drill_offset = "100um"
        padstack_instance.set_back_drill_by_layer(
            drill_to_layer=drill_layer, diameter=drill_diameter, offset=drill_offset
        )
        assert padstack_instance.backdrill_type == "layer_drill"
        assert padstack_instance.get_back_drill_by_layer()
        layer, offset, diameter = padstack_instance.get_back_drill_by_layer()
        assert layer == "signal1"
        assert offset == pytest.approx(100e-6)
        assert diameter == pytest.approx(200e-6)
        edb.close(terminate_rpc_session=False)

    def test_add_layer_api_with_control_file(self):
        """Add new layers with control file."""
        from pyedb.grpc.database.control_file import ControlFile

        # Done
        ctrl = ControlFile()
        # Material
        ctrl.stackup.add_material(material_name="Copper", conductivity=5.56e7)
        ctrl.stackup.add_material(material_name="BCB", permittivity=2.7)
        ctrl.stackup.add_material(material_name="Silicon", conductivity=0.04)
        ctrl.stackup.add_material(material_name="SiliconOxide", conductivity=4.4)
        ctrl.stackup.units = "um"
        assert len(ctrl.stackup.materials) == 4
        assert ctrl.stackup.units == "um"
        # Dielectrics
        ctrl.stackup.add_dielectric(material="Silicon", layer_name="Silicon", thickness=180)
        ctrl.stackup.add_dielectric(layer_index=1, material="SiliconOxide", layer_name="USG1", thickness=1.2)
        assert next(diel for diel in ctrl.stackup.dielectrics if diel.name == "USG1").properties["Index"] == 1
        ctrl.stackup.add_dielectric(material="BCB", layer_name="BCB2", thickness=9.5, base_layer="USG1")
        ctrl.stackup.add_dielectric(
            material="BCB", layer_name="BCB1", thickness=4.1, base_layer="BCB2", add_on_top=False
        )
        ctrl.stackup.add_dielectric(layer_index=4, material="BCB", layer_name="BCB3", thickness=6.5)
        assert ctrl.stackup.dielectrics[0].properties["Index"] == 0
        assert ctrl.stackup.dielectrics[1].properties["Index"] == 1
        assert ctrl.stackup.dielectrics[2].properties["Index"] == 3
        assert ctrl.stackup.dielectrics[3].properties["Index"] == 2
        assert ctrl.stackup.dielectrics[4].properties["Index"] == 4
        # Metal layer
        ctrl.stackup.add_layer(
            layer_name="9", elevation=185.3, material="Copper", target_layer="meta2", gds_type=0, thickness=6
        )
        assert [layer for layer in ctrl.stackup.layers if layer.name == "9"]
        ctrl.stackup.add_layer(
            layer_name="15", elevation=194.8, material="Copper", target_layer="meta3", gds_type=0, thickness=3
        )
        assert [layer for layer in ctrl.stackup.layers if layer.name == "15"]
        # Via layer
        ctrl.stackup.add_via(
            layer_name="14", material="Copper", target_layer="via2", start_layer="meta2", stop_layer="meta3", gds_type=0
        )
        assert [layer for layer in ctrl.stackup.vias if layer.name == "14"]
        # Port
        ctrl.boundaries.add_port(
            "test_port", x1=-21.1, y1=-288.7, layer1="meta3", x2=21.1, y2=-288.7, layer2="meta3", z0=50
        )
        assert ctrl.boundaries.ports
        # setup using q3D for DC point
        setup = ctrl.setups.add_setup("test_setup", "10GHz")
        assert setup
        setup.add_sweep(
            name="test_sweep",
            start="0GHz",
            stop="20GHz",
            step="10MHz",
            sweep_type="Interpolating",
            step_type="LinearStep",
            use_q3d=True,
        )
        assert setup.sweeps

    @pytest.mark.skipif(is_linux, reason="Failing download files")
    def test_create_edb_with_dxf(self, edb_examples):
        """Create EDB from dxf file."""
        src = os.path.join(local_path, "example_models", test_subfolder, "edb_test_82.dxf")
        dxf_path = self.local_scratch.copyfile(src)
        edb3 = edb_examples.load_edb(dxf_path, copy_to_temp=False)
        assert len(edb3.modeler.polygons) == 1
        assert edb3.modeler.polygons[0].polygon_data.points == [
            (0.0, 0.0),
            (0.0, 0.0012),
            (-0.0008, 0.0012),
            (-0.0008, 0.0),
        ]
        edb3.close(terminate_rpc_session=False)

    def test_solve_siwave(self, edb_examples):
        """Solve EDB with Siwave."""
        mock_process = MagicMock()

        edbapp = edb_examples.create_empty_edb()
        exec_path = edbapp.siwave.create_exec_file(add_dc=True)
        assert Path(exec_path).exists()
        executable = "siwave_ng" if is_linux else "siwave_ng.exe"
        with patch("subprocess.Popen", return_value=mock_process) as mock_popen:
            siw_path = edbapp.solve_siwave()
            popen_args, popen_kwargs = mock_popen.call_args
            input_cmd = popen_args[0]

        input_cmd_ = [
            str(Path(edbapp.ansys_em_path) / executable),
            edbapp.edbpath,
            str(Path(edbapp.edbpath).with_suffix(".exec")),
            "-formatOutput -useSubdir",
        ]

        assert input_cmd == input_cmd_

        with patch("subprocess.Popen", return_value=mock_process) as mock_popen:
            edbapp.export_siwave_dc_results(siw_path, "SIwaveDCIR1")
            popen_args, popen_kwargs = mock_popen.call_args
            input_cmd = popen_args[0]

<<<<<<< HEAD
        input_cmd_ =             [
                str(Path(edbapp.ansys_em_path) / executable),
                "-embedding",
                "-RunScriptAndExit",
                str(Path(edbapp.edbpath).parent / "export_results.py"),
            ]

=======
        input_cmd_ = [
            str(Path(edbapp.ansys_em_path) / "siwave.exe"),
            "-embedding",
            "-RunScriptAndExit",
            str(Path(edbapp.edbpath).parent / "export_results.py"),
        ]
>>>>>>> 8833ba00

        assert input_cmd == input_cmd_

    def test_cutout_return_clipping_extent(self, edb_examples):
        """"""
        # Done
        edbapp = edb_examples.get_si_verse()
        extent = edbapp.cutout(
            signal_list=["PCIe_Gen4_RX0_P", "PCIe_Gen4_RX0_N", "PCIe_Gen4_RX1_P", "PCIe_Gen4_RX1_N"],
            reference_list=["GND"],
        )
        assert extent
        assert len(extent) == 55
        assert [round(num, 9) for num in extent[0]] == [0.0110258, 0.044515088]
        assert [round(num, 9) for num in extent[10]] == [0.022142312, 0.028510392]
        assert [round(num, 9) for num in extent[20]] == [0.067229304, 0.026054684]
        assert [round(num, 9) for num in extent[30]] == [0.067937069, 0.02961899]
        assert [round(num, 9) for num in extent[40]] == [0.065503274, 0.031478932]
        assert [round(num, 9) for num in extent[50]] == [0.011434652, 0.04636553]
        edbapp.close_edb()

    def test_move_and_edit_polygons(self, edb_examples):
        """Move a polygon."""
        # Done
        edbapp = edb_examples.create_empty_edb()

        edbapp.stackup.add_layer("GND")
        edbapp.stackup.add_layer("Diel", "GND", layer_type="dielectric", thickness="0.1mm", material="FR4_epoxy")
        edbapp.stackup.add_layer("TOP", "Diel", thickness="0.05mm")
        points = [[0.0, -1e-3], [0.0, -10e-3], [100e-3, -10e-3], [100e-3, -1e-3], [0.0, -1e-3]]
        polygon = edbapp.modeler.create_polygon(points, "TOP")
        assert polygon.center == [0.05, -0.0055]
        assert polygon.move(["1mm", 1e-3])
        assert round(polygon.center[0], 6) == 0.051
        assert round(polygon.center[1], 6) == -0.0045

        assert polygon.rotate(angle=45)
        bbox = [round(i, 6) for i in polygon.bbox]
        assert bbox == pytest.approx([0.012463, -0.043037, 0.089537, 0.034037])
        assert polygon.rotate(angle=34, center=[0, 0])
        bbox = [round(i, 6) for i in polygon.bbox]
        assert bbox == [0.030840, -0.025152, 0.058755, 0.074728]
        assert polygon.scale(factor=1.5)
        bbox = [round(i, 6) for i in polygon.bbox]
        assert bbox == [0.023861, -0.050122, 0.065734, 0.099698]
        assert polygon.scale(factor=-0.5, center=[0, 0])
        bbox = [round(i, 6) for i in polygon.bbox]
        assert bbox == [-0.032867, -0.049849, -0.01193, 0.025061]
        assert polygon.move_layer("GND")
        assert len(edbapp.modeler.polygons) == 1
        assert edbapp.modeler.polygons[0].layer_name == "GND"
        edbapp.close(terminate_rpc_session=False)

    def test_multizone(self, edb_examples):
        # Done
        # edbapp = edb_examples.get_multizone_pcb()
        # common_reference_net = "gnd"
        # edb_zones = edbapp.copy_zones()
        # assert edb_zones
        # defined_ports, project_connexions = edbapp.cutout_multizone_layout(edb_zones, common_reference_net)
        # assert defined_ports
        # assert project_connexions
        pass

    def test_icepak(self, edb_examples):
        # Done
        edbapp = edb_examples.get_si_verse(additional_files_folders=["siwave/icepak_component.pwrd"])
        edbapp.siwave.icepak_use_minimal_comp_defaults = True
        assert edbapp.siwave.icepak_use_minimal_comp_defaults
        edbapp.siwave.icepak_use_minimal_comp_defaults = False
        assert not edbapp.siwave.icepak_use_minimal_comp_defaults
        edbapp.siwave.icepak_component_file = edb_examples.get_local_file_folder("siwave/icepak_component.pwrd")
        assert edbapp.siwave.icepak_component_file == edb_examples.get_local_file_folder("siwave/icepak_component.pwrd")
        edbapp.close(terminate_rpc_session=False)

    def test_dcir_properties(self, edb_examples):
        edbapp = edb_examples.get_si_verse()
        setup = edbapp.create_siwave_dc_setup()
        if edbapp.grpc:
            # grpc settings is replacing dc_ir_settings
            # TODO check is grpc can be backward compatible
            setup.settings.export_dc_thermal_data = True
            assert setup.settings.export_dc_thermal_data
            assert not setup.settings.import_thermal_data
            setup.settings.dc_report_show_active_devices = True
            assert setup.settings.dc_report_show_active_devices
            assert not setup.settings.per_pin_use_pin_format
            setup.settings.use_loop_res_for_per_pin = True
            assert setup.settings.use_loop_res_for_per_pin
            setup.settings.dc_report_config_file = edbapp.edbpath
            assert setup.settings.dc_report_config_file
            setup.settings.full_dc_report_path = edbapp.edbpath
            assert setup.settings.full_dc_report_path
            setup.settings.icepak_temp_file = edbapp.edbpath
            assert setup.settings.icepak_temp_file
            setup.settings.per_pin_res_path = edbapp.edbpath
            assert setup.settings.per_pin_res_path
            setup.settings.via_report_path = edbapp.edbpath
            assert setup.settings.via_report_path
            setup.settings.source_terms_to_ground = {"test": 1}
            assert setup.settings.source_terms_to_ground
        else:
            setup.dc_ir_settings.export_dc_thermal_data = True
            assert setup.dc_ir_settings.export_dc_thermal_data
            assert not setup.dc_ir_settings.import_thermal_data
            setup.dc_ir_settings.dc_report_show_active_devices = True
            assert setup.dc_ir_settings.dc_report_show_active_devices
            assert not setup.dc_ir_settings.per_pin_use_pin_format
            setup.dc_ir_settings.use_loop_res_for_per_pin = True
            assert setup.dc_ir_settings.use_loop_res_for_per_pin
            setup.dc_ir_settings.dc_report_config_file = edbapp.edbpath
            assert setup.dc_ir_settings.dc_report_config_file
            setup.dc_ir_settings.full_dc_report_path = edbapp.edbpath
            assert setup.dc_ir_settings.full_dc_report_path
            setup.dc_ir_settings.icepak_temp_file = edbapp.edbpath
            assert setup.dc_ir_settings.icepak_temp_file
            setup.dc_ir_settings.per_pin_res_path = edbapp.edbpath
            assert setup.dc_ir_settings.per_pin_res_path
            setup.dc_ir_settings.via_report_path = edbapp.edbpath
            assert setup.dc_ir_settings.via_report_path
            setup.dc_ir_settings.source_terms_to_ground = {"test": 1}
            assert setup.dc_ir_settings.source_terms_to_ground
        edbapp.close(terminate_rpc_session=False)

    def test_bondwire(self, edb_examples):
        edbapp = edb_examples.get_si_verse()
        bondwire_1 = edbapp.modeler.create_bondwire(
            definition_name="Default",
            placement_layer="Postprocessing",
            width="0.5mm",
            material="copper",
            start_layer_name="1_Top",
            start_x="82mm",
            start_y="30mm",
            end_layer_name="1_Top",
            end_x="71mm",
            end_y="23mm",
            bondwire_type="apd",
            net="1V0",
            start_cell_instance_name="test",
        )
        bondwire_1.material = "Gold"
        assert bondwire_1.material == "Gold"
        bondwire_1.type = "jedec4"
        if edbapp.grpc:
            assert bondwire_1.type == "jedec4"
        else:
            assert bondwire_1.type == "jedec_4"
        bondwire_1.cross_section_type = "round"
        assert bondwire_1.cross_section_type == "round"
        bondwire_1.cross_section_height = "0.1mm"
        assert bondwire_1.cross_section_height == 0.0001
        bondwire_1.set_definition_name("J4_LH10")
        assert bondwire_1.get_definition_name() == "J4_LH10"
        bondwire_1.trajectory = [1, 0.1, 0.2, 0.3]
        assert bondwire_1.trajectory == [1, 0.1, 0.2, 0.3]
        bondwire_1.width = "0.2mm"
        assert bondwire_1.width == 0.0002
        edbapp.close(terminate_rpc_session=False)

    def test_voltage_regulator(self, edb_examples):
        # TODO working with EDB NET only. Not implemented yet in grpc yet. Also Voltage regulator is bugged in DotNet.
        edbapp = edb_examples.get_si_verse()
        if not edbapp.grpc:
            positive_sensor_pin = edbapp.components["U1"].pins["A2"]
            negative_sensor_pin = edbapp.components["U1"].pins["A3"]
            vrm = edbapp.siwave.create_vrm_module(
                name="test",
                positive_sensor_pin=positive_sensor_pin,
                negative_sensor_pin=negative_sensor_pin,
                voltage="1.5V",
                load_regulation_current="0.5A",
                load_regulation_percent=0.2,
            )
            assert vrm.component
            assert vrm.component.refdes == "U1"
            assert vrm.negative_remote_sense_pin
            assert vrm.negative_remote_sense_pin.name == "U1-A3"
            assert vrm.positive_remote_sense_pin
            assert vrm.positive_remote_sense_pin.name == "U1-A2"
            assert vrm.voltage == 1.5
            assert vrm.is_active
            assert not vrm.is_null
            assert vrm.id
            assert edbapp.voltage_regulator_modules
            assert "test" in edbapp.voltage_regulator_modules
        edbapp.close(terminate_rpc_session=False)

    @pytest.mark.skipif(condition=config["use_grpc"], reason="Not implemented with grpc")
    def test_workflow(self, edb_examples):
        # TODO check with config file 2.0
        from pathlib import Path

        edbapp = edb_examples.get_si_verse()
        path_bom = Path(edb_examples.test_folder) / "bom.csv"
        edbapp.workflow.export_bill_of_materials(path_bom)
        assert path_bom.exists()
        edbapp.close(terminate_rpc_session=False)
        pass

    def test_create_port_on_component_no_ref_pins_in_component(self, edb_examples):
        # Done
        edbapp = edb_examples.get_no_ref_pins_component()
        edbapp.components.create_port_on_component(
            component="J2E2",
            net_list=[
                "net1",
                "net2",
                "net3",
                "net4",
                "net5",
                "net6",
                "net7",
                "net8",
                "net9",
                "net10",
                "net11",
                "net12",
                "net13",
                "net14",
                "net15",
            ],
            port_type="circuit_port",
            reference_net=["GND"],
            extend_reference_pins_outside_component=True,
        )
        assert len(edbapp.ports) == 15
        edbapp.close(terminate_rpc_session=False)

    def test_create_ping_group(self, edb_examples):
        # Done
        edbapp = edb_examples.get_si_verse()
        assert edbapp.modeler.create_pin_group(
            name="test1", pins_by_id=[4294969495, 4294969494, 4294969496, 4294969497]
        )

        assert edbapp.modeler.create_pin_group(
            name="test2", pins_by_id=[4294969502, 4294969503], pins_by_aedt_name=["U1-A11", "U1-A12", "U1-A13"]
        )
        assert edbapp.modeler.create_pin_group(
            name="test3",
            pins_by_id=[4294969502, 4294969503],
            pins_by_aedt_name=["U1-A11", "U1-A12", "U1-A13"],
            pins_by_name=["A11", "A12", "A15", "A16"],
        )
        edbapp.close(terminate_rpc_session=False)

    def test_create_edb_with_zip(self):
        """Create EDB from zip file."""
        # Done
        from pyedb import Edb

        src = os.path.join(local_path, "example_models", "TEDB", "ANSYS-HSD_V1_0.zip")
        zip_path = self.local_scratch.copyfile(src)
        edb = Edb(zip_path)
        assert edb.nets
        assert edb.components
        edb.close(terminate_rpc_session=False)

    @pytest.mark.parametrize("positive_net_names", (["2V5", "NetR105_2"], ["2V5", "GND", "NetR105_2"], "2V5"))
    @pytest.mark.parametrize("nets_mode", ("str", "net"))
    def test_create_circuit_port_on_component(self, edb_examples, nets_mode: str, positive_net_names: Sequence[str]):
        edbapp = edb_examples.get_si_verse()
        positive_net_list = [positive_net_names] if not isinstance(positive_net_names, list) else positive_net_names
        reference_net_names = ["GND"]
        if edbapp.grpc:
            assert edbapp.source_excitation.create_port_on_component(
                component="U10",
                net_list=positive_net_names if nets_mode == "str" else [edbapp.nets[net] for net in positive_net_list],
                port_type="circuit_port",
                do_pingroup=False,
                reference_net=(
                    reference_net_names if nets_mode == "str" else [edbapp.nets[net] for net in reference_net_names]
                ),
            )
        else:
            # method from components class is deprecated in grpc and is now in SourceExcitation class.
            assert edbapp.components.create_port_on_component(
                component="U10",
                net_list=positive_net_names if nets_mode == "str" else [edbapp.nets[net] for net in positive_net_list],
                port_type="circuit_port",
                do_pingroup=False,
                reference_net=(
                    reference_net_names if nets_mode == "str" else [edbapp.nets[net] for net in reference_net_names]
                ),
            )
        assert len(edbapp.excitations) == 2 * len(set(positive_net_list) - set(reference_net_names))

    def test_create_circuit_port_on_component_string_net_list(self, edb_examples):
        edbapp = edb_examples.get_si_verse()
        positive_net_names = "2V5"
        reference_net_names = "GND"
        component_name = "U10"
        for pin in edbapp.components[component_name].pins.values():
            pin.is_pin = False
        if edbapp.grpc:
            assert edbapp.source_excitation.create_port_on_component(
                component=component_name,
                net_list=positive_net_names,
                port_type="circuit_port",
                do_pingroup=False,
                reference_net=reference_net_names,
            )
        else:
            # method from Components class deprecated in grpc and moved to SourceExcitation.
            assert edbapp.components.create_port_on_component(
                component=component_name,
                net_list=positive_net_names,
                port_type="circuit_port",
                do_pingroup=False,
                reference_net=reference_net_names,
            )
        assert len(edbapp.excitations) == 2

    def test_create_circuit_port_on_component_set_is_pin(self, edb_examples):
        edbapp = edb_examples.get_si_verse()
        positive_net_names = ["2V5", "NetR105_2"]
        reference_net_names = ["GND"]
        component_name = "U10"
        for pin in edbapp.components[component_name].pins.values():
            pin.is_pin = False
        if edbapp.grpc:
            assert edbapp.source_excitation.create_port_on_component(
                component=component_name,
                net_list=positive_net_names,
                port_type="circuit_port",
                do_pingroup=False,
                reference_net=reference_net_names,
            )
        else:
            # Method from Components class deprecated in grpc and moved to SourceExcitation.
            assert edbapp.components.create_port_on_component(
                component=component_name,
                net_list=positive_net_names,
                port_type="circuit_port",
                do_pingroup=False,
                reference_net=reference_net_names,
            )
        assert len(edbapp.excitations) == 4

    @pytest.mark.parametrize("comp_mode", ("str", "comp"))
    def test_create_circuit_port_on_component_pins_comp_mode(self, comp_mode: str, edb_examples):
        edbapp = edb_examples.get_si_verse()
        component_name = "U10"
        edbcomp = edbapp.components[component_name]
        positive_pin_names = ["4"]
        reference_pin_names = ["2"]
        if edbapp.grpc:
            assert edbapp.source_excitation.create_port_on_pins(
                refdes=component_name if comp_mode == "str" else edbcomp,
                pins=positive_pin_names,
                reference_pins=reference_pin_names,
            )
        else:
            # Method from Components class deprecated in grpc and moved to SourceExcitations.
            assert edbapp.components.create_port_on_pins(
                refdes=component_name if comp_mode == "str" else edbcomp,
                pins=positive_pin_names,
                reference_pins=reference_pin_names,
            )
        assert len(edbapp.excitations) == 2

    @pytest.mark.parametrize("pins_mode", ("global_str", "int", "str", "pin"))
    def test_create_circuit_port_on_component_pins_pins_mode(self, edb_examples, pins_mode: str):
        # Check issue #550 on changing edb_uid to id.
        edbapp = edb_examples.get_si_verse()
        component_name = "U10"
        edbcomp = edbapp.components[component_name]
        positive_pin_names = ["4"]
        reference_pin_names = ["2"]
        if edbapp.grpc:
            positive_pin_numbers = [edbcomp.pins[pin].edb_uid for pin in positive_pin_names]
            reference_pin_numbers = [edbcomp.pins[pin].edb_uid for pin in reference_pin_names]
        else:
            positive_pin_numbers = [edbcomp.pins[pin].id for pin in positive_pin_names]
            reference_pin_numbers = [edbcomp.pins[pin].id for pin in reference_pin_names]
        if pins_mode == "global_str":
            positive_pin_names = [f"{component_name}-{pin}" for pin in positive_pin_names]
            reference_pin_names = [f"{component_name}-{pin}" for pin in reference_pin_names]
        assert len(edbapp.excitations) == 0
        if edbapp.grpc:
            assert edbapp.source_excitation.create_port_on_pins(
                refdes=component_name if pins_mode == "str" else None,
                pins=(
                    positive_pin_names
                    if pins_mode == "str" or pins_mode == "global_str"
                    else (
                        positive_pin_numbers
                        if pins_mode == "int"
                        else [edbcomp.pins[pin] for pin in positive_pin_names]
                    )
                ),
                reference_pins=(
                    reference_pin_names
                    if pins_mode == "str" or pins_mode == "global_str"
                    else (
                        reference_pin_numbers
                        if pins_mode == "int"
                        else [edbcomp.pins[pin] for pin in reference_pin_names]
                    )
                ),
            )
        else:
            assert edbapp.components.create_port_on_pins(
                refdes=component_name if pins_mode == "str" else None,
                pins=(
                    positive_pin_names
                    if pins_mode == "str" or pins_mode == "global_str"
                    else (
                        positive_pin_numbers
                        if pins_mode == "int"
                        else [edbcomp.pins[pin] for pin in positive_pin_names]
                    )
                ),
                reference_pins=(
                    reference_pin_names
                    if pins_mode == "str" or pins_mode == "global_str"
                    else (
                        reference_pin_numbers
                        if pins_mode == "int"
                        else [edbcomp.pins[pin] for pin in reference_pin_names]
                    )
                ),
            )
        assert len(edbapp.excitations) == 2

    def test_create_circuit_port_on_component_pins_pingroup_on_single_pin(self, edb_examples):
        edbapp = edb_examples.get_si_verse()
        component_name = "U10"
        edbcomp = edbapp.components[component_name]
        positive_pin_names = ["4"]
        reference_pin_names = ["2"]
        if edbapp.grpc:
            assert edbapp.source_excitation.create_port_on_pins(
                refdes=edbcomp,
                pins=positive_pin_names,
                reference_pins=reference_pin_names,
                pingroup_on_single_pin=True,
            )
        else:
            # Method from COmponents deprecated in grpc and moved to SourceExcitation-
            assert edbapp.components.create_port_on_pins(
                refdes=edbcomp,
                pins=positive_pin_names,
                reference_pins=reference_pin_names,
                pingroup_on_single_pin=True,
            )
        assert len(edbapp.excitations) == 2

    def test_create_circuit_port_on_component_pins_no_pins(self, edb_examples):
        edbapp = edb_examples.get_si_verse()
        component_name = "U10"
        edbcomp = edbapp.components[component_name]
        positive_pin_names = []
        reference_pin_names = ["2"]
        if edbapp.grpc:
            assert not edbapp.source_excitation.create_port_on_pins(
                refdes=edbcomp,
                pins=positive_pin_names,
                reference_pins=reference_pin_names,
            )
        else:
            # Method deprecated in grpc and moved to SourceExcitation class.
            assert not edbapp.components.create_port_on_pins(
                refdes=edbcomp,
                pins=positive_pin_names,
                reference_pins=reference_pin_names,
            )
        assert len(edbapp.excitations) == 0

    def test_create_circuit_port_on_component_pins_no_reference_pins(self, edb_examples):
        edbapp = edb_examples.get_si_verse()
        component_name = "U10"
        edbcomp = edbapp.components[component_name]
        positive_pin_names = ["4"]
        reference_pin_names = []
        if edbapp.grpc:
            assert not edbapp.source_excitation.create_port_on_pins(
                refdes=edbcomp,
                pins=positive_pin_names,
                reference_pins=reference_pin_names,
            )
        else:
            # Method deprecated in grpc and moved to SourceExcitation class.
            assert not edbapp.components.create_port_on_pins(
                refdes=edbcomp,
                pins=positive_pin_names,
                reference_pins=reference_pin_names,
            )
        assert len(edbapp.excitations) == 0

    @pytest.mark.skipif(not config["use_grpc"], reason="Requires grpc")
    def test_active_cell_setter(self, edb_examples):
        """Use multiple cells."""

        src = os.path.join(local_path, "example_models", "TEDB", "multi_cells.aedb")
        edb = edb_examples.load_edb(edbpath=src)
        edb.active_cell = edb.circuit_cells[0]
        assert len(edb.modeler.primitives) == 2096
        assert len(edb.components.instances) == 509
        assert len(edb.padstacks.instances) == 5699

        edb.active_cell = edb.circuit_cells[1]
        assert len(edb.modeler.primitives) == 203
        assert len(edb.components.instances) == 66
        assert len(edb.padstacks.instances) == 473

        edb.active_cell = edb.circuit_cells[2]
        assert len(edb.modeler.primitives) == 2096
        assert len(edb.components.instances) == 509
        assert len(edb.padstacks.instances) == 5699

        edb.active_cell = edb.circuit_cells[3]
        assert len(edb.modeler.primitives) == 203
        assert len(edb.components.instances) == 66
        assert len(edb.padstacks.instances) == 473

        edb.active_cell = "main"
        assert len(edb.modeler.primitives) == 2096
        assert len(edb.components.instances) == 509
        assert len(edb.padstacks.instances) == 5699

        edb.active_cell = "main_cutout"
        assert len(edb.modeler.primitives) == 203
        assert len(edb.components.instances) == 66
        assert len(edb.padstacks.instances) == 473

        edb.close(terminate_rpc_session=False)

    def test_import_layout_file(self):
        from pyedb import Edb

        input_file = os.path.join(local_path, "example_models", "cad", "GDS", "sky130_fictitious_dtc_example.gds")
        control_file = os.path.join(
            local_path, "example_models", "cad", "GDS", "sky130_fictitious_dtc_example_control_no_map.xml"
        )
        map_file = os.path.join(local_path, "example_models", "cad", "GDS", "dummy_layermap.map")
        edb = Edb()
        assert edb.import_layout_file(input_file=input_file, control_file=control_file, map_file=map_file)

    @pytest.mark.parametrize("positive_pin_names", (["R20", "R21", "T20"], ["R20"]))
    @pytest.mark.parametrize("pec_boundary", (False, True))
    def test_create_circuit_port_on_component_pins_pingroup_on_multiple_pins(
        self, edb_examples, pec_boundary: bool, positive_pin_names: Sequence[str]
    ):
        EXPECTED_TERMINAL_TYPE = "PinGroupTerminal" if len(positive_pin_names) > 1 else "PadstackInstanceTerminal"
        edbapp = edb_examples.get_si_verse()
        component_name = "U1"
        edbcomp = edbapp.components[component_name]
        reference_pin_names = ["N21", "R19", "T21"]
        assert edbapp.components.create_port_on_pins(
            refdes=edbcomp,
            pins=positive_pin_names,
            reference_pins=reference_pin_names,
            pec_boundary=pec_boundary,
        )
        assert len(edbapp.excitations) == 2
        for excitation in edbapp.excitations.values():
            if excitation.is_reference_terminal:
                assert excitation.terminal_type == "PinGroupTerminal"
            else:
                assert excitation.terminal_type == EXPECTED_TERMINAL_TYPE

    @pytest.mark.parametrize("positive_pin_names", (["R20", "R21", "T20"], ["R20"]))
    @pytest.mark.parametrize("pec_boundary", (False, True))
    def test_create_circuit_port_on_component_pins_pingroup_on_multiple_pins(
        self, edb_examples, pec_boundary: bool, positive_pin_names: Sequence[str]
    ):
        EXPECTED_TERMINAL_TYPE = "PinGroupTerminal" if len(positive_pin_names) > 1 else "PadstackInstanceTerminal"
        edbapp = edb_examples.get_si_verse()
        component_name = "U1"
        edbcomp = edbapp.components[component_name]
        reference_pin_names = ["N21", "R19", "T21"]
        assert edbapp.components.create_port_on_pins(
            refdes=edbcomp,
            pins=positive_pin_names,
            reference_pins=reference_pin_names,
            pec_boundary=pec_boundary,
        )
        assert len(edbapp.excitations) == 2
        for excitation in edbapp.excitations.values():
            if excitation.is_reference_terminal:
                assert excitation.terminal_type == "PinGroupTerminal"
            else:
                assert excitation.terminal_type == EXPECTED_TERMINAL_TYPE

    def test_hfss_get_trace_width_for_traces_with_ports(self, edb_examples):
        """Retrieve the trace width for traces with ports."""
        edbapp = edb_examples.get_si_verse()
        from pyedb.generic.constants import SourceType

        assert edbapp.components.create_port_on_component(
            "U1",
            ["VDD_DDR"],
            reference_net="GND",
            port_type=SourceType.CircPort,
        )
        trace_widths = edbapp.hfss.get_trace_width_for_traces_with_ports()
        assert len(trace_widths) > 0
        edbapp.close(terminate_rpc_session=False)

    def test_add_cpa_simulation_setup(self, edb_examples):
        edbapp = edb_examples.get_si_verse()
        cpa_setup = edbapp.siwave.add_cpa_analysis(name="test_cpa")
        assert cpa_setup.name == "test_cpa"
        cpa_setup.name = "test_cpa2"
        assert cpa_setup.name == "test_cpa2"
        cpa_setup.mode = "channel"
        assert cpa_setup.mode == "channel"
        assert cpa_setup.model_type == "rlcg"
        cpa_setup.model_type = "esd_r"
        assert cpa_setup.model_type == "esd_r"
        assert cpa_setup.net_processing_mode == "all"
        cpa_setup.net_processing_mode = "userdefined"
        assert cpa_setup.net_processing_mode == "userdefined"
        assert not cpa_setup.use_q3d_solver
        cpa_setup.use_q3d = True
        assert cpa_setup.use_q3d
        assert cpa_setup.solver_options.adaptive_refinement_cg_max_passes == 10
        cpa_setup.solver_options.adaptive_refinement_cg_max_passes = 20
        assert cpa_setup.solver_options.adaptive_refinement_cg_max_passes == 20
        assert cpa_setup.solver_options.adaptive_refinement_cg_percent_error == 0.02
        cpa_setup.solver_options.adaptive_refinement_cg_percent_error = 0.05
        assert cpa_setup.solver_options.adaptive_refinement_cg_percent_error == 0.05
        assert cpa_setup.solver_options.adaptive_refinement_rl_max_passes == 10
        cpa_setup.solver_options.adaptive_refinement_rl_max_passes = 20
        assert cpa_setup.solver_options.adaptive_refinement_rl_max_passes == 20
        assert cpa_setup.solver_options.adaptive_refinement_rl_percent_error == 0.02
        cpa_setup.solver_options.adaptive_refinement_rl_percent_error = 0.001
        assert cpa_setup.solver_options.adaptive_refinement_rl_percent_error == 0.001
        assert cpa_setup.solver_options.cg_percent_refinement_per_pass == 0.33
        cpa_setup.solver_options.cg_percent_refinement_per_pass = 0.45
        assert cpa_setup.solver_options.cg_percent_refinement_per_pass == 0.45
        assert cpa_setup.solver_options.compute_ac_rl
        cpa_setup.solver_options.compute_ac_rl = False
        assert not cpa_setup.solver_options.compute_ac_rl
        assert cpa_setup.solver_options.compute_capacitance
        cpa_setup.solver_options.compute_capacitance = False
        assert not cpa_setup.solver_options.compute_capacitance
        assert cpa_setup.solver_options.compute_dc_cg
        cpa_setup.solver_options.compute_dc_cg = False
        assert not cpa_setup.solver_options.compute_dc_cg
        assert cpa_setup.solver_options.compute_dc_rl
        cpa_setup.solver_options.compute_dc_rl = False
        assert not cpa_setup.solver_options.compute_dc_rl
        assert not cpa_setup.solver_options.custom_refinement
        cpa_setup.solver_options.custom_refinement = True
        assert cpa_setup.solver_options.custom_refinement
        assert cpa_setup.solver_options.extraction_frequency == "10Ghz"
        cpa_setup.solver_options.extraction_frequency = "20Ghz"
        assert cpa_setup.solver_options.extraction_frequency == "20Ghz"
        assert cpa_setup.solver_options.ground_power_nets_for_si
        cpa_setup.solver_options.ground_power_nets_for_si = False
        assert not cpa_setup.solver_options.ground_power_nets_for_si
        assert cpa_setup.solver_options.mode == "si"
        cpa_setup.solver_options.mode = "pi"
        assert cpa_setup.solver_options.mode == "pi"
        assert not cpa_setup.solver_options.model_type
        assert cpa_setup.solver_options.rl_percent_refinement_per_pass == 0.33
        cpa_setup.solver_options.rl_percent_refinement_per_pass = 0.66
        assert cpa_setup.solver_options.rl_percent_refinement_per_pass == 0.66
        cpa_setup.solver_options.small_hole_diameter = 0.1
        assert cpa_setup.solver_options.small_hole_diameter == 0.1
        cpa_setup = edbapp.setups["test_cpa2"]
        assert cpa_setup.name == "test_cpa2"
        assert cpa_setup.mode == "channel"
        assert cpa_setup.model_type == "rlcg"
        assert cpa_setup.net_processing_mode == "all"
        assert not cpa_setup.use_q3d_solver
        edbapp.close(terminate_rpc_session=False)

    def test_load_cpa_cfg(self, edb_examples):
        from pyedb.siwave_core.cpa.simulation_setup_data_model import (
            SIwaveCpaSetup,
            Vrm,
        )

        cpa_cfg = SIwaveCpaSetup()
        cpa_cfg.name = "test_cpa"
        cpa_cfg.mode = "channel"
        cpa_cfg.net_processing_mode = "userspecified"
        cpa_cfg.use_q3d_solver = True
        cpa_cfg.nets_to_process = ["VDD", "GND"]
        cpa_cfg.return_path_net_for_loop_parameters = True
        cpa_cfg.solver_options.small_hole_diameter = "auto"
        cpa_cfg.solver_options.extraction_frequency = "15Ghz"
        cpa_cfg.solver_options.custom_refinement = False
        cpa_cfg.solver_options.compute_dc_parameters = True
        cpa_cfg.solver_options.compute_ac_rl = True
        cpa_cfg.solver_options.compute_capacitance = True
        cpa_cfg.solver_options.rl_percent_refinement_per_pass = 0.45
        cpa_cfg.solver_options.compute_dc_cg = True
        cpa_cfg.solver_options.compute_dc_rl = True
        cpa_cfg.solver_options.ground_power_ground_nets_for_si = True
        cpa_cfg.solver_options.return_path_net_for_loop_parameters = False
        vrm = Vrm(name="test_vrm", voltage=2.5, reference_net="GND", power_net="VDD")
        cpa_cfg.channel_setup.vrm_setup = [vrm]
        cpa_cfg.channel_setup.pin_grouping_mode = "perpin"
        cpa_cfg.channel_setup.die_name = "die_test"
        cpa_cfg.channel_setup.channel_component_exposure = {"U1": True, "X1": True}

        cfg_dict = cpa_cfg.to_dict()
        assert cfg_dict["name"] == "test_cpa"
        cfg_dict["name"] = "test_cpa2"
        cpa_cfg = cpa_cfg.from_dict(cfg_dict)
        edbapp = edb_examples.get_si_verse()
        cpa_setup = edbapp.siwave.add_cpa_analysis(siwave_cpa_setup_class=cpa_cfg)
        assert cpa_setup.name == "test_cpa2"
        assert cpa_setup.mode == "channel"
        assert cpa_setup.net_processing_mode == "userspecified"
        assert cpa_setup.use_q3d_solver
        assert cpa_setup.nets_to_process == ["VDD", "GND"]
        assert cpa_setup.model_type == "rlcg"
        assert cpa_setup.channel_setup.channel_component_exposure == {"U1": True, "X1": True}
        assert cpa_setup.channel_setup.die_name == "die_test"
        assert cpa_setup.channel_setup.pin_grouping_mode == "perpin"
        assert len(cpa_setup.channel_setup.vrm) == 1
        assert cpa_setup.channel_setup.vrm[0].name == "test_vrm"
        assert cpa_setup.channel_setup.vrm[0].voltage == 2.5
        assert cpa_setup.channel_setup.vrm[0].reference_net == "GND"
        assert cpa_setup.channel_setup.vrm[0].power_net == "VDD"
        assert cpa_setup.solver_options.compute_dc_parameters == True
        assert cpa_setup.solver_options.compute_ac_rl == True
        assert cpa_setup.solver_options.compute_capacitance == True
        assert cpa_setup.solver_options.compute_dc_cg == True
        assert cpa_setup.solver_options.compute_dc_rl == True
        assert cpa_setup.solver_options.rl_percent_refinement_per_pass == 0.45
        assert cpa_setup.solver_options.small_hole_diameter == "auto"
        assert cpa_setup.solver_options.extraction_frequency == "15Ghz"
        assert cpa_setup.solver_options.ground_power_nets_for_si == True
        assert not cpa_setup.solver_options.return_path_net_for_loop_parameters
        edbapp.close(terminate_rpc_session=False)

    def test_compare_edbs(self, edb_examples):
        mock_process = MagicMock()
        mock_process.returncode = 0

        edbapp = edb_examples.get_si_verse()
        edb_base = os.path.join(local_path, "example_models", "TEDB", "ANSYS-HSD_V1.aedb")

        with patch("subprocess.run", return_value=mock_process) as mock_run:
            edbapp.compare(edb_base)
            popen_args, popen_kwargs = mock_run.call_args
            input_cmd = popen_args[0]

        if is_linux:
            assert input_cmd == [
                os.path.join(edbapp.base_path, "common/mono/Linux64/bin/mono"),
                os.path.join(edbapp.base_path, "EDBDiff.exe"),
                edb_base,
                edbapp.edbpath,
                str(Path(edbapp.edbpath).stem + "compare_results"),
            ]
        else:
            assert input_cmd == [
                os.path.join(edbapp.base_path, "EDBDiff.exe"),
                edb_base,
                edbapp.edbpath,
                str(Path(edbapp.edbpath).with_name(Path(edbapp.edbpath).stem + "_compare_results")),
            ]

    @pytest.mark.skipif(not config["use_grpc"], reason="Requires grpc")
    def test_create_layout_component(self, edb_examples):
        from pyedb import Edb

        edbapp = edb_examples.get_si_verse()
        if edbapp.grpc:
            out_file = os.path.join(self.local_scratch.path, "test.aedbcomp")
            edbapp.export_layout_component(component_path=out_file)
            assert os.path.isfile(out_file)
            edbapp.close(terminate_rpc_session=False)
            edbapp = Edb(grpc=config["use_grpc"], edbversion=config["desktopVersion"])
            layout_comp = edbapp.import_layout_component(out_file)
            assert not layout_comp.cell_instance.is_null<|MERGE_RESOLUTION|>--- conflicted
+++ resolved
@@ -1226,22 +1226,12 @@
             popen_args, popen_kwargs = mock_popen.call_args
             input_cmd = popen_args[0]
 
-<<<<<<< HEAD
         input_cmd_ =             [
                 str(Path(edbapp.ansys_em_path) / executable),
                 "-embedding",
                 "-RunScriptAndExit",
                 str(Path(edbapp.edbpath).parent / "export_results.py"),
             ]
-
-=======
-        input_cmd_ = [
-            str(Path(edbapp.ansys_em_path) / "siwave.exe"),
-            "-embedding",
-            "-RunScriptAndExit",
-            str(Path(edbapp.edbpath).parent / "export_results.py"),
-        ]
->>>>>>> 8833ba00
 
         assert input_cmd == input_cmd_
 
