--- conflicted
+++ resolved
@@ -1683,16 +1683,54 @@
             )
         assert len(edbapp.excitations) == 2
 
-    def test_active_cell_setter(self):
+    def test_create_circuit_port_on_component_pins_no_pins(self, edb_examples):
+        edbapp = edb_examples.get_si_verse()
+        component_name = "U10"
+        edbcomp = edbapp.components[component_name]
+        positive_pin_names = []
+        reference_pin_names = ["2"]
+        if edbapp.grpc:
+            assert not edbapp.source_excitation.create_port_on_pins(
+                refdes=edbcomp,
+                pins=positive_pin_names,
+                reference_pins=reference_pin_names,
+            )
+        else:
+            # Method deprecated in grpc and moved to SourceExcitation class.
+            assert not edbapp.components.create_port_on_pins(
+                refdes=edbcomp,
+                pins=positive_pin_names,
+                reference_pins=reference_pin_names,
+            )
+        assert len(edbapp.excitations) == 0
+
+    def test_create_circuit_port_on_component_pins_no_reference_pins(self, edb_examples):
+        edbapp = edb_examples.get_si_verse()
+        component_name = "U10"
+        edbcomp = edbapp.components[component_name]
+        positive_pin_names = ["4"]
+        reference_pin_names = []
+        if edbapp.grpc:
+            assert not edbapp.source_excitation.create_port_on_pins(
+                refdes=edbcomp,
+                pins=positive_pin_names,
+                reference_pins=reference_pin_names,
+            )
+        else:
+            # Method deprecated in grpc and moved to SourceExcitation class.
+            assert not edbapp.components.create_port_on_pins(
+                refdes=edbcomp,
+                pins=positive_pin_names,
+                reference_pins=reference_pin_names,
+            )
+        assert len(edbapp.excitations) == 0
+
+    @pytest.mark.skipif(not config["use_grpc"], reason="Requires grpc")
+    def test_active_cell_setter(self, edb_examples):
         """Use multiple cells."""
-        from pyedb import Edb
 
         src = os.path.join(local_path, "example_models", "TEDB", "multi_cells.aedb")
-<<<<<<< HEAD
-        edb = Edb(edbpath=src)
-=======
         edb = edb_examples.load_edb(edb_path=src)
->>>>>>> 79e3457a
         edb.active_cell = edb.circuit_cells[0]
         assert len(edb.modeler.primitives) == 2096
         assert len(edb.components.instances) == 509
