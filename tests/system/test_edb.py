# Copyright (C) 2023 - 2024 ANSYS, Inc. and/or its affiliates.
# SPDX-License-Identifier: MIT
#
#
# Permission is hereby granted, free of charge, to any person obtaining a copy
# of this software and associated documentation files (the "Software"), to deal
# in the Software without restriction, including without limitation the rights
# to use, copy, modify, merge, publish, distribute, sublicense, and/or sell
# copies of the Software, and to permit persons to whom the Software is
# furnished to do so, subject to the following conditions:
#
# The above copyright notice and this permission notice shall be included in all
# copies or substantial portions of the Software.
#
# THE SOFTWARE IS PROVIDED "AS IS", WITHOUT WARRANTY OF ANY KIND, EXPRESS OR
# IMPLIED, INCLUDING BUT NOT LIMITED TO THE WARRANTIES OF MERCHANTABILITY,
# FITNESS FOR A PARTICULAR PURPOSE AND NONINFRINGEMENT. IN NO EVENT SHALL THE
# AUTHORS OR COPYRIGHT HOLDERS BE LIABLE FOR ANY CLAIM, DAMAGES OR OTHER
# LIABILITY, WHETHER IN AN ACTION OF CONTRACT, TORT OR OTHERWISE, ARISING FROM,
# OUT OF OR IN CONNECTION WITH THE SOFTWARE OR THE USE OR OTHER DEALINGS IN THE
# SOFTWARE.

"""Tests related to Edb"""

import os
from pathlib import Path
from typing import Sequence
from unittest.mock import MagicMock, patch

import pytest

from pyedb.generic.general_methods import is_linux
from tests.conftest import config, local_path, test_subfolder

pytestmark = [pytest.mark.system, pytest.mark.grpc]

ON_CI = os.environ.get("CI", "false").lower() == "true"


class TestClass:
    @pytest.fixture(autouse=True)
    def init(self, local_scratch, target_path, target_path2, target_path4):
        self.local_scratch = local_scratch
        self.target_path = target_path
        self.target_path2 = target_path2
        self.target_path4 = target_path4

    def test_hfss_create_coax_port_on_component_from_hfss(self, edb_examples):
        """Create a coaxial port on a component from its pin."""
        # Done
        edbapp = edb_examples.get_si_verse()
        assert edbapp.hfss.create_coax_port_on_component("U1", "DDR4_DQS0_P")
        assert edbapp.hfss.create_coax_port_on_component("U1", ["DDR4_DQS0_P", "DDR4_DQS0_N"], True)
        edbapp.close(terminate_rpc_session=False)

    def test_layout_bounding_box(self, edb_examples):
        """Evaluate layout bounding box"""
        edbapp = edb_examples.get_si_verse()
        assert len(edbapp.get_bounding_box()) == 2
        bbox = [[round(i, 6) for i in j] for j in edbapp.get_bounding_box()]
        assert bbox == [[-0.014260, -0.004550], [0.150105, 0.080000]]
        edbapp.close(terminate_rpc_session=False)

    def test_siwave_create_circuit_port_on_net(self, edb_examples):
        """Create a circuit port on a net."""
        #  Done
        edbapp = edb_examples.get_si_verse()
        initial_len = len(edbapp.padstacks.pingroups)
        assert edbapp.siwave.create_circuit_port_on_net("U1", "1V0", "U1", "GND", 50, "test") == "test"
        p2 = edbapp.siwave.create_circuit_port_on_net("U1", "PLL_1V8", "U1", "GND", 50, "test")
        assert p2 != "test" and "test" in p2
        pins = edbapp.components.get_pin_from_component("U1")
        p3 = edbapp.siwave.create_circuit_port_on_pin(pins[200], pins[0], 45)
        assert p3 != ""
        p4 = edbapp.hfss.create_circuit_port_on_net("U1", "USB3_D_P")
        assert len(edbapp.padstacks.pingroups) == initial_len + 6
        assert "GND" in p4 and "USB3_D_P" in p4

        # TODO: Moves this piece of code in another place
        assert "test" in edbapp.terminals
        assert edbapp.siwave.create_pin_group_on_net("U1", "1V0", "PG_V1P0_S0")
        assert edbapp.siwave.create_pin_group_on_net("U1", "GND", "U1_GND")
        assert edbapp.siwave.create_circuit_port_on_pin_group("PG_V1P0_S0", "U1_GND", impedance=50, name="test_port")
        edbapp.excitations["test_port"].name = "test_rename"
        assert any(port for port in list(edbapp.excitations) if port == "test_rename")
        edbapp.close(terminate_rpc_session=False)

    def test_siwave_create_voltage_source(self, edb_examples):
        """Create a voltage source."""
        # Done
        edbapp = edb_examples.get_si_verse()
        assert "Vsource_" in edbapp.siwave.create_voltage_source_on_net("U1", "USB3_D_P", "U1", "GND", 3.3, 0)
        assert len(edbapp.terminals) == 2
        assert list(edbapp.terminals.values())[0].magnitude == 3.3

        pins = edbapp.components.get_pin_from_component("U1")
        assert "VSource_" in edbapp.siwave.create_voltage_source_on_pin(
            pins[300], pins[10], voltage_value=3.3, phase_value=1
        )
        assert len(edbapp.terminals) == 4
        assert list(edbapp.terminals.values())[2].phase == 1.0
        assert list(edbapp.terminals.values())[2].magnitude == 3.3

        u6 = edbapp.components["U6"]
        voltage_source = edbapp.create_voltage_source(
            u6.pins["F2"].get_terminal(create_new_terminal=True), u6.pins["F1"].get_terminal(create_new_terminal=True)
        )
        assert not voltage_source.is_null
        edbapp.close(terminate_rpc_session=False)

    def test_siwave_create_current_source(self, edb_examples):
        """Create a current source."""
        # Done
        edbapp = edb_examples.get_si_verse()
        assert edbapp.siwave.create_current_source_on_net("U1", "USB3_D_N", "U1", "GND", 0.1, 0)
        pins = edbapp.components.get_pin_from_component("U1")
        assert "I22" == edbapp.siwave.create_current_source_on_pin(pins[301], pins[10], 0.1, 0, "I22")

        assert edbapp.siwave.create_pin_group_on_net(reference_designator="U1", net_name="GND", group_name="gnd")
        edbapp.siwave.create_pin_group(reference_designator="U1", pin_numbers=["A27", "A28"], group_name="vrm_pos")
        edbapp.siwave.create_current_source_on_pin_group(
            pos_pin_group_name="vrm_pos", neg_pin_group_name="gnd", name="vrm_current_source"
        )

        edbapp.siwave.create_pin_group(reference_designator="U1", pin_numbers=["R23", "P23"], group_name="sink_pos")
        edbapp.siwave.create_pin_group_on_net(reference_designator="U1", net_name="GND", group_name="gnd2")

        # TODO: Moves this piece of code in another place
        assert edbapp.siwave.create_voltage_source_on_pin_group("sink_pos", "gnd2", name="vrm_voltage_source")
        edbapp.siwave.create_pin_group(reference_designator="U1", pin_numbers=["A27", "A28"], group_name="vp_pos")
        assert edbapp.siwave.create_pin_group_on_net(reference_designator="U1", net_name="GND", group_name="vp_neg")
        assert edbapp.siwave.pin_groups["vp_pos"]
        assert edbapp.siwave.pin_groups["vp_pos"].pins
        assert edbapp.siwave.create_voltage_probe_on_pin_group("vprobe", "vp_pos", "vp_neg")
        assert edbapp.terminals["vprobe"]
        edbapp.siwave.place_voltage_probe(
            "vprobe_2", "1V0", ["112mm", "24mm"], "1_Top", "GND", ["112mm", "27mm"], "Inner1(GND1)"
        )
        vprobe_2 = edbapp.terminals["vprobe_2"]
        ref_term = vprobe_2.ref_terminal
        assert isinstance(ref_term.location, list)
        # ref_term.location = [0, 0] # position setter is crashing check pyedb-core bug #431
        assert ref_term.layer
        ref_term.layer.name = "Inner1(GND1"
        ref_term.layer.name = "test"
        assert "test" in edbapp.stackup.layers
        u6 = edbapp.components["U6"]
        assert edbapp.create_current_source(
            u6.pins["H8"].get_terminal(create_new_terminal=True), u6.pins["G9"].get_terminal(create_new_terminal=True)
        )
        edbapp.close(terminate_rpc_session=False)

    def test_siwave_create_dc_terminal(self, edb_examples):
        """Create a DC terminal."""
        # Done
        edbapp = edb_examples.get_si_verse()
        assert edbapp.siwave.create_dc_terminal("U1", "DDR4_DQ40", "dc_terminal1") == "dc_terminal1"
        edbapp.close(terminate_rpc_session=False)

    def test_siwave_create_resistors_on_pin(self, edb_examples):
        """Create a resistor on pin."""
        # Done
        edbapp = edb_examples.get_si_verse()
        pins = edbapp.components.get_pin_from_component("U1")
        assert "RST4000" == edbapp.siwave.create_resistor_on_pin(pins[302], pins[10], 40, "RST4000")
        edbapp.close(terminate_rpc_session=False)

    def test_siwave_add_syz_analsyis(self, edb_examples):
        """Add a sywave AC analysis."""
        # Done
        edbapp = edb_examples.get_si_verse()
        syz_setup = edbapp.siwave.add_siwave_syz_analysis(start_freq="=1GHz", stop_freq="10GHz", step_freq="10MHz")
        syz_setup.use_custom_settings = False
        assert not syz_setup.use_custom_settings
        syz_setup.advanced_settings.min_void_area = "4mm2"
        assert syz_setup.advanced_settings.min_void_area == "4mm2"
        syz_setup.advanced_settings.mesh_automatic = True
        assert syz_setup.advanced_settings.mesh_automatic
        syz_setup.dc_advanced_settings.dc_min_plane_area_to_mesh = "0.5mm2"
        assert syz_setup.dc_advanced_settings.dc_min_plane_area_to_mesh == "0.5mm2"
        syz_setup.dc_settings.use_dc_custom_settings = False
        assert not syz_setup.dc_settings.use_dc_custom_settings
        syz_sweep = syz_setup.add_sweep()
        syz_sweep.enforce_causality = False
        assert not syz_sweep.enforce_causality
        edbapp.close(terminate_rpc_session=False)

    def test_siwave_add_dc_analysis(self, edb_examples):
        """Add a sywave DC analysis."""
        # Done
        edbapp = edb_examples.get_si_verse()
        assert edbapp.siwave.add_siwave_dc_analysis(name="Test_dc")
        edbapp.close(terminate_rpc_session=False)

    def test_hfss_mesh_operations(self, edb_examples):
        """Retrieve the trace width for traces with ports."""
        # Done
        edbapp = edb_examples.get_si_verse()
        edbapp.components.create_port_on_component(
            "U1",
            ["VDD_DDR"],
            reference_net="GND",
            port_type="circuit_port",
        )
        mesh_ops = edbapp.hfss.get_trace_width_for_traces_with_ports()
        assert len(mesh_ops) > 0
        edbapp.close(terminate_rpc_session=False)

    def test_add_variables(self, edb_examples):
        """Add design and project variables."""
        edbapp = edb_examples.get_si_verse()
        edbapp.add_design_variable("my_variable", "1mm")
        assert "my_variable" in edbapp.get_all_variable_names()
        assert edbapp.modeler.parametrize_trace_width("DDR4_DQ25")
        assert edbapp.modeler.parametrize_trace_width("DDR4_A2")
        edbapp.add_design_variable("my_parameter", "2mm", True)
        assert "my_parameter" in edbapp.get_all_variable_names()
        variable_value = edbapp.get_variable_value("my_parameter")
        assert variable_value == 2e-3
        if edbapp.grpc:
            assert not edbapp.add_design_variable("my_parameter", "2mm", True)
        else:
            # grpc and DotNet variable implementation server are too different.
            assert not edbapp.add_design_variable("my_parameter", "2mm", True)[0]
        edbapp.add_project_variable("$my_project_variable", "3mm")
        if edbapp.grpc:
            assert edbapp.db.get_variable_value("$my_project_variable") == 3e-3
        else:
            # grpc implementation is very different.
            assert edbapp.get_variable_value("$my_project_variable") == 3e-3
        if edbapp.grpc:
            assert not edbapp.add_project_variable("$my_project_variable", "3mm")
        else:
            # grpc and DotNet variable implementation server are too different.
            assert not edbapp.add_project_variable("$my_project_variable", "3mm")[0]
        edbapp.close(terminate_rpc_session=False)

    def test_save_edb_as(self, edb_examples):
        """Save edb as some file."""
        # Done
        edbapp = edb_examples.create_empty_edb()
        assert edbapp.save_as(os.path.join(self.local_scratch.path, "si_verse_new.aedb"))
        assert os.path.exists(os.path.join(self.local_scratch.path, "si_verse_new.aedb", "edb.def"))
        edbapp.close(terminate_rpc_session=False)

    # def test_create_EdbLegacy(self):
    #     """Create EDB."""
    #     edb = Edb(os.path.join(self.local_scratch.path, "temp.aedb"), edbversion=desktop_version)
    #     assert edb
    #     assert edb.active_layout
    #     edb.close(terminate_rpc_session=False)

<<<<<<< HEAD
    @pytest.mark.skipif(
        is_linux,
        reason="Test is slow due to software rendering fallback and lack of GPU acceleration.",
    )
    def test_export_to_hfss(self, edb_examples):
=======
    def test_export_3d(self, edb_examples):
>>>>>>> f34e6467
        """Export EDB to HFSS."""
        # Done

        mock_process = MagicMock()

        edb = edb_examples.create_empty_edb()
        options_config = {"UNITE_NETS": 1, "LAUNCH_Q3D": 0}
        out = edb.write_export3d_option_config_file(edb_examples.test_folder, options_config)
        assert Path(out).exists()
        with patch("subprocess.run", return_value=mock_process) as mock_run:
            executable = "siwave" if is_linux else "siwave.exe"

            edb.export_hfss(None)
            popen_args, popen_kwargs = mock_run.call_args
            input_cmd = popen_args[0]

            input_cmd_ = [
                str(Path(edb.ansys_em_path) / executable),
                "-RunScriptAndExit",
                str(Path(edb.edbpath).parent / "export_cad.py"),
            ]
            assert input_cmd == input_cmd_ if is_linux else " ".join(input_cmd_)

            edb.export_q3d(None)
            popen_args, popen_kwargs = mock_run.call_args
            input_cmd = popen_args[0]

            input_cmd_ = [
                str(Path(edb.ansys_em_path) / executable),
                "-RunScriptAndExit",
                str(Path(edb.edbpath).parent / "export_cad.py"),
            ]
            assert input_cmd == input_cmd_ if is_linux else " ".join(input_cmd_)
            executable
            edb.export_maxwell(None)
            popen_args, popen_kwargs = mock_run.call_args
            input_cmd = popen_args[0]

            input_cmd_ = [
                str(Path(edb.ansys_em_path) / executable),
                "-RunScriptAndExit",
                str(Path(edb.edbpath).parent / "export_cad.py"),
            ]
            assert input_cmd == input_cmd_ if is_linux else " ".join(input_cmd_)

        edb.close(terminate_rpc_session=False)

    def test_create_edge_port_on_polygon(self, edb_examples):
        """Create lumped and vertical port."""
        edb = edb_examples.load_edb(
            edb_path=os.path.join(local_path, "example_models", test_subfolder, "edge_ports.aedb"),
        )
        if edb.grpc:
            # grpc PrimitiveType enum changed.
            poly_list = [poly for poly in edb.layout.primitives if poly.primitive_type.value == 2]
        else:
            poly_list = [poly for poly in edb.layout.primitives if poly.primitive_type == "polygon"]
        if edb.grpc:
            port_poly = [poly for poly in poly_list if poly.edb_uid == 17][0]
            ref_poly = [poly for poly in poly_list if poly.edb_uid == 19][0]
        else:
            port_poly = [poly for poly in poly_list if poly.id == 17][0]
            ref_poly = [poly for poly in poly_list if poly.id == 19][0]
        port_location = [-65e-3, -13e-3]
        ref_location = [-63e-3, -13e-3]
        if edb.grpc:
            assert edb.source_excitation.create_edge_port_on_polygon(
                polygon=port_poly,
                reference_polygon=ref_poly,
                terminal_point=port_location,
                reference_point=ref_location,
            )
        else:
            # method already deprecated in grpc.
            assert edb.hfss.create_edge_port_on_polygon(
                polygon=port_poly,
                reference_polygon=ref_poly,
                terminal_point=port_location,
                reference_point=ref_location,
            )
        if edb.grpc:
            port_poly = [poly for poly in poly_list if poly.edb_uid == 23][0]
            ref_poly = [poly for poly in poly_list if poly.edb_uid == 22][0]
        else:
            port_poly = [poly for poly in poly_list if poly.id == 23][0]
            ref_poly = [poly for poly in poly_list if poly.id == 22][0]
        port_location = [-65e-3, -10e-3]
        ref_location = [-65e-3, -10e-3]
        if edb.grpc:
            assert edb.source_excitation.create_edge_port_on_polygon(
                polygon=port_poly,
                reference_polygon=ref_poly,
                terminal_point=port_location,
                reference_point=ref_location,
            )
        else:
            # method already deprecated in grpc.
            assert edb.hfss.create_edge_port_on_polygon(
                polygon=port_poly,
                reference_polygon=ref_poly,
                terminal_point=port_location,
                reference_point=ref_location,
            )
        if edb.grpc:
            port_poly = [poly for poly in poly_list if poly.edb_uid == 25][0]
        else:
            port_poly = [poly for poly in poly_list if poly.id == 25][0]
        port_location = [-65e-3, -7e-3]
        if edb.grpc:
            assert edb.source_excitation.create_edge_port_on_polygon(
                polygon=port_poly, terminal_point=port_location, reference_layer="gnd"
            )
        else:
            # method already deprecated in grpc.
            assert edb.hfss.create_edge_port_on_polygon(
                polygon=port_poly, terminal_point=port_location, reference_layer="gnd"
            )
        sig = edb.modeler.create_trace([[0, 0], ["9mm", 0]], "sig2", "1mm", "SIG", "Flat", "Flat")
        # TODO grpc create trace must return PyEDB path not internal one.
        assert sig.create_edge_port("pcb_port_1", "end", "Wave", None, 8, 8)
        assert sig.create_edge_port("pcb_port_2", "start", "gap")
        gap_port = edb.ports["pcb_port_2"]
        if edb.grpc:
            assert gap_port.component.is_null
        else:
            assert not gap_port.component
        assert gap_port.source_amplitude == 0.0
        assert gap_port.source_phase == 0.0
        assert gap_port.impedance
        assert not gap_port.deembed
        gap_port.name = "gap_port"
        assert gap_port.name == "gap_port"
        # TODO return impedance value as float in grpc.
        if edb.grpc:
            assert gap_port.port_post_processing_prop.renormalization_impedance == 50
        else:
            assert gap_port.renormalization_impedance == 50
        gap_port.is_circuit_port = True
        assert gap_port.is_circuit_port
        edb.close(terminate_rpc_session=False)

    @pytest.mark.skipif(
        is_linux and ON_CI,
        reason="Randomly crashing on Linux.",
    )
    def test_edb_statistics(self, edb_examples):
        """Get statistics."""
        edb = edb_examples.get_si_verse()
        edb_stats = edb.get_statistics(compute_area=False)
        assert edb_stats
        assert edb_stats.num_layers
        assert edb_stats.stackup_thickness
        assert edb_stats.num_vias
        # assert edb_stats.occupying_ratio
        # assert edb_stats.occupying_surface
        assert edb_stats.layout_size
        assert edb_stats.num_polygons
        assert edb_stats.num_traces
        assert edb_stats.num_nets
        assert edb_stats.num_discrete_components
        assert edb_stats.num_inductors
        assert edb_stats.num_capacitors
        assert edb_stats.num_resistors

        # assert edb_stats.occupying_ratio["1_Top"] == 0.301682
        # assert edb_stats.occupying_ratio["Inner1(GND1)"] == 0.937467
        # assert edb_stats.occupying_ratio["16_Bottom"] == 0.204925
        edb.close(terminate_rpc_session=False)

    def test_hfss_set_bounding_box_extent(self, edb_examples):
        """Configure HFSS with bounding box"""

        # obsolete check with config file 2.0
        pass

    def test_create_rlc_component(self, edb_examples):
        """Create rlc components from pin"""
        edb = edb_examples.get_si_verse()
        pins = edb.components.get_pin_from_component("U1", "1V0")
        ref_pins = edb.components.get_pin_from_component("U1", "GND")
        assert edb.components.create([pins[0], ref_pins[0]], "test_0rlc", r_value=1.67, l_value=1e-13, c_value=1e-11)
        assert edb.components.create([pins[0], ref_pins[0]], "test_1rlc", r_value=None, l_value=1e-13, c_value=1e-11)
        assert edb.components.create([pins[0], ref_pins[0]], "test_2rlc", r_value=None, c_value=1e-13)
        edb.close(terminate_rpc_session=False)

    def test_create_rlc_boundary_on_pins(self, edb_examples):
        """Create hfss rlc boundary on pins."""
        # Done
        edb = edb_examples.get_si_verse()
        pins = edb.components.get_pin_from_component("U1", "1V0")
        ref_pins = edb.components.get_pin_from_component("U1", "GND")
        assert edb.hfss.create_rlc_boundary_on_pins(pins[0], ref_pins[0], rvalue=1.05, lvalue=1.05e-12, cvalue=1.78e-13)
        edb.close(terminate_rpc_session=False)

    def test_configure_hfss_analysis_setup_enforce_causality(self, edb_examples):
        """Configure HFSS analysis setup."""
        # Done
        edb = edb_examples.get_si_verse()
        assert len(edb.setups) == 0
        edb.hfss.add_setup()
        assert edb.hfss_setups
        assert len(edb.setups) == 1
        assert list(edb.setups)[0]
        setup = list(edb.hfss_setups.values())[0]
        setup.add_sweep()
        assert len(setup.sweep_data) == 1
        if edb.grpc:
            assert not setup.sweep_data[0].interpolation_data.enforce_causality
        else:
            assert not setup.sweep_data[0].enforce_causality
        sweeps = setup.sweep_data
        for sweep in sweeps:
            if edb.grpc:
                sweep.interpolation_data.enforce_causality = True
            else:
                sweep.enforce_causality = True
        setup.sweep_data = sweeps
        if edb.grpc:
            assert setup.sweep_data[0].interpolation_data.enforce_causality
        else:
            assert setup.sweep_data[0].enforce_causality
        edb.close()

    def test_create_various_ports_0(self, edb_examples):
        """Create various ports."""
        edb = edb_examples.load_edb(
            edb_path=os.path.join(local_path, "example_models", "edb_edge_ports.aedb"),
        )
        if edb.grpc:
            prim_1_id = [i.edb_uid for i in edb.modeler.primitives if i.net.name == "trace_2"][0]
            assert edb.source_excitation.create_edge_port_vertical(prim_1_id, ["-66mm", "-4mm"], "port_ver")
        else:
            # This method is also available at same location in grpc but is deprecated.
            prim_1_id = [i.id for i in edb.modeler.primitives if i.net.name == "trace_2"][0]
            assert edb.hfss.create_edge_port_vertical(prim_1_id, ["-66mm", "-4mm"], "port_ver")

        prim_2_id = [i.id for i in edb.modeler.primitives if i.net.name == "trace_3"][0]
        if edb.grpc:
            assert edb.source_excitation.create_edge_port_horizontal(
                prim_1_id, ["-60mm", "-4mm"], prim_2_id, ["-59mm", "-4mm"], "port_hori", 30, "Lower"
            )
        else:
            # This method is also available at same location in grpc but is deprecated.
            assert edb.hfss.create_edge_port_horizontal(
                prim_1_id, ["-60mm", "-4mm"], prim_2_id, ["-59mm", "-4mm"], "port_hori", 30, "Lower"
            )
        if edb.grpc:
            assert edb.source_excitation.get_ports_number() == 2
        else:
            assert edb.hfss.get_ports_number() == 2
        port_ver = edb.ports["port_ver"]
        assert not port_ver.is_null
        assert not port_ver.is_circuit_port
        if edb.grpc:
            assert port_ver.type.name == "EDGE"
        else:
            # grpc is too different
            assert port_ver.boundary_type == "PortBoundary"

        port_hori = edb.ports["port_hori"]
        assert port_hori.reference_terminal

        kwargs = {
            "layer_name": "Top",
            "net_name": "SIGP",
            "width": "0.1mm",
            "start_cap_style": "Flat",
            "end_cap_style": "Flat",
        }
        traces = []
        trace_paths = [
            [["-40mm", "-10mm"], ["-30mm", "-10mm"]],
            [["-40mm", "-10.2mm"], ["-30mm", "-10.2mm"]],
            [["-40mm", "-10.4mm"], ["-30mm", "-10.4mm"]],
        ]
        for p in trace_paths:
            t = edb.modeler.create_trace(path_list=p, **kwargs)
            traces.append(t)

        # TODO implement wave port with grPC
        # wave_port = edb.source_excitation.create_bundle_wave_port["wave_port"]
        # wave_port.horizontal_extent_factor = 10
        # wave_port.vertical_extent_factor = 10
        # assert wave_port.horizontal_extent_factor == 10
        # assert wave_port.vertical_extent_factor == 10
        # wave_port.radial_extent_factor = 1
        # assert wave_port.radial_extent_factor == 1
        # assert wave_port.pec_launch_width
        # assert not wave_port.deembed
        # assert wave_port.deembed_length == 0.0
        # assert wave_port.do_renormalize
        # wave_port.do_renormalize = False
        # assert not wave_port.do_renormalize
        # assert edb.source_excitation.create_differential_wave_port(
        #     traces[1].id,
        #     trace_paths[0][0],
        #     traces[2].id,
        #     trace_paths[1][0],
        #     horizontal_extent_factor=8,
        #     port_name="df_port",
        # )
        # assert edb.ports["df_port"]
        # p, n = edb.ports["df_port"].terminals
        # assert p.name == "df_port:T1"
        # assert n.name == "df_port:T2"
        # assert edb.ports["df_port"].decouple()
        # p.couple_ports(n)
        #
        # traces_id = [i.id for i in traces]
        # paths = [i[1] for i in trace_paths]
        # df_port = edb.source_excitation.create_bundle_wave_port(traces_id, paths)
        # assert df_port.name
        # assert df_port.terminals
        # df_port.horizontal_extent_factor = 10
        # df_port.vertical_extent_factor = 10
        # df_port.deembed = True
        # df_port.deembed_length = "1mm"
        # assert df_port.horizontal_extent_factor == 10
        # assert df_port.vertical_extent_factor == 10
        # assert df_port.deembed
        # assert df_port.deembed_length == 1e-3
        edb.close(terminate_rpc_session=False)

    def test_create_various_ports_1(self, edb_examples):
        """Create various ports."""
        """Create various ports."""
        edb = edb_examples.load_edb(
            edb_path=os.path.join(local_path, "example_models", "edb_edge_ports.aedb"),
        )
        kwargs = {
            "layer_name": "TOP",
            "net_name": "SIGP",
            "width": "0.1mm",
            "start_cap_style": "Flat",
            "end_cap_style": "Flat",
        }
        traces = []
        trace_pathes = [
            [["-40mm", "-10mm"], ["-30mm", "-10mm"]],
            [["-40mm", "-10.2mm"], ["-30mm", "-10.2mm"]],
            [["-40mm", "-10.4mm"], ["-30mm", "-10.4mm"]],
        ]
        for p in trace_pathes:
            t = edb.modeler.create_trace(path_list=p, **kwargs)
            traces.append(t)

        assert edb.hfss.create_wave_port(traces[0], trace_pathes[0][0], "wave_port")

        assert edb.hfss.create_differential_wave_port(
            traces[0],
            trace_pathes[0][0],
            traces[1],
            trace_pathes[1][0],
            horizontal_extent_factor=8,
        )

        paths = [i[1] for i in trace_pathes]
        assert edb.hfss.create_bundle_wave_port(traces, paths)
        p = edb.ports["wave_port"]
        p.horizontal_extent_factor = 6
        p.vertical_extent_factor = 5
        p.pec_launch_width = "0.02mm"
        p.radial_extent_factor = 1
        assert p.horizontal_extent_factor == 6
        assert p.vertical_extent_factor == 5
        assert p.pec_launch_width == "0.02mm"
        assert p.radial_extent_factor == 1
        edb.close(terminate_rpc_session=False)

    def test_set_all_antipad_values(self, edb_examples):
        """Set all anti-pads from all pad-stack definition to the given value."""
        #  Done
        edb = edb_examples.get_si_verse()
        assert edb.padstacks.set_all_antipad_value(0.0)
        edb.close(terminate_rpc_session=False)

    def test_hfss_simulation_setup(self, edb_examples):
        """Create a setup from a template and evaluate its properties."""
        # Done
        edbapp = edb_examples.get_si_verse()
        setup1 = edbapp.hfss.add_setup("setup1")
        assert not edbapp.hfss.add_setup("setup1")
        assert setup1.set_solution_single_frequency()
        if "adaptive_solution_type" in dir(setup1.adaptive_settings):
            assert setup1.adaptive_settings.adaptive_solution_type.value == 0
        else:
            assert len(setup1.adaptive_settings.adaptive_frequency_data_list) == 1
        assert setup1.set_solution_multi_frequencies(frequencies=("5GHz", "10GHz", "100GHz"))
        if "adaptive_solution_type" in dir(setup1.adaptive_settings):
            assert setup1.adaptive_settings.adaptive_solution_type.value == 1
        else:
            assert len(setup1.adaptive_settings.adaptive_frequency_data_list) == 3
        assert setup1.set_solution_broadband()
        if "adaptive_solution_type" in dir(setup1.adaptive_settings):
            assert setup1.adaptive_settings.adaptive_solution_type.value == 2
        else:
            assert len(setup1.adaptive_settings.adaptive_frequency_data_list) == 2
        # if edbapp.grpc:
        #     setup1.settings.options.enhanced_low_frequency_accuracy = True
        #     assert setup1.settings.options.enhanced_low_frequency_accuracy
        #     setup1.settings.options.order_basis = setup1.settings.options.order_basis.FIRST_ORDER
        #     assert setup1.settings.options.order_basis.name == "FIRST_ORDER"
        #     setup1.settings.options.relative_residual = 0.0002
        #     assert setup1.settings.options.relative_residual == 0.0002
        #     setup1.settings.options.use_shell_elements = True
        #     assert setup1.settings.options.use_shell_elements
        # else:
        # grpc simulation setup is too different.
        setup1.hfss_solver_settings.enhanced_low_frequency_accuracy = True
        assert setup1.hfss_solver_settings.enhanced_low_frequency_accuracy
        # Currently EDB api has a bug for this feature.
        # setup1.hfss_solver_settings.order_basis
        setup1.hfss_solver_settings.relative_residual = 0.0002
        assert setup1.hfss_solver_settings.relative_residual == 0.0002
        setup1.hfss_solver_settings.use_shell_elements = True
        assert setup1.hfss_solver_settings.use_shell_elements

        setup1b = edbapp.setups["setup1"]
        assert not setup1.is_null
        if edbapp.grpc:
            assert setup1b.add_adaptive_frequency_data("5GHz", "0.01")
            setup1.settings.general.adaptive_solution_type = setup1.settings.general.adaptive_solution_type.BROADBAND
            setup1.settings.options.max_refinement_per_pass = 20
            assert setup1.settings.options.max_refinement_per_pass == 20
            setup1.settings.options.min_passes = 2
            assert setup1.settings.options.min_passes == 2
            setup1.settings.general.save_fields = True
            assert setup1.settings.general.save_fields
            setup1.settings.general.save_rad_fields_only = True
            assert setup1.settings.general.save_rad_fields_only
            setup1.settings.general.use_parallel_refinement = True
            assert setup1.settings.general.use_parallel_refinement

            assert edbapp.setups["setup1"].settings.general.adaptive_solution_type.name == "BROADBAND"
            edbapp.setups["setup1"].settings.options.use_max_refinement = True
            assert edbapp.setups["setup1"].settings.options.use_max_refinement

            edbapp.setups["setup1"].settings.advanced.defeature_absolute_length = "1um"
            assert edbapp.setups["setup1"].settings.advanced.defeature_absolute_length == "1um"
            edbapp.setups["setup1"].settings.advanced.defeature_ratio = 1e-5
            assert edbapp.setups["setup1"].settings.advanced.defeature_ratio == 1e-5
            edbapp.setups["setup1"].settings.advanced.healing_option = 0
            assert edbapp.setups["setup1"].settings.advanced.healing_option == 0
            edbapp.setups["setup1"].settings.advanced.remove_floating_geometry = True
            assert edbapp.setups["setup1"].settings.advanced.remove_floating_geometry
            edbapp.setups["setup1"].settings.advanced.small_void_area = 0.1
            assert edbapp.setups["setup1"].settings.advanced.small_void_area == 0.1
            edbapp.setups["setup1"].settings.advanced.union_polygons = False
            assert not edbapp.setups["setup1"].settings.advanced.union_polygons
            edbapp.setups["setup1"].settings.advanced.use_defeature = False
            assert not edbapp.setups["setup1"].settings.advanced.use_defeature
            edbapp.setups["setup1"].settings.advanced.use_defeature_absolute_length = True
            assert edbapp.setups["setup1"].settings.advanced.use_defeature_absolute_length

            edbapp.setups["setup1"].settings.advanced.num_via_density = 1.0
            assert edbapp.setups["setup1"].settings.advanced.num_via_density == 1.0
            edbapp.setups["setup1"].settings.advanced.via_material = "pec"
            assert edbapp.setups["setup1"].settings.advanced.via_material == "pec"
            edbapp.setups["setup1"].settings.advanced.num_via_sides = 8
            assert edbapp.setups["setup1"].settings.advanced.num_via_sides == 8
            assert edbapp.setups["setup1"].settings.advanced.via_model_type.name == "MESH"
            edbapp.setups["setup1"].settings.advanced_meshing.layer_snap_tol = "1e-6"
            assert edbapp.setups["setup1"].settings.advanced_meshing.layer_snap_tol == "1e-6"

            edbapp.setups["setup1"].settings.advanced_meshing.arc_to_chord_error = "0.1"
            assert edbapp.setups["setup1"].settings.advanced_meshing.arc_to_chord_error == "0.1"
            edbapp.setups["setup1"].settings.advanced_meshing.max_num_arc_points = 12
            assert edbapp.setups["setup1"].settings.advanced_meshing.max_num_arc_points == 12

            edbapp.setups["setup1"].settings.dcr.max_passes = 11
            assert edbapp.setups["setup1"].settings.dcr.max_passes == 11
            edbapp.setups["setup1"].settings.dcr.min_converged_passes = 2
            assert edbapp.setups["setup1"].settings.dcr.min_converged_passes == 2
            edbapp.setups["setup1"].settings.dcr.min_passes = 5
            assert edbapp.setups["setup1"].settings.dcr.min_passes == 5
            edbapp.setups["setup1"].settings.dcr.percent_error = 2.0
            assert edbapp.setups["setup1"].settings.dcr.percent_error == 2.0
            edbapp.setups["setup1"].settings.dcr.percent_refinement_per_pass = 20.0
            assert edbapp.setups["setup1"].settings.dcr.percent_refinement_per_pass == 20.0

            edbapp.setups["setup1"].settings.solver.max_delta_z0 = 0.5
            assert edbapp.setups["setup1"].settings.solver.max_delta_z0 == 0.5
            edbapp.setups["setup1"].settings.solver.max_triangles_for_wave_port = 1000
            assert edbapp.setups["setup1"].settings.solver.max_triangles_for_wave_port == 1000
            edbapp.setups["setup1"].settings.solver.min_triangles_for_wave_port = 500
            assert edbapp.setups["setup1"].settings.solver.min_triangles_for_wave_port == 500
            edbapp.setups["setup1"].settings.solver.set_triangles_for_wave_port = True
            assert edbapp.setups["setup1"].settings.solver.set_triangles_for_wave_port
        else:
            setup1.adaptive_settings.max_refine_per_pass = 20
            assert setup1.adaptive_settings.max_refine_per_pass == 20
            setup1.adaptive_settings.min_passes = 2
            assert setup1.adaptive_settings.min_passes == 2
            setup1.adaptive_settings.save_fields = True
            assert setup1.adaptive_settings.save_fields
            setup1.adaptive_settings.save_rad_field_only = True
            assert setup1.adaptive_settings.save_rad_field_only
            # setup1.adaptive_settings.use_parallel_refinement = True
            # assert setup1.settings.general.use_parallel_refinement

            assert edbapp.setups["setup1"].adaptive_settings.adapt_type == "kBroadband"
            edbapp.setups["setup1"].adaptive_settings.use_max_refinement = True
            assert edbapp.setups["setup1"].adaptive_settings.use_max_refinement

            edbapp.setups["setup1"].defeature_settings.defeature_abs_length = "1um"
            assert edbapp.setups["setup1"].defeature_settings.defeature_abs_length == "1um"
            edbapp.setups["setup1"].defeature_settings.defeature_ratio = 1e-5
            assert edbapp.setups["setup1"].defeature_settings.defeature_ratio == 1e-5
            edbapp.setups["setup1"].defeature_settings.healing_option = 0
            assert edbapp.setups["setup1"].defeature_settings.healing_option == 0
            edbapp.setups["setup1"].defeature_settings.remove_floating_geometry = True
            assert edbapp.setups["setup1"].defeature_settings.remove_floating_geometry
            edbapp.setups["setup1"].defeature_settings.small_void_area = 0.1
            assert edbapp.setups["setup1"].defeature_settings.small_void_area == 0.1
            edbapp.setups["setup1"].defeature_settings.union_polygons = False
            assert not edbapp.setups["setup1"].defeature_settings.union_polygons
            edbapp.setups["setup1"].defeature_settings.use_defeature = False
            assert not edbapp.setups["setup1"].defeature_settings.use_defeature
            edbapp.setups["setup1"].defeature_settings.use_defeature_abs_length = True
            assert edbapp.setups["setup1"].defeature_settings.use_defeature_abs_length

            edbapp.setups["setup1"].via_settings.via_density = 1.0
            assert edbapp.setups["setup1"].via_settings.via_density == 1.0
            edbapp.setups["setup1"].via_settings.via_material = "pec"
            assert edbapp.setups["setup1"].via_settings.via_material == "pec"
            edbapp.setups["setup1"].via_settings.via_num_sides = 8
            assert edbapp.setups["setup1"].via_settings.via_num_sides == 8
            assert edbapp.setups["setup1"].via_settings.via_style == "k25DViaWirebond"
            edbapp.setups["setup1"].advanced_mesh_settings.layer_snap_tol = "1e-6"
            assert edbapp.setups["setup1"].advanced_mesh_settings.layer_snap_tol == "1e-6"

            edbapp.setups["setup1"].curve_approx_settings.arc_to_chord_error = "0.1"
            assert edbapp.setups["setup1"].curve_approx_settings.arc_to_chord_error == "0.1"
            edbapp.setups["setup1"].curve_approx_settings.max_arc_points = 12
            assert edbapp.setups["setup1"].curve_approx_settings.max_arc_points == 12

            edbapp.setups["setup1"].dcr_settings.conduction_max_passes = 11
            assert edbapp.setups["setup1"].dcr_settings.conduction_max_passes == 11
            edbapp.setups["setup1"].dcr_settings.conduction_min_converged_passes = 2
            assert edbapp.setups["setup1"].dcr_settings.conduction_min_converged_passes == 2
            edbapp.setups["setup1"].dcr_settings.conduction_min_passes = 5
            assert edbapp.setups["setup1"].dcr_settings.conduction_min_passes == 5
            edbapp.setups["setup1"].dcr_settings.conduction_per_error = 2.0
            assert edbapp.setups["setup1"].dcr_settings.conduction_per_error == 2.0
            edbapp.setups["setup1"].dcr_settings.conduction_per_refine = 20.0
            assert edbapp.setups["setup1"].dcr_settings.conduction_per_refine == 20.0

            edbapp.setups["setup1"].hfss_port_settings.max_delta_z0 = 0.5
            assert edbapp.setups["setup1"].hfss_port_settings.max_delta_z0 == 0.5
            edbapp.setups["setup1"].hfss_port_settings.max_triangles_wave_port = 1000
            assert edbapp.setups["setup1"].hfss_port_settings.max_triangles_wave_port == 1000
            edbapp.setups["setup1"].hfss_port_settings.min_triangles_wave_port = 500
            assert edbapp.setups["setup1"].hfss_port_settings.min_triangles_wave_port == 500
            edbapp.setups["setup1"].hfss_port_settings.enable_set_triangles_wave_port = True
            assert edbapp.setups["setup1"].hfss_port_settings.enable_set_triangles_wave_port
        edbapp.close(terminate_rpc_session=False)

    def test_hfss_simulation_setup_mesh_operation(self, edb_examples):
        edbapp = edb_examples.get_si_verse()
        setup = edbapp.create_hfss_setup(name="setup")
        mop = setup.add_length_mesh_operation(net_layer_list={"GND": ["1_Top", "16_Bottom"]}, name="m1")
        assert mop.enabled
        assert mop.net_layer_info[0] == ("GND", "1_Top", True)
        assert mop.net_layer_info[1] == ("GND", "16_Bottom", True)
        assert mop.name == "m1"
        if edbapp.grpc:
            assert mop.max_elements == "1000"
        else:
            assert mop.max_elements == 1000
        assert mop.restrict_max_elements
        assert mop.restrict_max_length
        assert mop.max_length == "1mm"
        assert setup.mesh_operations
        assert edbapp.setups["setup"].mesh_operations

        mop = edbapp.setups["setup"].add_skin_depth_mesh_operation({"GND": ["1_Top", "16_Bottom"]})
        assert mop.net_layer_info[0] == ("GND", "1_Top", True)
        assert mop.net_layer_info[1] == ("GND", "16_Bottom", True)
        if edbapp.grpc:
            assert mop.max_elements == "1000"
        else:
            assert mop.max_elements == 1000
        assert mop.restrict_max_elements
        assert mop.skin_depth == "1um"
        assert mop.surface_triangle_length == "1mm"
        assert mop.number_of_layers == "2"

        mop.skin_depth = "5um"
        mop.surface_triangle_length = "2mm"
        mop.number_of_layer_elements = "3"

        assert mop.skin_depth == "5um"
        assert mop.surface_triangle_length == "2mm"
        assert mop.number_of_layer_elements == "3"
        edbapp.close(terminate_rpc_session=False)

    def test_hfss_frequency_sweep(self, edb_examples):
        edbapp = edb_examples.get_si_verse()
        setup1 = edbapp.create_hfss_setup("setup1")
        assert edbapp.setups["setup1"].name == "setup1"
        setup1.add_sweep(name="sw1", distribution="linear_count", start_freq="1MHz", stop_freq="100MHz", step=10)
        assert edbapp.setups["setup1"].sweep_data[0].name == "sw1"
        if edbapp.grpc:
            assert edbapp.setups["setup1"].sweep_data[0].frequency_data.start_f == "1MHz"
            assert edbapp.setups["setup1"].sweep_data[0].frequency_data.end_f == "100MHz"
            assert edbapp.setups["setup1"].sweep_data[0].frequency_data.step == "10"
        else:
            # grpc sweep data has completely changed.
            assert edbapp.setups["setup1"].sweep_data[0].frequency_string[0] == "LINC 0.001GHz 0.1GHz 10"
        setup1.add_sweep(name="sw2", distribution="linear", start_freq="210MHz", stop_freq="300MHz", step="10MHz")
        if edbapp.grpc:
            assert edbapp.setups["setup1"].sweep_data[0].name == "sw2"
        else:
            # Dotnet api is not adding in the same order.
            assert edbapp.setups["setup1"].sweep_data[-1].name == "sw2"
        setup1.add_sweep(name="sw3", distribution="log_scale", start_freq="1GHz", stop_freq="10GHz", step=10)
        if edbapp.grpc:
            assert edbapp.setups["setup1"].sweep_data[0].name == "sw3"
            setup1.sweep_data[2].use_q3d_for_dc = True
        else:
            assert edbapp.setups["setup1"].sweep_data[-1].name == "sw3"
            setup1.sweep_data[-1].use_q3d_for_dc = True
        edbapp.close(terminate_rpc_session=False)

    def test_siwave_dc_simulation_setup(self, edb_examples):
        """Create a dc simulation setup and evaluate its properties."""
        # Obsolete addressed in config 2.0 section.
        pass

    def test_siwave_ac_simulation_setup(self, edb_examples):
        """Create an ac simulation setup and evaluate its properties."""
        # Obsolete addressed in config 2.0 section.
        pass

    def test_siwave_create_port_between_pin_and_layer(self, edb_examples):
        """Create circuit port between pin and a reference layer."""
        # Done

        edbapp = edb_examples.get_si_verse()
        assert edbapp.siwave.create_port_between_pin_and_layer(
            component_name="U1", pins_name="A27", layer_name="16_Bottom", reference_net="GND"
        )
        U7 = edbapp.components["U7"]
        assert U7.pins["G7"].create_port()
        assert U7.pins["F7"].create_port(reference=U7.pins["E7"])
        pin_group = edbapp.siwave.create_pin_group_on_net(
            reference_designator="U7", net_name="GND", group_name="U7_GND"
        )
        assert pin_group
        U7.pins["R9"].create_port(name="test", reference=pin_group)
        if edbapp.grpc:
            padstack_instance_terminals = [
                term for term in list(edbapp.terminals.values()) if term.type.name == "PADSTACK_INST"
            ]
        else:
            padstack_instance_terminals = [
                term for term in list(edbapp.terminals.values()) if term.terminal_type == "PadstackInstanceTerminal"
            ]
        for term in padstack_instance_terminals:
            assert term.position
        pos_pin = edbapp.padstacks.get_pinlist_from_component_and_net("C173")[1]
        neg_pin = edbapp.padstacks.get_pinlist_from_component_and_net("C172")[0]
        edbapp.create_port(
            pos_pin.get_terminal(create_new_terminal=True),
            neg_pin.get_terminal(create_new_terminal=True),
            is_circuit_port=True,
            name="test1",
        )
        assert edbapp.ports["test1"]
        edbapp.ports["test1"].is_circuit_port = True
        assert edbapp.ports["test1"].is_circuit_port
        edbapp.close(terminate_rpc_session=False)

    def test_siwave_source_setter(self, edb_examples):
        """Evaluate siwave sources property."""
        # Done
        source_path = os.path.join(local_path, "example_models", test_subfolder, "test_sources.aedb")
        target_path = os.path.join(self.local_scratch.path, "test_134_source_setter.aedb")
        self.local_scratch.copyfolder(source_path, target_path)
        edbapp = edb_examples.load_edb(target_path)
        sources = list(edbapp.siwave.sources.values())
        sources[0].magnitude = 1.45
        sources[1].magnitude = 1.45
        # TODO grpc return float value.
        assert sources[0].magnitude == 1.45
        assert sources[1].magnitude == 1.45
        edbapp.close(terminate_rpc_session=False)

    def test_delete_pingroup(self, edb_examples):
        """Delete siwave pin groups."""
        # Done
        source_path = os.path.join(local_path, "example_models", test_subfolder, "test_pin_group.aedb")
        target_path = os.path.join(self.local_scratch.path, "test_135_pin_group.aedb")
        self.local_scratch.copyfolder(source_path, target_path)
        edbapp = edb_examples.load_edb(target_path)
        for _, pingroup in edbapp.siwave.pin_groups.items():
            pingroup.delete()
        assert not edbapp.siwave.pin_groups
        edbapp.close(terminate_rpc_session=False)

    def test_create_padstack_instance(self, edb_examples):
        """Create padstack instances."""
        # Done
        edb = edb_examples.create_empty_edb()
        edb.stackup.add_layer(layer_name="1_Top", fillMaterial="air", thickness="30um")
        edb.stackup.add_layer(layer_name="contact", fillMaterial="air", thickness="100um", base_layer="1_Top")

        assert edb.padstacks.create(
            pad_shape="Rectangle",
            padstackname="pad",
            x_size="350um",
            y_size="500um",
            holediam=0,
        )
        pad_instance1 = edb.padstacks.place(position=["-0.65mm", "-0.665mm"], definition_name="pad")
        assert pad_instance1
        pad_instance1.start_layer = "1_Top"
        pad_instance1.stop_layer = "1_Top"
        assert pad_instance1.start_layer == "1_Top"
        assert pad_instance1.stop_layer == "1_Top"

        assert edb.padstacks.create(pad_shape="Circle", padstackname="pad2", paddiam="350um", holediam="15um")
        pad_instance2 = edb.padstacks.place(position=["-0.65mm", "-0.665mm"], definition_name="pad2")
        assert pad_instance2
        pad_instance2.start_layer = "1_Top"
        pad_instance2.stop_layer = "1_Top"
        assert pad_instance2.start_layer == "1_Top"
        assert pad_instance2.stop_layer == "1_Top"

        assert edb.padstacks.create(
            pad_shape="Circle",
            padstackname="test2",
            paddiam="400um",
            holediam="200um",
            antipad_shape="Rectangle",
            anti_pad_x_size="700um",
            anti_pad_y_size="800um",
            start_layer="1_Top",
            stop_layer="1_Top",
        )

        pad_instance3 = edb.padstacks.place(position=["-1.65mm", "-1.665mm"], definition_name="test2")
        assert pad_instance3.start_layer == "1_Top"
        assert pad_instance3.stop_layer == "1_Top"
        # TODO check with dev the Property ID
        # pad_instance3.dcir_equipotential_region = True
        # assert pad_instance3.dcir_equipotential_region
        # pad_instance3.dcir_equipotential_region = False
        # assert not pad_instance3.dcir_equipotential_region

        trace = edb.modeler.create_trace([[0, 0], [0, 10e-3]], "1_Top", "0.1mm", "trace_with_via_fence")
        edb.padstacks.create("via_0")
        trace.create_via_fence("1mm", "1mm", "via_0")
        edb.close(terminate_rpc_session=False)

    def test_stackup_properties(self, edb_examples):
        """Evaluate stackup properties."""
        # Done
        edb = edb_examples.create_empty_edb()
        edb.stackup.add_layer(layer_name="gnd", fillMaterial="air", thickness="10um")
        edb.stackup.add_layer(layer_name="diel1", fillMaterial="air", thickness="200um", base_layer="gnd")
        edb.stackup.add_layer(layer_name="sig1", fillMaterial="air", thickness="10um", base_layer="diel1")
        edb.stackup.add_layer(layer_name="diel2", fillMaterial="air", thickness="200um", base_layer="sig1")
        edb.stackup.add_layer(layer_name="sig3", fillMaterial="air", thickness="10um", base_layer="diel2")
        assert edb.stackup.thickness == 0.00043
        assert edb.stackup.num_layers == 5
        edb.close(terminate_rpc_session=False)

    def test_hfss_extent_info(self):
        """HFSS extent information."""

        # TODO check config file 2.0

        # Obsolete addressed in config 2.0 section.
        pass

    def test_import_gds_from_tech(self, edb_examples):
        """Use techfile."""
        from pyedb.dotnet.database.edb_data.control_file import ControlFile

        c_file_in = os.path.join(
            local_path,
            "example_models",
            "cad",
            "GDS",
            "sky130_fictitious_dtc_example_control_no_map.xml",
        )
        c_map = os.path.join(local_path, "example_models", "cad", "GDS", "dummy_layermap.map")
        gds_in = os.path.join(
            local_path,
            "example_models",
            "cad",
            "GDS",
            "sky130_fictitious_dtc_example.gds",
        )
        gds_out = os.path.join(self.local_scratch.path, "sky130_fictitious_dtc_example.gds")
        self.local_scratch.copyfile(gds_in, gds_out)

        c = ControlFile(c_file_in, layer_map=c_map)
        setup = c.setups.add_setup("Setup1", "1GHz", 0.02, 10)
        setup.add_sweep("Sweep1", "0.01GHz", "5GHz", "0.1GHz")
        c.boundaries.units = "um"
        c.stackup.units = "um"
        c.boundaries.add_port("P1", x1=223.7, y1=222.6, layer1="Metal6", x2=223.7, y2=100, layer2="Metal6")
        c.boundaries.add_extent()
        comp = c.components.add_component("B1", "BGA", "IC", "Flip chip", "Cylinder")
        comp.solder_diameter = "65um"
        comp.add_pin("1", "81.28", "84.6", "met2")
        comp.add_pin("2", "211.28", "84.6", "met2")
        comp.add_pin("3", "211.28", "214.6", "met2")
        comp.add_pin("4", "81.28", "214.6", "met2")
        for via in c.stackup.vias:
            via.create_via_group = True
            via.snap_via_group = True
        c.write_xml(os.path.join(self.local_scratch.path, "test_138.xml"))
        c.import_options.import_dummy_nets = True

        edb = edb_examples.load_edb(
            gds_out, control_file=os.path.join(self.local_scratch.path, "test_138.xml"), copy_to_temp=False
        )

        assert edb
        assert "P1" and "P2" in edb.ports
        assert "Setup1" and "Setup Test" in edb.setups
        assert "B1" in edb.components.instances
        edb.close(terminate_rpc_session=False)

    @pytest.mark.skipif(True, reason="Not implemented with grpc")  # todo config["use_grpc"],
    def test_database_properties(self, edb_examples):
        """Evaluate database properties."""
        # Done
        edb = edb_examples.get_si_verse()
        assert isinstance(edb.active_db.dataset_defs, list)
        assert isinstance(edb.active_db.material_defs, list)
        assert isinstance(edb.active_db.component_defs, list)
        assert isinstance(edb.active_db.package_defs, list)
        assert isinstance(edb.active_db.padstack_defs, list)
        assert isinstance(edb.active_db.jedec5_bondwire_defs, list)
        assert isinstance(edb.active_db.jedec4_bondwire_defs, list)
        assert isinstance(edb.active_db.apd_bondwire_defs, list)
        assert isinstance(edb.active_db.version, tuple)
        assert isinstance(edb.active_db.footprint_cells, list)
        edb.close(terminate_rpc_session=False)

    def test_backdrill_via_with_offset(self, edb_examples):
        """Set backdrill from top."""

        edb = edb_examples.create_empty_edb()
        edb.stackup.add_layer(layer_name="bot")
        edb.stackup.add_layer(layer_name="diel1", base_layer="bot", layer_type="dielectric", thickness="127um")
        edb.stackup.add_layer(layer_name="signal1", base_layer="diel1")
        edb.stackup.add_layer(layer_name="diel2", base_layer="signal1", layer_type="dielectric", thickness="127um")
        edb.stackup.add_layer(layer_name="signal2", base_layer="diel2")
        edb.stackup.add_layer(layer_name="diel3", base_layer="signal2", layer_type="dielectric", thickness="127um")
        edb.stackup.add_layer(layer_name="top", base_layer="diel2")
        edb.padstacks.create(padstackname="test1")
        padstack_instance = edb.padstacks.place(position=[0, 0], net_name="test", definition_name="test1")
        edb.padstacks.definitions["test1"].hole_range = "through"
        drill_layer = edb.stackup.layers["signal1"]
        drill_diameter = "200um"
        drill_offset = "100um"
        padstack_instance.set_back_drill_by_layer(
            drill_to_layer=drill_layer, diameter=drill_diameter, offset=drill_offset
        )
        assert padstack_instance.backdrill_type == "layer_drill"
        assert padstack_instance.get_back_drill_by_layer()
        layer, offset, diameter = padstack_instance.get_back_drill_by_layer()
        assert layer == "signal1"
        assert offset == pytest.approx(100e-6)
        assert diameter == pytest.approx(200e-6)
        edb.close(terminate_rpc_session=False)

    def test_add_layer_api_with_control_file(self):
        """Add new layers with control file."""
        from pyedb.grpc.database.control_file import ControlFile

        # Done
        ctrl = ControlFile()
        # Material
        ctrl.stackup.add_material(material_name="Copper", conductivity=5.56e7)
        ctrl.stackup.add_material(material_name="BCB", permittivity=2.7)
        ctrl.stackup.add_material(material_name="Silicon", conductivity=0.04)
        ctrl.stackup.add_material(material_name="SiliconOxide", conductivity=4.4)
        ctrl.stackup.units = "um"
        assert len(ctrl.stackup.materials) == 4
        assert ctrl.stackup.units == "um"
        # Dielectrics
        ctrl.stackup.add_dielectric(material="Silicon", layer_name="Silicon", thickness=180)
        ctrl.stackup.add_dielectric(layer_index=1, material="SiliconOxide", layer_name="USG1", thickness=1.2)
        assert next(diel for diel in ctrl.stackup.dielectrics if diel.name == "USG1").properties["Index"] == 1
        ctrl.stackup.add_dielectric(material="BCB", layer_name="BCB2", thickness=9.5, base_layer="USG1")
        ctrl.stackup.add_dielectric(
            material="BCB", layer_name="BCB1", thickness=4.1, base_layer="BCB2", add_on_top=False
        )
        ctrl.stackup.add_dielectric(layer_index=4, material="BCB", layer_name="BCB3", thickness=6.5)
        assert ctrl.stackup.dielectrics[0].properties["Index"] == 0
        assert ctrl.stackup.dielectrics[1].properties["Index"] == 1
        assert ctrl.stackup.dielectrics[2].properties["Index"] == 3
        assert ctrl.stackup.dielectrics[3].properties["Index"] == 2
        assert ctrl.stackup.dielectrics[4].properties["Index"] == 4
        # Metal layer
        ctrl.stackup.add_layer(
            layer_name="9", elevation=185.3, material="Copper", target_layer="meta2", gds_type=0, thickness=6
        )
        assert [layer for layer in ctrl.stackup.layers if layer.name == "9"]
        ctrl.stackup.add_layer(
            layer_name="15", elevation=194.8, material="Copper", target_layer="meta3", gds_type=0, thickness=3
        )
        assert [layer for layer in ctrl.stackup.layers if layer.name == "15"]
        # Via layer
        ctrl.stackup.add_via(
            layer_name="14", material="Copper", target_layer="via2", start_layer="meta2", stop_layer="meta3", gds_type=0
        )
        assert [layer for layer in ctrl.stackup.vias if layer.name == "14"]
        # Port
        ctrl.boundaries.add_port(
            "test_port", x1=-21.1, y1=-288.7, layer1="meta3", x2=21.1, y2=-288.7, layer2="meta3", z0=50
        )
        assert ctrl.boundaries.ports
        # setup using q3D for DC point
        setup = ctrl.setups.add_setup("test_setup", "10GHz")
        assert setup
        setup.add_sweep(
            name="test_sweep",
            start="0GHz",
            stop="20GHz",
            step="10MHz",
            sweep_type="Interpolating",
            step_type="LinearStep",
            use_q3d=True,
        )
        assert setup.sweeps

    @pytest.mark.skipif(is_linux, reason="Failing download files")
    def test_create_edb_with_dxf(self, edb_examples):
        """Create EDB from dxf file."""
        src = os.path.join(local_path, "example_models", test_subfolder, "edb_test_82.dxf")
        dxf_path = self.local_scratch.copyfile(src)
        edb3 = edb_examples.load_edb(dxf_path, copy_to_temp=False)
        assert len(edb3.modeler.polygons) == 1
        assert edb3.modeler.polygons[0].polygon_data.points == [
            (0.0, 0.0),
            (0.0, 0.0012),
            (-0.0008, 0.0012),
            (-0.0008, 0.0),
        ]
        edb3.close(terminate_rpc_session=False)

    def test_solve_siwave(self, edb_examples):
        """Solve EDB with Siwave."""
        mock_process = MagicMock()

        edbapp = edb_examples.create_empty_edb()
        exec_path = edbapp.siwave.create_exec_file(add_dc=True)
        assert Path(exec_path).exists()
        executable = "siwave_ng" if is_linux else "siwave_ng.exe"
        with patch("subprocess.Popen", return_value=mock_process) as mock_popen:
            siw_path = edbapp.solve_siwave()
            popen_args, popen_kwargs = mock_popen.call_args
            input_cmd = popen_args[0]

        input_cmd_ = [
            str(Path(edbapp.ansys_em_path) / executable),
            edbapp.edbpath,
            str(Path(edbapp.edbpath).with_suffix(".exec")),
            "-formatOutput -useSubdir",
        ]

        assert input_cmd == input_cmd_ if is_linux else " ".join(input_cmd_)

        executable = "siwave" if is_linux else "siwave.exe"
        with patch("subprocess.Popen", return_value=mock_process) as mock_popen:
            edbapp.export_siwave_dc_results(siw_path, "SIwaveDCIR1")
            popen_args, popen_kwargs = mock_popen.call_args
            input_cmd = popen_args[0]

        input_cmd_ = [
            str(Path(edbapp.ansys_em_path) / executable),
            "-embedding",
            "-RunScriptAndExit",
            str(Path(edbapp.edbpath).parent / "export_results.py"),
        ]

        assert input_cmd == input_cmd_ if is_linux else " ".join(input_cmd_)

    def test_cutout_return_clipping_extent(self, edb_examples):
        """"""
        # Done
        edbapp = edb_examples.get_si_verse()
        extent = edbapp.cutout(
            signal_list=["PCIe_Gen4_RX0_P", "PCIe_Gen4_RX0_N", "PCIe_Gen4_RX1_P", "PCIe_Gen4_RX1_N"],
            reference_list=["GND"],
        )
        assert extent
        assert len(extent) == 55
        assert [round(num, 9) for num in extent[0]] == [0.0110258, 0.044515088]
        assert [round(num, 9) for num in extent[10]] == [0.022142312, 0.028510392]
        assert [round(num, 9) for num in extent[20]] == [0.067229304, 0.026054684]
        assert [round(num, 9) for num in extent[30]] == [0.067937069, 0.02961899]
        assert [round(num, 9) for num in extent[40]] == [0.065503274, 0.031478932]
        assert [round(num, 9) for num in extent[50]] == [0.011434652, 0.04636553]
        edbapp.close_edb()

    def test_move_and_edit_polygons(self, edb_examples):
        """Move a polygon."""
        # Done
        edbapp = edb_examples.create_empty_edb()

        edbapp.stackup.add_layer("GND")
        edbapp.stackup.add_layer("Diel", "GND", layer_type="dielectric", thickness="0.1mm", material="FR4_epoxy")
        edbapp.stackup.add_layer("TOP", "Diel", thickness="0.05mm")
        points = [[0.0, -1e-3], [0.0, -10e-3], [100e-3, -10e-3], [100e-3, -1e-3], [0.0, -1e-3]]
        polygon = edbapp.modeler.create_polygon(points, "TOP")
        assert polygon.center == [0.05, -0.0055]
        assert polygon.move(["1mm", 1e-3])
        assert round(polygon.center[0], 6) == 0.051
        assert round(polygon.center[1], 6) == -0.0045

        assert polygon.rotate(angle=45)
        bbox = [round(i, 6) for i in polygon.bbox]
        assert bbox == pytest.approx([0.012463, -0.043037, 0.089537, 0.034037])
        assert polygon.rotate(angle=34, center=[0, 0])
        bbox = [round(i, 6) for i in polygon.bbox]
        assert bbox == [0.030840, -0.025152, 0.058755, 0.074728]
        assert polygon.scale(factor=1.5)
        bbox = [round(i, 6) for i in polygon.bbox]
        assert bbox == [0.023861, -0.050122, 0.065734, 0.099698]
        assert polygon.scale(factor=-0.5, center=[0, 0])
        bbox = [round(i, 6) for i in polygon.bbox]
        assert bbox == [-0.032867, -0.049849, -0.01193, 0.025061]
        assert polygon.move_layer("GND")
        assert len(edbapp.modeler.polygons) == 1
        assert edbapp.modeler.polygons[0].layer_name == "GND"
        edbapp.close(terminate_rpc_session=False)

    def test_multizone(self, edb_examples):
        # Done
        # edbapp = edb_examples.get_multizone_pcb()
        # common_reference_net = "gnd"
        # edb_zones = edbapp.copy_zones()
        # assert edb_zones
        # defined_ports, project_connexions = edbapp.cutout_multizone_layout(edb_zones, common_reference_net)
        # assert defined_ports
        # assert project_connexions
        pass

    def test_icepak(self, edb_examples):
        # Done
        edbapp = edb_examples.get_si_verse(additional_files_folders=["siwave/icepak_component.pwrd"])
        edbapp.siwave.icepak_use_minimal_comp_defaults = True
        assert edbapp.siwave.icepak_use_minimal_comp_defaults
        edbapp.siwave.icepak_use_minimal_comp_defaults = False
        assert not edbapp.siwave.icepak_use_minimal_comp_defaults
        edbapp.siwave.icepak_component_file = edb_examples.get_local_file_folder("siwave/icepak_component.pwrd")
        assert edbapp.siwave.icepak_component_file == edb_examples.get_local_file_folder("siwave/icepak_component.pwrd")
        edbapp.close(terminate_rpc_session=False)

    def test_dcir_properties(self, edb_examples):
        edbapp = edb_examples.get_si_verse()
        setup = edbapp.create_siwave_dc_setup()
        if edbapp.grpc:
            # grpc settings is replacing dc_ir_settings
            # TODO check is grpc can be backward compatible
            setup.settings.export_dc_thermal_data = True
            assert setup.settings.export_dc_thermal_data
            assert not setup.settings.import_thermal_data
            setup.settings.dc_report_show_active_devices = True
            assert setup.settings.dc_report_show_active_devices
            assert not setup.settings.per_pin_use_pin_format
            setup.settings.use_loop_res_for_per_pin = True
            assert setup.settings.use_loop_res_for_per_pin
            setup.settings.dc_report_config_file = edbapp.edbpath
            assert setup.settings.dc_report_config_file
            setup.settings.full_dc_report_path = edbapp.edbpath
            assert setup.settings.full_dc_report_path
            setup.settings.icepak_temp_file = edbapp.edbpath
            assert setup.settings.icepak_temp_file
            setup.settings.per_pin_res_path = edbapp.edbpath
            assert setup.settings.per_pin_res_path
            setup.settings.via_report_path = edbapp.edbpath
            assert setup.settings.via_report_path
            setup.settings.source_terms_to_ground = {"test": 1}
            assert setup.settings.source_terms_to_ground
        else:
            setup.dc_ir_settings.export_dc_thermal_data = True
            assert setup.dc_ir_settings.export_dc_thermal_data
            assert not setup.dc_ir_settings.import_thermal_data
            setup.dc_ir_settings.dc_report_show_active_devices = True
            assert setup.dc_ir_settings.dc_report_show_active_devices
            assert not setup.dc_ir_settings.per_pin_use_pin_format
            setup.dc_ir_settings.use_loop_res_for_per_pin = True
            assert setup.dc_ir_settings.use_loop_res_for_per_pin
            setup.dc_ir_settings.dc_report_config_file = edbapp.edbpath
            assert setup.dc_ir_settings.dc_report_config_file
            setup.dc_ir_settings.full_dc_report_path = edbapp.edbpath
            assert setup.dc_ir_settings.full_dc_report_path
            setup.dc_ir_settings.icepak_temp_file = edbapp.edbpath
            assert setup.dc_ir_settings.icepak_temp_file
            setup.dc_ir_settings.per_pin_res_path = edbapp.edbpath
            assert setup.dc_ir_settings.per_pin_res_path
            setup.dc_ir_settings.via_report_path = edbapp.edbpath
            assert setup.dc_ir_settings.via_report_path
            setup.dc_ir_settings.source_terms_to_ground = {"test": 1}
            assert setup.dc_ir_settings.source_terms_to_ground
        edbapp.close(terminate_rpc_session=False)

    def test_bondwire(self, edb_examples):
        edbapp = edb_examples.get_si_verse()
        bondwire_1 = edbapp.modeler.create_bondwire(
            definition_name="Default",
            placement_layer="Postprocessing",
            width="0.5mm",
            material="copper",
            start_layer_name="1_Top",
            start_x="82mm",
            start_y="30mm",
            end_layer_name="1_Top",
            end_x="71mm",
            end_y="23mm",
            bondwire_type="apd",
            net="1V0",
            start_cell_instance_name="test",
        )
        bondwire_1.material = "Gold"
        assert bondwire_1.material == "Gold"
        bondwire_1.type = "jedec4"
        if edbapp.grpc:
            assert bondwire_1.type == "jedec4"
        else:
            assert bondwire_1.type == "jedec_4"
        bondwire_1.cross_section_type = "round"
        assert bondwire_1.cross_section_type == "round"
        bondwire_1.cross_section_height = "0.1mm"
        assert bondwire_1.cross_section_height == 0.0001
        bondwire_1.set_definition_name("J4_LH10")
        assert bondwire_1.get_definition_name() == "J4_LH10"
        bondwire_1.trajectory = [1, 0.1, 0.2, 0.3]
        assert bondwire_1.trajectory == [1, 0.1, 0.2, 0.3]
        bondwire_1.width = "0.2mm"
        assert bondwire_1.width == 0.0002
        edbapp.close(terminate_rpc_session=False)

    def test_voltage_regulator(self, edb_examples):
        # TODO working with EDB NET only. Not implemented yet in grpc yet. Also Voltage regulator is bugged in DotNet.
        edbapp = edb_examples.get_si_verse()
        if not edbapp.grpc:
            positive_sensor_pin = edbapp.components["U1"].pins["A2"]
            negative_sensor_pin = edbapp.components["U1"].pins["A3"]
            vrm = edbapp.siwave.create_vrm_module(
                name="test",
                positive_sensor_pin=positive_sensor_pin,
                negative_sensor_pin=negative_sensor_pin,
                voltage="1.5V",
                load_regulation_current="0.5A",
                load_regulation_percent=0.2,
            )
            assert vrm.component
            assert vrm.component.refdes == "U1"
            assert vrm.negative_remote_sense_pin
            assert vrm.negative_remote_sense_pin.name == "U1-A3"
            assert vrm.positive_remote_sense_pin
            assert vrm.positive_remote_sense_pin.name == "U1-A2"
            assert vrm.voltage == 1.5
            assert vrm.is_active
            assert not vrm.is_null
            assert vrm.id
            assert edbapp.voltage_regulator_modules
            assert "test" in edbapp.voltage_regulator_modules
        edbapp.close(terminate_rpc_session=False)

    @pytest.mark.skipif(condition=config["use_grpc"], reason="Not implemented with grpc")
    def test_workflow(self, edb_examples):
        # TODO check with config file 2.0
        from pathlib import Path

        edbapp = edb_examples.get_si_verse()
        path_bom = Path(edb_examples.test_folder) / "bom.csv"
        edbapp.workflow.export_bill_of_materials(path_bom)
        assert path_bom.exists()
        edbapp.close(terminate_rpc_session=False)
        pass

    def test_create_port_on_component_no_ref_pins_in_component(self, edb_examples):
        # Done
        edbapp = edb_examples.get_no_ref_pins_component()
        edbapp.components.create_port_on_component(
            component="J2E2",
            net_list=[
                "net1",
                "net2",
                "net3",
                "net4",
                "net5",
                "net6",
                "net7",
                "net8",
                "net9",
                "net10",
                "net11",
                "net12",
                "net13",
                "net14",
                "net15",
            ],
            port_type="circuit_port",
            reference_net=["GND"],
            extend_reference_pins_outside_component=True,
        )
        assert len(edbapp.ports) == 15
        edbapp.close(terminate_rpc_session=False)

    def test_create_ping_group(self, edb_examples):
        # Done
        edbapp = edb_examples.get_si_verse()
        assert edbapp.modeler.create_pin_group(
            name="test1", pins_by_id=[4294969495, 4294969494, 4294969496, 4294969497]
        )

        assert edbapp.modeler.create_pin_group(
            name="test2", pins_by_id=[4294969502, 4294969503], pins_by_aedt_name=["U1-A11", "U1-A12", "U1-A13"]
        )
        assert edbapp.modeler.create_pin_group(
            name="test3",
            pins_by_id=[4294969502, 4294969503],
            pins_by_aedt_name=["U1-A11", "U1-A12", "U1-A13"],
            pins_by_name=["A11", "A12", "A15", "A16"],
        )
        edbapp.close(terminate_rpc_session=False)

    def test_create_edb_with_zip(self):
        """Create EDB from zip file."""
        # Done
        from pyedb import Edb

        src = os.path.join(local_path, "example_models", "TEDB", "ANSYS-HSD_V1_0.zip")
        zip_path = self.local_scratch.copyfile(src)
        edb = Edb(zip_path)
        assert edb.nets
        assert edb.components
        edb.close(terminate_rpc_session=False)

    @pytest.mark.parametrize("positive_net_names", (["2V5", "NetR105_2"], ["2V5", "GND", "NetR105_2"], "2V5"))
    @pytest.mark.parametrize("nets_mode", ("str", "net"))
    def test_create_circuit_port_on_component(self, edb_examples, nets_mode: str, positive_net_names: Sequence[str]):
        edbapp = edb_examples.get_si_verse()
        positive_net_list = [positive_net_names] if not isinstance(positive_net_names, list) else positive_net_names
        reference_net_names = ["GND"]
        if edbapp.grpc:
            assert edbapp.source_excitation.create_port_on_component(
                component="U10",
                net_list=positive_net_names if nets_mode == "str" else [edbapp.nets[net] for net in positive_net_list],
                port_type="circuit_port",
                do_pingroup=False,
                reference_net=(
                    reference_net_names if nets_mode == "str" else [edbapp.nets[net] for net in reference_net_names]
                ),
            )
        else:
            # method from components class is deprecated in grpc and is now in SourceExcitation class.
            assert edbapp.components.create_port_on_component(
                component="U10",
                net_list=positive_net_names if nets_mode == "str" else [edbapp.nets[net] for net in positive_net_list],
                port_type="circuit_port",
                do_pingroup=False,
                reference_net=(
                    reference_net_names if nets_mode == "str" else [edbapp.nets[net] for net in reference_net_names]
                ),
            )
        assert len(edbapp.excitations) == 2 * len(set(positive_net_list) - set(reference_net_names))

    def test_create_circuit_port_on_component_string_net_list(self, edb_examples):
        edbapp = edb_examples.get_si_verse()
        positive_net_names = "2V5"
        reference_net_names = "GND"
        component_name = "U10"
        for pin in edbapp.components[component_name].pins.values():
            pin.is_pin = False
        if edbapp.grpc:
            assert edbapp.source_excitation.create_port_on_component(
                component=component_name,
                net_list=positive_net_names,
                port_type="circuit_port",
                do_pingroup=False,
                reference_net=reference_net_names,
            )
        else:
            # method from Components class deprecated in grpc and moved to SourceExcitation.
            assert edbapp.components.create_port_on_component(
                component=component_name,
                net_list=positive_net_names,
                port_type="circuit_port",
                do_pingroup=False,
                reference_net=reference_net_names,
            )
        assert len(edbapp.excitations) == 2

    def test_create_circuit_port_on_component_set_is_pin(self, edb_examples):
        edbapp = edb_examples.get_si_verse()
        positive_net_names = ["2V5", "NetR105_2"]
        reference_net_names = ["GND"]
        component_name = "U10"
        for pin in edbapp.components[component_name].pins.values():
            pin.is_pin = False
        if edbapp.grpc:
            assert edbapp.source_excitation.create_port_on_component(
                component=component_name,
                net_list=positive_net_names,
                port_type="circuit_port",
                do_pingroup=False,
                reference_net=reference_net_names,
            )
        else:
            # Method from Components class deprecated in grpc and moved to SourceExcitation.
            assert edbapp.components.create_port_on_component(
                component=component_name,
                net_list=positive_net_names,
                port_type="circuit_port",
                do_pingroup=False,
                reference_net=reference_net_names,
            )
        assert len(edbapp.excitations) == 4

    @pytest.mark.parametrize("comp_mode", ("str", "comp"))
    def test_create_circuit_port_on_component_pins_comp_mode(self, comp_mode: str, edb_examples):
        edbapp = edb_examples.get_si_verse()
        component_name = "U10"
        edbcomp = edbapp.components[component_name]
        positive_pin_names = ["4"]
        reference_pin_names = ["2"]
        if edbapp.grpc:
            assert edbapp.source_excitation.create_port_on_pins(
                refdes=component_name if comp_mode == "str" else edbcomp,
                pins=positive_pin_names,
                reference_pins=reference_pin_names,
            )
        else:
            # Method from Components class deprecated in grpc and moved to SourceExcitations.
            assert edbapp.components.create_port_on_pins(
                refdes=component_name if comp_mode == "str" else edbcomp,
                pins=positive_pin_names,
                reference_pins=reference_pin_names,
            )
        assert len(edbapp.excitations) == 2

    @pytest.mark.parametrize("pins_mode", ("global_str", "int", "str", "pin"))
    def test_create_circuit_port_on_component_pins_pins_mode(self, edb_examples, pins_mode: str):
        # Check issue #550 on changing edb_uid to id.
        edbapp = edb_examples.get_si_verse()
        component_name = "U10"
        edbcomp = edbapp.components[component_name]
        positive_pin_names = ["4"]
        reference_pin_names = ["2"]
        if edbapp.grpc:
            positive_pin_numbers = [edbcomp.pins[pin].edb_uid for pin in positive_pin_names]
            reference_pin_numbers = [edbcomp.pins[pin].edb_uid for pin in reference_pin_names]
        else:
            positive_pin_numbers = [edbcomp.pins[pin].id for pin in positive_pin_names]
            reference_pin_numbers = [edbcomp.pins[pin].id for pin in reference_pin_names]
        if pins_mode == "global_str":
            positive_pin_names = [f"{component_name}-{pin}" for pin in positive_pin_names]
            reference_pin_names = [f"{component_name}-{pin}" for pin in reference_pin_names]
        assert len(edbapp.excitations) == 0
        if edbapp.grpc:
            assert edbapp.source_excitation.create_port_on_pins(
                refdes=component_name if pins_mode == "str" else None,
                pins=(
                    positive_pin_names
                    if pins_mode == "str" or pins_mode == "global_str"
                    else (
                        positive_pin_numbers
                        if pins_mode == "int"
                        else [edbcomp.pins[pin] for pin in positive_pin_names]
                    )
                ),
                reference_pins=(
                    reference_pin_names
                    if pins_mode == "str" or pins_mode == "global_str"
                    else (
                        reference_pin_numbers
                        if pins_mode == "int"
                        else [edbcomp.pins[pin] for pin in reference_pin_names]
                    )
                ),
            )
        else:
            assert edbapp.components.create_port_on_pins(
                refdes=component_name if pins_mode == "str" else None,
                pins=(
                    positive_pin_names
                    if pins_mode == "str" or pins_mode == "global_str"
                    else (
                        positive_pin_numbers
                        if pins_mode == "int"
                        else [edbcomp.pins[pin] for pin in positive_pin_names]
                    )
                ),
                reference_pins=(
                    reference_pin_names
                    if pins_mode == "str" or pins_mode == "global_str"
                    else (
                        reference_pin_numbers
                        if pins_mode == "int"
                        else [edbcomp.pins[pin] for pin in reference_pin_names]
                    )
                ),
            )
        assert len(edbapp.excitations) == 2

    def test_create_circuit_port_on_component_pins_pingroup_on_single_pin(self, edb_examples):
        edbapp = edb_examples.get_si_verse()
        component_name = "U10"
        edbcomp = edbapp.components[component_name]
        positive_pin_names = ["4"]
        reference_pin_names = ["2"]
        if edbapp.grpc:
            assert edbapp.source_excitation.create_port_on_pins(
                refdes=edbcomp,
                pins=positive_pin_names,
                reference_pins=reference_pin_names,
                pingroup_on_single_pin=True,
            )
        else:
            # Method from COmponents deprecated in grpc and moved to SourceExcitation-
            assert edbapp.components.create_port_on_pins(
                refdes=edbcomp,
                pins=positive_pin_names,
                reference_pins=reference_pin_names,
                pingroup_on_single_pin=True,
            )
        assert len(edbapp.excitations) == 2

    def test_create_circuit_port_on_component_pins_no_pins(self, edb_examples):
        edbapp = edb_examples.get_si_verse()
        component_name = "U10"
        edbcomp = edbapp.components[component_name]
        positive_pin_names = []
        reference_pin_names = ["2"]
        if edbapp.grpc:
            assert not edbapp.source_excitation.create_port_on_pins(
                refdes=edbcomp,
                pins=positive_pin_names,
                reference_pins=reference_pin_names,
            )
        else:
            # Method deprecated in grpc and moved to SourceExcitation class.
            assert not edbapp.components.create_port_on_pins(
                refdes=edbcomp,
                pins=positive_pin_names,
                reference_pins=reference_pin_names,
            )
        assert len(edbapp.excitations) == 0

    def test_create_circuit_port_on_component_pins_no_reference_pins(self, edb_examples):
        edbapp = edb_examples.get_si_verse()
        component_name = "U10"
        edbcomp = edbapp.components[component_name]
        positive_pin_names = ["4"]
        reference_pin_names = []
        if edbapp.grpc:
            assert not edbapp.source_excitation.create_port_on_pins(
                refdes=edbcomp,
                pins=positive_pin_names,
                reference_pins=reference_pin_names,
            )
        else:
            # Method deprecated in grpc and moved to SourceExcitation class.
            assert not edbapp.components.create_port_on_pins(
                refdes=edbcomp,
                pins=positive_pin_names,
                reference_pins=reference_pin_names,
            )
        assert len(edbapp.excitations) == 0

    @pytest.mark.skipif(not config["use_grpc"], reason="Requires grpc")
    def test_active_cell_setter(self, edb_examples):
        """Use multiple cells."""
        edb = edb_examples.get_multi_cells_edb()
        edb.active_cell = edb.circuit_cells[0]
        assert len(edb.modeler.primitives) == 2096
        assert len(edb.components.instances) == 509
        assert len(edb.padstacks.instances) == 5699

        edb.active_cell = edb.circuit_cells[1]
        assert len(edb.modeler.primitives) == 203
        assert len(edb.components.instances) == 66
        assert len(edb.padstacks.instances) == 473

        edb.active_cell = edb.circuit_cells[2]
        assert len(edb.modeler.primitives) == 2096
        assert len(edb.components.instances) == 509
        assert len(edb.padstacks.instances) == 5699

        edb.active_cell = edb.circuit_cells[3]
        assert len(edb.modeler.primitives) == 203
        assert len(edb.components.instances) == 66
        assert len(edb.padstacks.instances) == 473

        edb.active_cell = "main"
        assert len(edb.modeler.primitives) == 2096
        assert len(edb.components.instances) == 509
        assert len(edb.padstacks.instances) == 5699

        edb.active_cell = "main_cutout"
        assert len(edb.modeler.primitives) == 203
        assert len(edb.components.instances) == 66
        assert len(edb.padstacks.instances) == 473

        edb.close(terminate_rpc_session=False)

    def test_import_layout_file(self):
        from pyedb import Edb

        input_file = os.path.join(local_path, "example_models", "cad", "GDS", "sky130_fictitious_dtc_example.gds")
        control_file = os.path.join(
            local_path, "example_models", "cad", "GDS", "sky130_fictitious_dtc_example_control_no_map.xml"
        )
        map_file = os.path.join(local_path, "example_models", "cad", "GDS", "dummy_layermap.map")
        edb = Edb()
        assert edb.import_layout_file(input_file=input_file, control_file=control_file, map_file=map_file)

    @pytest.mark.parametrize("positive_pin_names", (["R20", "R21", "T20"], ["R20"]))
    @pytest.mark.parametrize("pec_boundary", (False, True))
    def test_create_circuit_port_on_component_pins_pingroup_on_multiple_pins(
        self, edb_examples, pec_boundary: bool, positive_pin_names: Sequence[str]
    ):
        EXPECTED_TERMINAL_TYPE = "PinGroupTerminal" if len(positive_pin_names) > 1 else "PadstackInstanceTerminal"
        edbapp = edb_examples.get_si_verse()
        component_name = "U1"
        edbcomp = edbapp.components[component_name]
        reference_pin_names = ["N21", "R19", "T21"]
        assert edbapp.components.create_port_on_pins(
            refdes=edbcomp,
            pins=positive_pin_names,
            reference_pins=reference_pin_names,
            pec_boundary=pec_boundary,
        )
        assert len(edbapp.excitations) == 2
        for excitation in edbapp.excitations.values():
            if excitation.is_reference_terminal:
                assert excitation.terminal_type == "PinGroupTerminal"
            else:
                assert excitation.terminal_type == EXPECTED_TERMINAL_TYPE

    @pytest.mark.parametrize("positive_pin_names", (["R20", "R21", "T20"], ["R20"]))
    @pytest.mark.parametrize("pec_boundary", (False, True))
    def test_create_circuit_port_on_component_pins_pingroup_on_multiple_pins(
        self, edb_examples, pec_boundary: bool, positive_pin_names: Sequence[str]
    ):
        EXPECTED_TERMINAL_TYPE = "PinGroupTerminal" if len(positive_pin_names) > 1 else "PadstackInstanceTerminal"
        edbapp = edb_examples.get_si_verse()
        component_name = "U1"
        edbcomp = edbapp.components[component_name]
        reference_pin_names = ["N21", "R19", "T21"]
        assert edbapp.components.create_port_on_pins(
            refdes=edbcomp,
            pins=positive_pin_names,
            reference_pins=reference_pin_names,
            pec_boundary=pec_boundary,
        )
        assert len(edbapp.excitations) == 2
        for excitation in edbapp.excitations.values():
            if excitation.is_reference_terminal:
                assert excitation.terminal_type == "PinGroupTerminal"
            else:
                assert excitation.terminal_type == EXPECTED_TERMINAL_TYPE

    def test_hfss_get_trace_width_for_traces_with_ports(self, edb_examples):
        """Retrieve the trace width for traces with ports."""
        edbapp = edb_examples.get_si_verse()
        from pyedb.generic.constants import SourceType

        assert edbapp.components.create_port_on_component(
            "U1",
            ["VDD_DDR"],
            reference_net="GND",
            port_type=SourceType.CircPort,
        )
        trace_widths = edbapp.hfss.get_trace_width_for_traces_with_ports()
        assert len(trace_widths) > 0
        edbapp.close(terminate_rpc_session=False)

    def test_add_cpa_simulation_setup(self, edb_examples):
        edbapp = edb_examples.get_si_verse()
        cpa_setup = edbapp.siwave.add_cpa_analysis(name="test_cpa")
        assert cpa_setup.name == "test_cpa"
        cpa_setup.name = "test_cpa2"
        assert cpa_setup.name == "test_cpa2"
        cpa_setup.mode = "channel"
        assert cpa_setup.mode == "channel"
        assert cpa_setup.model_type == "rlcg"
        cpa_setup.model_type = "esd_r"
        assert cpa_setup.model_type == "esd_r"
        assert cpa_setup.net_processing_mode == "all"
        cpa_setup.net_processing_mode = "userdefined"
        assert cpa_setup.net_processing_mode == "userdefined"
        assert not cpa_setup.use_q3d_solver
        cpa_setup.use_q3d = True
        assert cpa_setup.use_q3d
        assert cpa_setup.solver_options.adaptive_refinement_cg_max_passes == 10
        cpa_setup.solver_options.adaptive_refinement_cg_max_passes = 20
        assert cpa_setup.solver_options.adaptive_refinement_cg_max_passes == 20
        assert cpa_setup.solver_options.adaptive_refinement_cg_percent_error == 0.02
        cpa_setup.solver_options.adaptive_refinement_cg_percent_error = 0.05
        assert cpa_setup.solver_options.adaptive_refinement_cg_percent_error == 0.05
        assert cpa_setup.solver_options.adaptive_refinement_rl_max_passes == 10
        cpa_setup.solver_options.adaptive_refinement_rl_max_passes = 20
        assert cpa_setup.solver_options.adaptive_refinement_rl_max_passes == 20
        assert cpa_setup.solver_options.adaptive_refinement_rl_percent_error == 0.02
        cpa_setup.solver_options.adaptive_refinement_rl_percent_error = 0.001
        assert cpa_setup.solver_options.adaptive_refinement_rl_percent_error == 0.001
        assert cpa_setup.solver_options.cg_percent_refinement_per_pass == 0.33
        cpa_setup.solver_options.cg_percent_refinement_per_pass = 0.45
        assert cpa_setup.solver_options.cg_percent_refinement_per_pass == 0.45
        assert cpa_setup.solver_options.compute_ac_rl
        cpa_setup.solver_options.compute_ac_rl = False
        assert not cpa_setup.solver_options.compute_ac_rl
        assert cpa_setup.solver_options.compute_capacitance
        cpa_setup.solver_options.compute_capacitance = False
        assert not cpa_setup.solver_options.compute_capacitance
        assert cpa_setup.solver_options.compute_dc_cg
        cpa_setup.solver_options.compute_dc_cg = False
        assert not cpa_setup.solver_options.compute_dc_cg
        assert cpa_setup.solver_options.compute_dc_rl
        cpa_setup.solver_options.compute_dc_rl = False
        assert not cpa_setup.solver_options.compute_dc_rl
        assert not cpa_setup.solver_options.custom_refinement
        cpa_setup.solver_options.custom_refinement = True
        assert cpa_setup.solver_options.custom_refinement
        assert cpa_setup.solver_options.extraction_frequency == "10Ghz"
        cpa_setup.solver_options.extraction_frequency = "20Ghz"
        assert cpa_setup.solver_options.extraction_frequency == "20Ghz"
        assert cpa_setup.solver_options.ground_power_nets_for_si
        cpa_setup.solver_options.ground_power_nets_for_si = False
        assert not cpa_setup.solver_options.ground_power_nets_for_si
        assert cpa_setup.solver_options.mode == "si"
        cpa_setup.solver_options.mode = "pi"
        assert cpa_setup.solver_options.mode == "pi"
        assert not cpa_setup.solver_options.model_type
        assert cpa_setup.solver_options.rl_percent_refinement_per_pass == 0.33
        cpa_setup.solver_options.rl_percent_refinement_per_pass = 0.66
        assert cpa_setup.solver_options.rl_percent_refinement_per_pass == 0.66
        cpa_setup.solver_options.small_hole_diameter = 0.1
        assert cpa_setup.solver_options.small_hole_diameter == 0.1
        cpa_setup = edbapp.setups["test_cpa2"]
        assert cpa_setup.name == "test_cpa2"
        assert cpa_setup.mode == "channel"
        assert cpa_setup.model_type == "rlcg"
        assert cpa_setup.net_processing_mode == "all"
        assert not cpa_setup.use_q3d_solver
        edbapp.close(terminate_rpc_session=False)

    def test_load_cpa_cfg(self, edb_examples):
        from pyedb.siwave_core.cpa.simulation_setup_data_model import (
            SIwaveCpaSetup,
            Vrm,
        )

        cpa_cfg = SIwaveCpaSetup()
        cpa_cfg.name = "test_cpa"
        cpa_cfg.mode = "channel"
        cpa_cfg.net_processing_mode = "userspecified"
        cpa_cfg.use_q3d_solver = True
        cpa_cfg.nets_to_process = ["VDD", "GND"]
        cpa_cfg.return_path_net_for_loop_parameters = True
        cpa_cfg.solver_options.small_hole_diameter = "auto"
        cpa_cfg.solver_options.extraction_frequency = "15Ghz"
        cpa_cfg.solver_options.custom_refinement = False
        cpa_cfg.solver_options.compute_dc_parameters = True
        cpa_cfg.solver_options.compute_ac_rl = True
        cpa_cfg.solver_options.compute_capacitance = True
        cpa_cfg.solver_options.rl_percent_refinement_per_pass = 0.45
        cpa_cfg.solver_options.compute_dc_cg = True
        cpa_cfg.solver_options.compute_dc_rl = True
        cpa_cfg.solver_options.ground_power_ground_nets_for_si = True
        cpa_cfg.solver_options.return_path_net_for_loop_parameters = False
        vrm = Vrm(name="test_vrm", voltage=2.5, reference_net="GND", power_net="VDD")
        cpa_cfg.channel_setup.vrm_setup = [vrm]
        cpa_cfg.channel_setup.pin_grouping_mode = "perpin"
        cpa_cfg.channel_setup.die_name = "die_test"
        cpa_cfg.channel_setup.channel_component_exposure = {"U1": True, "X1": True}

        cfg_dict = cpa_cfg.to_dict()
        assert cfg_dict["name"] == "test_cpa"
        cfg_dict["name"] = "test_cpa2"
        cpa_cfg = cpa_cfg.from_dict(cfg_dict)
        edbapp = edb_examples.get_si_verse()
        cpa_setup = edbapp.siwave.add_cpa_analysis(siwave_cpa_setup_class=cpa_cfg)
        assert cpa_setup.name == "test_cpa2"
        assert cpa_setup.mode == "channel"
        assert cpa_setup.net_processing_mode == "userspecified"
        assert cpa_setup.use_q3d_solver
        assert cpa_setup.nets_to_process == ["VDD", "GND"]
        assert cpa_setup.model_type == "rlcg"
        assert cpa_setup.channel_setup.channel_component_exposure == {"U1": True, "X1": True}
        assert cpa_setup.channel_setup.die_name == "die_test"
        assert cpa_setup.channel_setup.pin_grouping_mode == "perpin"
        assert len(cpa_setup.channel_setup.vrm) == 1
        assert cpa_setup.channel_setup.vrm[0].name == "test_vrm"
        assert cpa_setup.channel_setup.vrm[0].voltage == 2.5
        assert cpa_setup.channel_setup.vrm[0].reference_net == "GND"
        assert cpa_setup.channel_setup.vrm[0].power_net == "VDD"
        assert cpa_setup.solver_options.compute_dc_parameters == True
        assert cpa_setup.solver_options.compute_ac_rl == True
        assert cpa_setup.solver_options.compute_capacitance == True
        assert cpa_setup.solver_options.compute_dc_cg == True
        assert cpa_setup.solver_options.compute_dc_rl == True
        assert cpa_setup.solver_options.rl_percent_refinement_per_pass == 0.45
        assert cpa_setup.solver_options.small_hole_diameter == "auto"
        assert cpa_setup.solver_options.extraction_frequency == "15Ghz"
        assert cpa_setup.solver_options.ground_power_nets_for_si == True
        assert not cpa_setup.solver_options.return_path_net_for_loop_parameters
        edbapp.close(terminate_rpc_session=False)

    def test_compare_edbs(self, edb_examples):
        mock_process = MagicMock()
        mock_process.returncode = 0

        edbapp = edb_examples.get_si_verse()
        edb_base = os.path.join(local_path, "example_models", "TEDB", "ANSYS-HSD_V1.aedb")

        with patch("subprocess.run", return_value=mock_process) as mock_run:
            edbapp.compare(edb_base)
            popen_args, popen_kwargs = mock_run.call_args
            input_cmd = popen_args[0]

        if is_linux:
            assert input_cmd == [
                os.path.join(edbapp.base_path, "common/mono/Linux64/bin/mono"),
                os.path.join(edbapp.base_path, "EDBDiff.exe"),
                edb_base,
                edbapp.edbpath,
                str(Path(edbapp.edbpath).with_name(Path(edbapp.edbpath).stem + "_compare_results")),
            ]
        else:
            assert input_cmd == [
                os.path.join(edbapp.base_path, "EDBDiff.exe"),
                edb_base,
                edbapp.edbpath,
                str(Path(edbapp.edbpath).with_name(Path(edbapp.edbpath).stem + "_compare_results")),
            ]

    @pytest.mark.skipif(not config["use_grpc"], reason="Requires grpc")
    def test_create_layout_component(self, edb_examples):
        from pyedb import Edb

        edbapp = edb_examples.get_si_verse()
        if edbapp.grpc:
            out_file = os.path.join(self.local_scratch.path, "test.aedbcomp")
            edbapp.export_layout_component(component_path=out_file)
            assert os.path.isfile(out_file)
            edbapp.close(terminate_rpc_session=False)
            edbapp = Edb(grpc=config["use_grpc"], edbversion=config["desktopVersion"])
            layout_comp = edbapp.import_layout_component(out_file)
            assert not layout_comp.cell_instance.is_null<|MERGE_RESOLUTION|>--- conflicted
+++ resolved
@@ -250,15 +250,7 @@
     #     assert edb.active_layout
     #     edb.close(terminate_rpc_session=False)
 
-<<<<<<< HEAD
-    @pytest.mark.skipif(
-        is_linux,
-        reason="Test is slow due to software rendering fallback and lack of GPU acceleration.",
-    )
-    def test_export_to_hfss(self, edb_examples):
-=======
     def test_export_3d(self, edb_examples):
->>>>>>> f34e6467
         """Export EDB to HFSS."""
         # Done
 
@@ -1735,7 +1727,9 @@
     @pytest.mark.skipif(not config["use_grpc"], reason="Requires grpc")
     def test_active_cell_setter(self, edb_examples):
         """Use multiple cells."""
-        edb = edb_examples.get_multi_cells_edb()
+
+        src = os.path.join(local_path, "example_models", "TEDB", "multi_cells.aedb")
+        edb = edb_examples.load_edb(edbpath=src)
         edb.active_cell = edb.circuit_cells[0]
         assert len(edb.modeler.primitives) == 2096
         assert len(edb.components.instances) == 509
