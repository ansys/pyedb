# Copyright (C) 2023 - 2024 ANSYS, Inc. and/or its affiliates.
# SPDX-License-Identifier: MIT
#
#
# Permission is hereby granted, free of charge, to any person obtaining a copy
# of this software and associated documentation files (the "Software"), to deal
# in the Software without restriction, including without limitation the rights
# to use, copy, modify, merge, publish, distribute, sublicense, and/or sell
# copies of the Software, and to permit persons to whom the Software is
# furnished to do so, subject to the following conditions:
#
# The above copyright notice and this permission notice shall be included in all
# copies or substantial portions of the Software.
#
# THE SOFTWARE IS PROVIDED "AS IS", WITHOUT WARRANTY OF ANY KIND, EXPRESS OR
# IMPLIED, INCLUDING BUT NOT LIMITED TO THE WARRANTIES OF MERCHANTABILITY,
# FITNESS FOR A PARTICULAR PURPOSE AND NONINFRINGEMENT. IN NO EVENT SHALL THE
# AUTHORS OR COPYRIGHT HOLDERS BE LIABLE FOR ANY CLAIM, DAMAGES OR OTHER
# LIABILITY, WHETHER IN AN ACTION OF CONTRACT, TORT OR OTHERWISE, ARISING FROM,
# OUT OF OR IN CONNECTION WITH THE SOFTWARE OR THE USE OR OTHER DEALINGS IN THE
# SOFTWARE.

"""Tests related to Edb padstacks"""
import math
import os

import pytest

from pyedb.dotnet.database.general import convert_py_list_to_net_list
from pyedb.dotnet.database.geometry.polygon_data import PolygonData
from pyedb.dotnet.database.padstack import EDBPadstackInstance
from pyedb.generic.general_methods import is_windows
from tests.conftest import GRPC, config, local_path, test_subfolder
from tests.system.base_test_class import BaseTestClass

pytestmark = [pytest.mark.system, pytest.mark.legacy]


class TestClass(BaseTestClass):
    @pytest.fixture(autouse=True)
    def init(self, local_scratch, target_path, target_path3, target_path4):
        self.local_scratch = local_scratch
        self.target_path = target_path
        self.target_path3 = target_path3
        self.target_path4 = target_path4

    def test_get_pad_parameters(self, edb_examples):
        """Access to pad parameters."""
        edbapp = edb_examples.get_si_verse()
        pin = edbapp.components.get_pin_from_component("J1", pinName="1")
        if edbapp.grpc:
            parameters = edbapp.padstacks.get_pad_parameters(pin[0], "1_Top", edbapp.padstacks.pad_type.REGULAR_PAD)
        else:
            parameters = edbapp.padstacks.get_pad_parameters(pin[0], "1_Top", edbapp.padstacks.pad_type.RegularPad)
        assert isinstance(parameters[1], list)
        edbapp.close(terminate_rpc_session=False)

    def test_get_vias_from_nets(self, edb_examples):
        """Use padstacks' get_via_instance_from_net method."""
        edbapp = edb_examples.get_si_verse()
        assert edbapp.padstacks.get_via_instance_from_net("GND")
        assert not edbapp.padstacks.get_via_instance_from_net(["GND2"])
        edbapp.close(terminate_rpc_session=False)

    def test_create_with_packstack_name(self, edb_examples):
        """Create a padstack"""
        # Create myVia
        edbapp = edb_examples.get_si_verse()
        edbapp.padstacks.create(padstackname="myVia")
        assert "myVia" in list(edbapp.padstacks.definitions.keys())
        edbapp.padstacks.definitions["myVia"].hole_range = "begin_on_upper_pad"
        assert edbapp.padstacks.definitions["myVia"].hole_range == "begin_on_upper_pad"
        edbapp.padstacks.definitions["myVia"].hole_range = "through"
        assert edbapp.padstacks.definitions["myVia"].hole_range == "through"
        # Create myVia_bullet
        edbapp.padstacks.create(padstackname="myVia_bullet", antipad_shape="Bullet")
        assert isinstance(edbapp.padstacks.definitions["myVia"].instances, list)
        assert "myVia_bullet" in list(edbapp.padstacks.definitions.keys())

        edbapp.add_design_variable("via_x", 5e-3)
        edbapp["via_y"] = "1mm"
        assert edbapp["via_y"] == 1e-3
        # assert self.edbapp["via_y"].value_string == "1mm"
        assert edbapp.padstacks.place(["via_x", "via_x+via_y"], "myVia", via_name="via_test1")
        assert edbapp.padstacks.place(["via_x", "via_x+via_y*2"], "myVia_bullet")
        edbapp.padstacks["via_test1"].net_name = "GND"
        assert edbapp.padstacks["via_test1"].net_name == "GND"
        padstack_instance = edbapp.padstacks.place(["via_x", "via_x+via_y*3"], "myVia", is_pin=True)
        assert padstack_instance.is_pin
        assert padstack_instance.position
        assert padstack_instance.start_layer in padstack_instance.layer_range_names
        assert padstack_instance.stop_layer in padstack_instance.layer_range_names
        padstack_instance.position = [0.001, 0.002]
        assert padstack_instance.position == [0.001, 0.002]
        assert padstack_instance.parametrize_position()
        assert isinstance(padstack_instance.rotation, float)
        edbapp.padstacks.create_circular_padstack(padstackname="mycircularvia")
        assert "mycircularvia" in list(edbapp.padstacks.definitions.keys())
        assert not padstack_instance.backdrill_top
        assert not padstack_instance.backdrill_bottom
        if not edbapp.grpc:
            assert padstack_instance.delete()  # grpc does not return boolean
        via = edbapp.padstacks.place([0, 0], "myVia")
        via.set_backdrill_top("Inner4(Sig2)", 0.5e-3)  # grpc is not returning boolean
        assert via.backdrill_top
        via.set_backdrill_bottom("16_Bottom", 0.5e-3)
        assert via.backdrill_bottom

        via = edbapp.padstacks.instances_by_name["Via1266"]
        via.backdrill_parameters = {
            "from_bottom": {"drill_to_layer": "Inner5(PWR2)", "diameter": "0.4mm", "stub_length": "0.1mm"},
            "from_top": {"drill_to_layer": "Inner2(PWR1)", "diameter": "0.41mm", "stub_length": "0.11mm"},
        }
        assert via.backdrill_parameters == {
            "from_bottom": {"drill_to_layer": "Inner5(PWR2)", "diameter": "0.4mm", "stub_length": "0.1mm"},
            "from_top": {"drill_to_layer": "Inner2(PWR1)", "diameter": "0.41mm", "stub_length": "0.11mm"},
        }
        edbapp.close(terminate_rpc_session=False)

    def test_padstacks_get_nets_from_pin_list(self, edb_examples):
        """Retrieve pin list from component and net."""
        edbapp = edb_examples.get_si_verse()
        cmp_pinlist = edbapp.padstacks.get_pinlist_from_component_and_net("U1", "GND")
        assert cmp_pinlist[0].net.name
        edbapp.close(terminate_rpc_session=False)

    def test_padstack_properties_getter(self, edb_examples):
        """Evaluate properties"""
        edbapp = edb_examples.get_si_verse()
        for el in edbapp.padstacks.definitions:
            padstack = edbapp.padstacks.definitions[el]
            assert padstack.hole_plating_thickness is not None or False
            if not edbapp.grpc:  # not supported in grpc
                assert padstack.hole_properties is not None or False
            assert padstack.hole_plating_thickness is not None or False
            assert padstack.hole_plating_ratio is not None or False
            assert padstack.via_start_layer is not None or False
            assert padstack.via_stop_layer is not None or False
            assert padstack.material is not None or False
            assert padstack.hole_finished_size is not None or False
            assert padstack.hole_rotation is not None or False
            assert padstack.hole_offset_x is not None or False
            assert padstack.hole_offset_y is not None or False
            try:  # grpc throws an exception if no hole is defined
                assert padstack.hole_type is not None or False
            except:
                pass
            pad = padstack.pad_by_layer[padstack.via_stop_layer]
            if not pad.shape == "NoGeometry":
                assert pad.parameters_values is not None or False
                assert pad.offset_x is not None or False
                assert pad.offset_y is not None or False
                assert isinstance(pad.geometry_type, int)
            if not edbapp.grpc:  # not relevant in grpc
                polygon = pad._polygon_data_dotnet
                if polygon:
                    assert polygon.GetBBox()
        edbapp.close()

    def test_padstack_properties_setter(self, edb_examples):
        """Set padstack properties"""
        edbapp = edb_examples.get_si_verse()
        pad = edbapp.padstacks.definitions["c180h127"]
        hole_pad = 8
        tol = 1e-12
        pad.hole_properties = hole_pad
        pad.hole_offset_x = 0
        pad.hole_offset_y = 1
        pad.hole_rotation = 0
        pad.hole_plating_ratio = 90
        assert pad.hole_plating_ratio == 90
        pad.hole_plating_thickness = 0.3
        assert abs(pad.hole_plating_thickness - 0.3) <= tol
        pad.material = "copper"
        if not edbapp.grpc:
            assert abs(pad.hole_properties[0] - hole_pad) < tol
        else:
            assert abs(pad.hole_properties - hole_pad) < tol
        offset_x = 7.0
        offset_y = 1.0
        pad.pad_by_layer[pad.via_stop_layer].shape = "Circle"
        pad.pad_by_layer[pad.via_stop_layer].parameters = 7.0
        pad.pad_by_layer[pad.via_stop_layer].offset_x = offset_x
        pad.pad_by_layer[pad.via_stop_layer].offset_y = offset_y
        if edbapp.grpc:
            assert pad.pad_by_layer[pad.via_stop_layer].parameters == 7.0
            assert pad.pad_by_layer[pad.via_stop_layer].offset_x == offset_x
            assert pad.pad_by_layer[pad.via_stop_layer].offset_y == offset_y
        else:
            assert pad.pad_by_layer[pad.via_stop_layer].parameters["Diameter"].tofloat == 7.0
            assert float(pad.pad_by_layer[pad.via_stop_layer].offset_x) == offset_x
            assert float(pad.pad_by_layer[pad.via_stop_layer].offset_y) == offset_y
        if edbapp.grpc:
            pad.pad_by_layer[pad.via_stop_layer].parameters = 8.0
        else:
            pad.pad_by_layer[pad.via_stop_layer].parameters = {"Diameter": 8.0}
        if edbapp.grpc:
            assert pad.pad_by_layer[pad.via_stop_layer].parameters == 8.0
        else:
            assert pad.pad_by_layer[pad.via_stop_layer].parameters["Diameter"].tofloat == 8.0
        if not edbapp.grpc:  # not implemented in grpc
            assert pad.pad_by_layer[pad.via_stop_layer].shape == "Circle"
            pad.pad_by_layer[pad.via_stop_layer].parameters = {"Diameter": 1}
            pad.pad_by_layer[pad.via_stop_layer].shape = "Square"
            pad.pad_by_layer[pad.via_stop_layer].parameters = {"Size": 1}
            pad.pad_by_layer[pad.via_stop_layer].shape = "Rectangle"
            pad.pad_by_layer[pad.via_stop_layer].parameters = {"XSize": 1, "YSize": 1}
            pad.pad_by_layer[pad.via_stop_layer].shape = "Oval"
            pad.pad_by_layer[pad.via_stop_layer].parameters = {"XSize": 1, "YSize": 1, "CornerRadius": 1}
            pad.pad_by_layer[pad.via_stop_layer].parameters = {"XSize": 1, "YSize": 1, "CornerRadius": 1}
            pad.pad_by_layer[pad.via_stop_layer].parameters = [1, 1, 1]
        edbapp.close(terminate_rpc_session=False)

    def test_padstack_get_instance(self, edb_examples):
        edbapp = edb_examples.get_si_verse()
        assert edbapp.padstacks.get_instances(name="Via1961")
        assert edbapp.padstacks.get_instances(definition_name="v35h15")
        assert edbapp.padstacks.get_instances(net_name="1V0")
        assert edbapp.padstacks.get_instances(component_reference_designator="U7")

        """Access padstack instance by name."""
        padstack_instances = edbapp.padstacks.get_padstack_instance_by_net_name("GND")
        assert len(padstack_instances)
        padstack_1 = padstack_instances[0]
        assert padstack_1.id
        assert isinstance(padstack_1.bounding_box, list)
        for v in padstack_instances:
            if not v.is_pin:
                v.name = "TestInst"
                assert v.name == "TestInst"
                break
        edbapp.close(terminate_rpc_session=False)

    def test_padstack_duplicate_padstack(self, edb_examples):
        """Duplicate a padstack."""
        edbapp = edb_examples.get_si_verse()
        edbapp.padstacks.duplicate(
            target_padstack_name="c180h127",
            new_padstack_name="c180h127_NEW",
        )
        assert edbapp.padstacks.definitions["c180h127_NEW"]
        edbapp.close(terminate_rpc_session=False)

    def test_padstack_set_pad_property(self, edb_examples):
        """Set pad and antipad properties of the padstack."""
        edbapp = edb_examples.get_si_verse()
        edbapp.padstacks.set_pad_property(
            padstack_name="c180h127",
            layer_name="new",
            pad_shape="Circle",
            pad_params="800um",
        )
        assert edbapp.padstacks.definitions["c180h127"].pad_by_layer["new"]
        edbapp.close(terminate_rpc_session=False)

    def test_microvias(self, edb_examples):
        """Convert padstack to microvias 3D objects."""
        source_path = os.path.join(local_path, "example_models", test_subfolder, "padstacks.aedb")
        edbapp = edb_examples.load_edb(source_path)
        assert edbapp.padstacks.definitions["Padstack_Circle"].convert_to_3d_microvias(False)
        assert edbapp.padstacks.definitions["Padstack_Rectangle"].convert_to_3d_microvias(False, hole_wall_angle=10)
        assert edbapp.padstacks.definitions["Padstack_Polygon_p12"].convert_to_3d_microvias(False)
        assert edbapp.padstacks.definitions["MyVia"].convert_to_3d_microvias(
            convert_only_signal_vias=False, delete_padstack_def=False
        )
        assert edbapp.padstacks.definitions["MyVia_square"].convert_to_3d_microvias(
            convert_only_signal_vias=False, delete_padstack_def=False
        )
        assert edbapp.padstacks.definitions["MyVia_rectangle"].convert_to_3d_microvias(
            convert_only_signal_vias=False, delete_padstack_def=False
        )
        assert not edbapp.padstacks.definitions["MyVia_poly"].convert_to_3d_microvias(
            convert_only_signal_vias=False, delete_padstack_def=False
        )
        edbapp.close(terminate_rpc_session=False)

    def test_split_microvias(self, edb_examples):
        """Convert padstack definition to multiple microvias definitions."""
        edbapp = edb_examples.load_edb(self.target_path4, copy_to_temp=False)
        assert len(edbapp.padstacks.instances_by_name["via219"].split()) > 1
        assert "via219_2" in [i.name for i in edbapp.padstacks.definitions["BALL_VIA_1"].instances]
        edbapp.padstacks.instances_by_name["via218"].convert_hole_to_conical_shape()
        assert len(edbapp.padstacks.definitions["C4_POWER_1"].split_to_microvias()) > 0
        edbapp.close(terminate_rpc_session=False)

    def test_padstack_plating_ratio_fixing(self, edb_examples):
        """Fix hole plating ratio."""
        edbapp = edb_examples.get_si_verse()
        assert edbapp.padstacks.check_and_fix_via_plating()
        edbapp.close(terminate_rpc_session=False)

    def test_padstack_search_reference_pins(self, edb_examples):
        """Search for reference pins using given criteria."""
        source_path = os.path.join(local_path, "example_models", test_subfolder, "ANSYS-HSD_V1.aedb")
        edbapp = edb_examples.load_edb(source_path)
        pin = edbapp.components.instances["J5"].pins["19"]
        assert pin
        ref_pins = pin.get_reference_pins(reference_net="GND", search_radius=5e-3, max_limit=0, component_only=True)
        assert len(ref_pins) == 3
        reference_pins = edbapp.padstacks.get_reference_pins(
            positive_pin=pin, reference_net="GND", search_radius=5e-3, max_limit=0, component_only=True
        )
        assert len(reference_pins) == 3
        reference_pins = edbapp.padstacks.get_reference_pins(
            positive_pin=pin, reference_net="GND", search_radius=5e-3, max_limit=2, component_only=True
        )
        assert len(reference_pins) == 2
        reference_pins = edbapp.padstacks.get_reference_pins(
            positive_pin=pin, reference_net="GND", search_radius=5e-3, max_limit=0, component_only=False
        )
        assert len(reference_pins) == 11
        edbapp.close(terminate_rpc_session=False)

    def test_vias_metal_volume(self, edb_examples):
        """Metal volume of the via hole instance."""
        edbapp = edb_examples.get_si_verse()
        vias = [via for via in list(edbapp.padstacks.instances.values()) if not via.start_layer == via.stop_layer]
        assert vias[0].metal_volume
        assert vias[1].metal_volume
        edbapp.close(terminate_rpc_session=False)

    @pytest.mark.skipif(
        reason="This is a bug deep in the code. This pass should never pass but it passes as try-else hides the bug."
    )
    @pytest.mark.parametrize("return_points", [True, False])
    def test_padstacks_create_rectangle_in_pad(self, return_points: bool, edb_examples):
        """Create a rectangle inscribed inside a padstack instance pad."""
        example_model = os.path.join(local_path, "example_models", test_subfolder, "padstacks.aedb")
        edb = edb_examples.load_edb(
            edb_path=example_model,
            isreadonly=True,
        )
        for test_prop in (edb.padstacks.instances, edb.padstacks.instances):
            padstack_instances = list(test_prop.values())
            confirmed_pads = 0
            for padstack_instance in padstack_instances:
                layer_name = "s"

                result = padstack_instance.create_rectangle_in_pad(
                    layer_name, return_points=return_points, partition_max_order=8
                )
                if padstack_instance.padstack_definition != "Padstack_None":
                    assert result
                    if return_points and layer_name in padstack_instance.layer_range_names:
                        pad_pd = _get_padstack_polygon_data(edb, padstack_instance, layer_name)
                        if pad_pd is None:
                            # refer to comment in _get_padstack_polygon_data body to see why we're skipping this check
                            continue
                        rect_pd = PolygonData(
                            padstack_instance._pedb,
                            create_from_points=True,
                            points=result,
                        )._edb_object
                        _assert_inside(rect_pd, pad_pd)
                        # count the number of successful confirmations since some are skipped
                        confirmed_pads += 1
                else:
                    assert not result
            if return_points:
                assert confirmed_pads == 19
        edb.close(terminate_rpc_session=False)

    def test_padstaks_plot_on_matplotlib(self, edb_examples):
        """Plot a Net to Matplotlib 2D Chart."""
        edb_plot = edb_examples.load_edb(self.target_path3, copy_to_temp=False)

        local_png1 = os.path.join(self.local_scratch.path, "test1.png")
        edb_plot.nets.plot(
            nets=None,
            layers=None,
            save_plot=local_png1,
            plot_components_on_top=True,
            plot_components_on_bottom=True,
            outline=[[-10e-3, -10e-3], [110e-3, -10e-3], [110e-3, 70e-3], [-10e-3, 70e-3]],
        )
        assert os.path.exists(local_png1)

        local_png2 = os.path.join(self.local_scratch.path, "test2.png")

        edb_plot.nets.plot(
            nets="DDR4_DQS7_N",
            layers=None,
            save_plot=local_png2,
            plot_components_on_top=True,
            plot_components_on_bottom=True,
        )
        assert os.path.exists(local_png2)
        edb_plot.modeler.create_polygon(
            [[-10e-3, -10e-3], [110e-3, -10e-3], [110e-3, 70e-3], [-10e-3, 70e-3]], layer_name="Outline"
        )
        local_png3 = os.path.join(self.local_scratch.path, "test3.png")
        edb_plot.nets.plot(
            nets=["DDR4_DQ57", "DDR4_DQ56"],
            layers="1_Top",
            color_by_net=True,
            save_plot=local_png3,
            plot_components=True,
            plot_vias=True,
        )
        assert os.path.exists(local_png3)

        local_png4 = os.path.join(self.local_scratch.path, "test4.png")
        edb_plot.stackup.plot(
            save_plot=local_png4,
            plot_definitions=list(edb_plot.padstacks.definitions.keys())[0],
        )
        assert os.path.exists(local_png4)

        local_png5 = os.path.join(self.local_scratch.path, "test5.png")
        edb_plot.stackup.plot(
            scale_elevation=False,
            save_plot=local_png5,
            plot_definitions=list(edb_plot.padstacks.definitions.keys())[0],
        )
        assert os.path.exists(local_png4)
        edb_plot.close(terminate_rpc_session=False)

    def test_update_padstacks_after_layer_name_changed(self, edb_examples):
        source_path = os.path.join(local_path, "example_models", test_subfolder, "ANSYS-HSD_V1.aedb")

        edbapp = edb_examples.load_edb(source_path)
        signal_layer_list = [layer for layer in list(edbapp.stackup.layers.values()) if layer.type == "signal"]
        old_layers = []
        for n_layer, layer in enumerate(signal_layer_list):
            new_name = f"new_signal_name_{n_layer}"
            old_layers.append(layer.name)
            layer.name = new_name
        for layer_name in list(edbapp.stackup.layers.keys()):
            print(f"New layer name is {layer_name}")
        for padstack_inst in list(edbapp.padstacks.instances.values()):
            assert not [lay for lay in padstack_inst.layer_range_names if lay in old_layers]
        edbapp.close_edb()

    def test_hole(self, edb_examples):
        source_path = os.path.join(local_path, "example_models", test_subfolder, "ANSYS-HSD_V1.aedb")
        edbapp = edb_examples.load_edb(source_path)
        edbapp.padstacks.definitions["v35h15"].hole_diameter = "0.16mm"
        assert edbapp.padstacks.definitions["v35h15"].hole_diameter == 0.00016

    def test_padstack_instances_rtree_index(self, edb_examples):
        source_path = os.path.join(local_path, "example_models", test_subfolder, "ANSYS-HSD_V1.aedb")
        edbapp = edb_examples.load_edb(source_path)
        index = edbapp.padstacks.get_padstack_instances_rtree_index()
        assert [round(val, 6) for val in index.bounds] == [-0.013785, -0.00225, 0.148, 0.078]
        stats = edbapp.get_statistics()
        bbox = (0.0, 0.0, stats.layout_size[0], stats.layout_size[1])
        test = list(index.intersection(bbox))
        assert len(test) == 5689
        index = edbapp.padstacks.get_padstack_instances_rtree_index(nets="GND")
        test = list(index.intersection(bbox))
        assert len(test) == 2048
        test = edbapp.padstacks.get_padstack_instances_intersecting_bounding_box(
            bounding_box=[0, 0, 0.05, 0.08], nets="GND"
        )
        assert len(test) == 194
        edbapp.close(terminate_rpc_session=False)

    def test_polygon_based_padsatck(self, edb_examples):
        source_path = os.path.join(local_path, "example_models", test_subfolder, "ANSYS-HSD_V1.aedb")
        edbapp = edb_examples.load_edb(source_path)
        polygon_data = edbapp.modeler.paths[0].polygon_data
        edbapp.padstacks.create(
            padstackname="test",
            pad_shape="Polygon",
            antipad_shape="Polygon",
            pad_polygon=polygon_data,
            antipad_polygon=polygon_data,
        )
        edbapp.padstacks.create(
            padstackname="test2",
            pad_shape="Polygon",
            antipad_shape="Polygon",
            pad_polygon=[
                [-0.025, -0.02],
                [0.025, -0.02],
                [0.025, 0.02],
                [-0.025, 0.02],
                [-0.025, -0.02],
            ],
            antipad_polygon=[
                [-0.025, -0.02],
                [0.025, -0.02],
                [0.025, 0.02],
                [-0.025, 0.02],
                [-0.025, -0.02],
            ],
        )
        assert edbapp.padstacks.definitions["test"]
        assert edbapp.padstacks.definitions["test2"]
        edbapp.close(terminate_rpc_session=False)

    @pytest.mark.skipif(condition=GRPC, reason="Needs to be checked with grpc")
    def test_via_fence(self, edb_examples):
        source_path = os.path.join(local_path, "example_models", test_subfolder, "via_fence_generic_project.aedb")
        target_path1 = os.path.join(self.local_scratch.path, "test_pvia_fence", "via_fence1.aedb")
        target_path2 = os.path.join(self.local_scratch.path, "test_pvia_fence", "via_fence2.aedb")
        self.local_scratch.copyfolder(source_path, target_path1)
        self.local_scratch.copyfolder(source_path, target_path2)
        edbapp = edb_examples.load_edb(target_path1, copy_to_temp=False)
        assert edbapp.padstacks.merge_via_along_lines(net_name="GND", distance_threshold=2e-3, minimum_via_number=6)
        assert not edbapp.padstacks.merge_via_along_lines(
            net_name="test_dummy", distance_threshold=2e-3, minimum_via_number=6
        )
        assert "main_via" in edbapp.padstacks.definitions
        assert "via_central" in edbapp.padstacks.definitions
        edbapp.close(terminate_rpc_session=False)
        edbapp = edb_examples.load_edb(target_path2, copy_to_temp=False)
        assert edbapp.padstacks.merge_via_along_lines(net_name="GND", distance_threshold=2e-3, minimum_via_number=6)
        assert "main_via" in edbapp.padstacks.definitions
        assert "via_central" in edbapp.padstacks.definitions
        edbapp.close(terminate_rpc_session=False)

    def test_reduce_via_in_bounding_box(self, edb_examples):
        source_path = edb_examples.example_models_path / "TEDB" / "vias_300.aedb"
        edbapp = edb_examples.load_edb(edb_path=source_path)
        assert len(edbapp.padstacks.instances) == 301
        # empty bounding box
        assert edbapp.padstacks.reduce_via_in_bounding_box([-16e-3, -7e-3, -13e-3, -6e-3], 10, 10) is False
        # over sampling
        assert edbapp.padstacks.reduce_via_in_bounding_box([-20e-3, -10e-3, 20e-3, 10e-3], 20, 20) is False

        assert edbapp.padstacks.reduce_via_in_bounding_box([-20e-3, -10e-3, 20e-3, 10e-3], 10, 10) is True
        assert len(edbapp.padstacks.instances) == 96
        edbapp.close_edb()

    def test_via_merge(self, edb_examples):
        # TODO check this test is slow with grpc
        edbapp = edb_examples.get_si_verse()
        polygon = [[[118e-3, 60e-3], [125e-3, 60e-3], [124e-3, 56e-3], [118e-3, 56e-3]]]
        result = edbapp.padstacks.merge_via(contour_boxes=polygon, start_layer="1_Top", stop_layer="16_Bottom")
        assert len(result) == 1
        edbapp.close(terminate_rpc_session=False)

    def test_via_merge3(self, edb_examples):
        source_path = edb_examples.example_models_path / "TEDB" / "merge_via_4layers.aedb"
        edbapp = edb_examples.load_edb(edb_path=source_path)

        merged_via = edbapp.padstacks.merge_via(
            contour_boxes=[[[11e-3, -5e-3], [17e-3, -5e-3], [17e-3, 1e-3], [11e-3, 1e-3], [11e-3, -5e-3]]],
            net_filter=["NET_3"],
            start_layer="layer1",
            stop_layer="layer2",
        )

        assert edbapp.padstacks.instances[merged_via[0]].net_name == "NET_1"
        assert edbapp.padstacks.instances[merged_via[0]].start_layer == "layer1"
        assert edbapp.padstacks.instances[merged_via[0]].stop_layer == "layer2"
        edbapp.close(terminate_rpc_session=False)

    @pytest.mark.skipif(condition=config["use_grpc"] and is_windows, reason="Test hanging on windows with grpc")
    def test_dbscan(self, edb_examples):
        source_path = edb_examples.example_models_path / "TEDB" / "merge_via_4layers.aedb"
        edbapp = edb_examples.load_edb(source_path)

        # "NET_1" one cluster with 20 vias
        net_vias = [i for i in edbapp.nets["NET_1"].padstack_instances]
        all_vias = {i.id: i.position for i in net_vias}
        clusters1 = edbapp.padstacks.dbscan(all_vias, max_distance=2e-3, min_samples=3)

        # all nets two clusters with 21 vias each
        inst = edbapp.padstacks.instances
        all_vias = {id_: i.position for id_, i in inst.items()}
        clusters2 = edbapp.padstacks.dbscan(all_vias, max_distance=2e-3, min_samples=3)

        assert len(clusters1) == 1
        assert len(clusters1[0]) == 20
        assert len(clusters2) == 2
        assert len(clusters2[1]) == 21
        edbapp.close(terminate_rpc_session=False)
<<<<<<< HEAD
=======

    def test_reduce_via_by_density(self, edb_examples):
        source_path = edb_examples.example_models_path / "TEDB" / "merge_via_4layers.aedb"
        edbapp = edb_examples.load_edb(source_path)

        inst = edbapp.padstacks.instances
        all_vias = {id_: i.position for id_, i in inst.items()}
        clusters = edbapp.padstacks.dbscan(all_vias, max_distance=2e-3, min_samples=3)

        kept_2mm, grid_2mm = edbapp.padstacks.reduce_via_by_density(clusters[0], cell_size_x=2e-3, cell_size_y=2e-3)
        kept_5mm, grid_5mm = edbapp.padstacks.reduce_via_by_density(clusters[0], cell_size_x=5e-3, cell_size_y=5e-3)
        assert len(kept_2mm) == 8
        assert len(grid_2mm) == 8
        assert len(kept_5mm) == 1
        assert len(grid_5mm) == 1

        _, _ = edbapp.padstacks.reduce_via_by_density(clusters[0], cell_size_x=5e-3, cell_size_y=5e-3, delete=True)
        _, _ = edbapp.padstacks.reduce_via_by_density(clusters[1], cell_size_x=5e-3, cell_size_y=5e-3, delete=True)
        assert len(edbapp.padstacks.instances) == 2
        edbapp.close(terminate_rpc_session=False)
>>>>>>> dd13c445


def _get_padstack_polygon_data(edb, padstack_instance: EDBPadstackInstance, layer_name: str) -> PolygonData:
    edb.layout_instance.Refresh()
    loi = edb.layout_instance.GetLayoutObjInstance(padstack_instance._edb_object, None)
    geometries = loi.GetGeometries(edb.modeler.layers[layer_name]._edb_object)
    pds = [g.GetPolygonData(True) for g in geometries]
    if not pds:
        # unknown issue here: sometimes the LayoutInstance returns nothing even though there are shapes on the layer for
        # the instance; as this is used in tests I'm going to return None and check that we successfully confirmed at
        # least one case
        return None
    result = edb.core.Geometry.PolygonData.Unite(convert_py_list_to_net_list(pds))[0]
    return result


def _assert_inside(rect, pad):
    BASE_MESSAGE = "rectangle is not inside pad as"
    result = rect.Intersect(pad)
    assert len(result) == 1, f"{BASE_MESSAGE} intersection returned more than one lump"
    assert math.isclose(
        round(result[0].Area(), 4), round(rect.Area(), 4)
    ), f"{BASE_MESSAGE} area of intersection is not equal to rectangle area"<|MERGE_RESOLUTION|>--- conflicted
+++ resolved
@@ -567,8 +567,7 @@
         assert len(clusters2) == 2
         assert len(clusters2[1]) == 21
         edbapp.close(terminate_rpc_session=False)
-<<<<<<< HEAD
-=======
+        edbapp.close(terminate_rpc_session=False)
 
     def test_reduce_via_by_density(self, edb_examples):
         source_path = edb_examples.example_models_path / "TEDB" / "merge_via_4layers.aedb"
@@ -589,7 +588,6 @@
         _, _ = edbapp.padstacks.reduce_via_by_density(clusters[1], cell_size_x=5e-3, cell_size_y=5e-3, delete=True)
         assert len(edbapp.padstacks.instances) == 2
         edbapp.close(terminate_rpc_session=False)
->>>>>>> dd13c445
 
 
 def _get_padstack_polygon_data(edb, padstack_instance: EDBPadstackInstance, layer_name: str) -> PolygonData:
