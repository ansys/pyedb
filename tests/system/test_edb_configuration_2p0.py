--- conflicted
+++ resolved
@@ -1462,14 +1462,8 @@
         edbapp.save()
         edbapp.close(terminate_rpc_session=False)
         edbapp2 = edb_examples.load_edb(edbapp.edbpath)
-<<<<<<< HEAD
-        edbapp2.configuration.get_variables()
-        assert edbapp2.configuration.cfg_data.variables.model_dump() == data
+        assert Counter(edbapp2.configuration.get_data_from_db(variables=True)) == Counter(data)
         edbapp2.close(terminate_rpc_session=False)
-=======
-        assert Counter(edbapp2.configuration.get_data_from_db(variables=True)) == Counter(data)
-        edbapp2.close()
->>>>>>> 373b65de
 
     def test_probes(self, edb_examples):
         edbapp = edb_examples.get_si_verse()
