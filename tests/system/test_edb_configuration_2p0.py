# Copyright (C) 2023 - 2024 ANSYS, Inc. and/or its affiliates.
# SPDX-License-Identifier: MIT
#
#
# Permission is hereby granted, free of charge, to any person obtaining a copy
# of this software and associated documentation files (the "Software"), to deal
# in the Software without restriction, including without limitation the rights
# to use, copy, modify, merge, publish, distribute, sublicense, and/or sell
# copies of the Software, and to permit persons to whom the Software is
# furnished to do so, subject to the following conditions:
#
# The above copyright notice and this permission notice shall be included in all
# copies or substantial portions of the Software.
#
# THE SOFTWARE IS PROVIDED "AS IS", WITHOUT WARRANTY OF ANY KIND, EXPRESS OR
# IMPLIED, INCLUDING BUT NOT LIMITED TO THE WARRANTIES OF MERCHANTABILITY,
# FITNESS FOR A PARTICULAR PURPOSE AND NONINFRINGEMENT. IN NO EVENT SHALL THE
# AUTHORS OR COPYRIGHT HOLDERS BE LIABLE FOR ANY CLAIM, DAMAGES OR OTHER
# LIABILITY, WHETHER IN AN ACTION OF CONTRACT, TORT OR OTHERWISE, ARISING FROM,
# OUT OF OR IN CONNECTION WITH THE SOFTWARE OR THE USE OR OTHER DEALINGS IN THE
# SOFTWARE.
from collections import Counter
import json
from pathlib import Path

import pytest

from pyedb.generic.general_methods import is_linux
import tests

pytestmark = [pytest.mark.unit, pytest.mark.legacy]

U8_IC_DIE_PROPERTIES = {
    "components": [
        {
            "reference_designator": "U8",
            "definition": "MAXM-T833+2_V",
            "type": "ic",
            "ic_die_properties": {"type": "flip_chip", "orientation": "chip_down"},
            "solder_ball_properties": {
                "shape": "spheroid",
                "diameter": "244um",
                "mid_diameter": "400um",
                "height": "300um",
            },
        }
    ]
}


def _assert_initial_ic_die_properties(component: dict):
    assert component["ic_die_properties"]["type"] == "no_die"
    assert "orientation" not in component["ic_die_properties"]
    assert "height" not in component["ic_die_properties"]


def _assert_final_ic_die_properties(component: dict):
    assert component["ic_die_properties"]["type"] == "flip_chip"
    assert component["ic_die_properties"]["orientation"] == "chip_down"
    assert component["solder_ball_properties"]["diameter"] == "244um"


class TestClass:
    @pytest.fixture(autouse=True)
    def init(self, local_scratch, edb_examples):
        self.local_scratch = local_scratch
        example_folder = edb_examples.example_models_path / "TEDB"
        src_edb = example_folder / "ANSYS-HSD_V1.aedb"
        src_input_folder = example_folder / "edb_config_json"

        self.local_edb = Path(self.local_scratch.path) / "ansys.aedb"
        self.local_input_folder = Path(self.local_scratch.path) / "input_files"
        self.local_scratch.copyfolder(str(src_edb), str(self.local_edb))
        self.local_scratch.copyfolder(str(src_input_folder), str(self.local_input_folder))
        self.local_scratch.copyfile(
            str(example_folder / "GRM32_DC0V_25degC_series.s2p"),
            str(self.local_input_folder / "GRM32_DC0V_25degC_series.s2p"),
        )
        self.local_scratch.copyfile(
            str(example_folder / "GRM32ER72A225KA35_25C_0V.sp"),
            str(self.local_input_folder / "GRM32ER72A225KA35_25C_0V.sp"),
        )

    @classmethod
    @pytest.fixture(scope="class", autouse=True)
    def teardown_class(cls, request, edb_examples):
        yield
        # not elegant way to ensure the EDB grpc is closed after all tests
        edb = edb_examples.create_empty_edb()
        edb.close_edb()

<<<<<<< HEAD
=======
    @classmethod
    @pytest.fixture(scope="class", autouse=True)
    def teardown_class(cls, request, edb_examples):
        yield
        # not elegant way to ensure the EDB grpc is closed after all tests
        edb = edb_examples.create_empty_edb()
        edb.close_edb()

    @pytest.mark.skipif(condition=tests.conftest.GRPC, reason="Not implemented with grpc")
>>>>>>> 1005d534
    def test_13b_stackup_materials(self, edb_examples):
        data = {
            "stackup": {
                "materials": [
                    {
                        "name": "copper",
                        "conductivity": 570000000,
                        "thermal_modifier": [
                            {
                                "property_name": "conductivity",
                                "basic_quadratic_c1": 0,
                                "basic_quadratic_c2": 0,
                                "basic_quadratic_temperature_reference": 22,
                                "advanced_quadratic_lower_limit": -273.15,
                                "advanced_quadratic_upper_limit": 1000,
                                "advanced_quadratic_auto_calculate": True,
                                "advanced_quadratic_lower_constant": 1,
                                "advanced_quadratic_upper_constant": 1,
                            },
                        ],
                    },
                    {
                        "name": "Megtron4",
                        "permittivity": 3.77,
                        "dielectric_loss_tangent": 0.005,
                        "thermal_modifier": [
                            {
                                "property_name": "dielectric_loss_tangent",
                                "basic_quadratic_c1": 0,
                                "basic_quadratic_c2": 0,
                                "basic_quadratic_temperature_reference": 22,
                                "advanced_quadratic_lower_limit": -273.15,
                                "advanced_quadratic_upper_limit": 1000,
                                "advanced_quadratic_auto_calculate": True,
                                "advanced_quadratic_lower_constant": 1,
                                "advanced_quadratic_upper_constant": 1,
                            }
                        ],
                    },
                    {"name": "Megtron4_2", "permittivity": 3.77, "dielectric_loss_tangent": 0.005},
                    {"name": "Solder Resist", "permittivity": 4, "dielectric_loss_tangent": 0.035},
                ]
            }
        }
        edbapp = edb_examples.get_si_verse()
        assert edbapp.configuration.load(data, apply_file=True)
        data_from_db = edbapp.configuration.get_data_from_db(stackup=True)
        for mat in data["stackup"]["materials"]:
            target_mat = [i for i in data_from_db["stackup"]["materials"] if i["name"] == mat["name"]][0]
            for p, value in mat.items():
                if p == "thermal_modifier":
                    continue
                assert value == target_mat[p]
        edbapp.close(terminate_rpc_session=False)

    @pytest.mark.skipif(condition=tests.conftest.GRPC, reason="Not implemented with grpc")
    def test_13c_stackup_materials(self, edb_examples):
        data = {
            "stackup": {
                "materials": [
                    {
                        "name": "copper",
                        "conductivity": 570000000,
                        "thermal_modifier": [
                            {
                                "property_name": "conductivity",
                                "basic_quadratic_c1": 0,
                                "basic_quadratic_c2": 0,
                                "basic_quadratic_temperature_reference": 22,
                                "advanced_quadratic_lower_limit": -273.15,
                                "advanced_quadratic_upper_limit": 1000,
                                "advanced_quadratic_auto_calculate": True,
                                "advanced_quadratic_lower_constant": 1,
                                "advanced_quadratic_upper_constant": 1,
                            },
                        ],
                    },
                    {
                        "name": "Megtron4",
                        "permittivity": 3.77,
                        "dielectric_loss_tangent": 0.005,
                        "thermal_modifier": [
                            {
                                "property_name": "dielectric_loss_tangent",
                                "basic_quadratic_c1": 0,
                                "basic_quadratic_c2": 0,
                                "basic_quadratic_temperature_reference": 22,
                                "advanced_quadratic_lower_limit": -273.15,
                                "advanced_quadratic_upper_limit": 1000,
                                "advanced_quadratic_auto_calculate": True,
                                "advanced_quadratic_lower_constant": 1,
                                "advanced_quadratic_upper_constant": 1,
                            }
                        ],
                    },
                    {"name": "Megtron4_2", "permittivity": 3.77, "dielectric_loss_tangent": 0.005},
                    {"name": "Solder Resist", "permittivity": 4, "dielectric_loss_tangent": 0.035},
                ]
            }
        }
        edbapp = edb_examples.get_si_verse()
        assert edbapp.configuration.load(data, apply_file=True)
        data_from_db = edbapp.configuration.get_data_from_db(stackup=True)
        for mat in data["stackup"]["materials"]:
            target_mat = [i for i in data_from_db["stackup"]["materials"] if i["name"] == mat["name"]][0]
            for p, value in mat.items():
                if p == "thermal_modifier":
                    continue
                assert value == target_mat[p]
        edbapp.close(terminate_rpc_session=False)

    @pytest.mark.skipif(condition=tests.conftest.GRPC, reason="Not implemented with grpc")
    def test_01_setups(self, edb_examples):
        data = {
            "setups": [
                {
                    "name": "hfss_setup_1",
                    "type": "hfss",
                    "f_adapt": "5GHz",
                    "max_num_passes": 10,
                    "max_mag_delta_s": 0.02,
                    "mesh_operations": [
                        {
                            "name": "mop_1",
                            "type": "length",
                            "max_length": "3mm",
                            "max_elements": 100,
                            "restrict_length": True,
                            "refine_inside": False,
                            "nets_layers_list": {"GND": ["1_Top", "16_Bottom"]},
                        }
                    ],
                },
            ]
        }

        edbapp = edb_examples.get_si_verse()
        assert edbapp.configuration.load(data, apply_file=True)
        data_from_db = edbapp.configuration.get_data_from_db(setups=True)
        for setup in data["setups"]:
            target = [i for i in data_from_db["setups"] if i["name"] == setup["name"]][0]
            for p, value in setup.items():
                if p == "max_num_passes":
                    assert value == int(target[p])
                elif p == "max_mag_delta_s":
                    assert value == float(target[p])
                elif p == "freq_sweep":
                    pass  # EDB API bug. Cannot retrieve frequency sweep from edb.
                elif p == "mesh_operations":
                    for mop in value:
                        target_mop = [i for i in target["mesh_operations"] if i["name"] == mop["name"]][0]
                        for mop_p_name, mop_value in mop.items():
                            assert mop_value == target_mop[mop_p_name]
                else:
                    assert value == target[p]
        edbapp.close(terminate_rpc_session=False)

    @pytest.mark.skipif(condition=tests.conftest.GRPC, reason="Not implemented with grpc")
    def test_01a_setups_frequency_sweeps(self, edb_examples):
        data = {
            "setups": [
                {
                    "name": "hfss_setup_1",
                    "type": "hfss",
                    "f_adapt": "5GHz",
                    "max_num_passes": 10,
                    "max_mag_delta_s": 0.02,
                    "freq_sweep": [
                        {
                            "name": "sweep1",
                            "type": "interpolation",
                            "frequencies": [
                                {"distribution": "linear scale", "start": "50MHz", "stop": "200MHz", "step": "10MHz"},
                                {"distribution": "log scale", "start": "1KHz", "stop": "100kHz", "samples": 10},
                                {"distribution": "linear count", "start": "10MHz", "stop": "20MHz", "points": 11},
                            ],
                        },
                        {
                            "name": "sweep2",
                            "type": "discrete",
                            "frequencies": [
                                "LIN 0.05GHz 0.2GHz 0.01GHz",
                                "DEC 1e-06GHz 0.0001GHz 10",
                                "LINC 0.01GHz 0.02GHz 11",
                            ],
                        },
                    ],
                },
            ]
        }
        edbapp = edb_examples.get_si_verse()
        assert edbapp.configuration.load(data, apply_file=True)
        data_from_db = edbapp.configuration.get_data_from_db(setups=True)
        setup = data_from_db["setups"][0]
        assert setup["name"] == "hfss_setup_1"
        if edbapp.grpc:
            # grpc sweep data has been refactored, ending up with same values but organized differently.
            sweep1 = setup["freq_sweep"][1]
            assert sweep1["frequencies"] == ["LIN 10MHz 20MHz 11", "LIN 1KHz 100kHz 10", "LIN 50MHz 200MHz 10MHz"]
            sweep2 = setup["freq_sweep"][0]
            assert sweep2["type"] == "discrete"
        else:
            sweep1 = setup["freq_sweep"][0]
            assert sweep1["name"] == "sweep1"
            assert sweep1["frequencies"] == [
                "LIN 0.05GHz 0.2GHz 0.01GHz",
                "DEC 1e-06GHz 0.0001GHz 10",
                "LINC 0.01GHz 0.02GHz 11",
            ]
            sweep2 = setup["freq_sweep"][1]
            assert sweep2["type"] == "discrete"
        edbapp.close(terminate_rpc_session=False)

    @pytest.mark.skipif(condition=tests.conftest.GRPC, reason="Not implemented with grpc")
    def test_02_pin_groups(self, edb_examples):
        edbapp = edb_examples.get_si_verse()
        pin_groups = [
            {"name": "U9_5V_1", "reference_designator": "U9", "pins": ["32", "33"]},
            {"name": "U9_GND", "reference_designator": "U9", "net": "GND"},
            {"name": "X1_5V", "reference_designator": "X1", "pins": ["A17", "A18", "B17", "B18"]},
        ]
        data = {"pin_groups": pin_groups}
        assert edbapp.configuration.load(data, apply_file=True)
        assert "U9_5V_1" in edbapp.siwave.pin_groups
        assert "U9_GND" in edbapp.siwave.pin_groups

        data_from_db = edbapp.configuration.cfg_data.pin_groups.get_data_from_db()
        assert data_from_db[0]["name"] == "U9_5V_1"
        assert data_from_db[0]["pins"] == ["32", "33"]
        edbapp.close(terminate_rpc_session=False)

    @pytest.mark.skipif(condition=tests.conftest.GRPC, reason="Not implemented with grpc")
    def test_03_spice_models(self, edb_examples):
        edbapp = edb_examples.get_si_verse(
            additional_files_folders=["TEDB/GRM32_DC0V_25degC.mod", "TEDB/GRM32ER72A225KA35_25C_0V.sp"]
        )
        data = {
            "general": {"spice_model_library": edb_examples.test_folder},
            "spice_models": [
                {
                    "name": "GRM32ER72A225KA35_25C_0V",
                    "component_definition": "CAPC0603X33X15LL03T05",
                    "file_path": "GRM32ER72A225KA35_25C_0V.sp",
                    "sub_circuit_name": "GRM32ER72A225KA35_25C_0V",
                    "apply_to_all": True,
                    "components": [],
                    "terminal_pairs": [["port1", 2], ["port2", 1]],
                },
                {
                    "name": "GRM32ER72A225KA35_25C_0V",
                    "component_definition": "CAPC1005X55X25LL05T10",
                    "file_path": "GRM32ER72A225KA35_25C_0V.sp",
                    "sub_circuit_name": "GRM32ER72A225KA35_25C_0V",
                    "apply_to_all": False,
                    "components": ["C236"],
                },
                {
                    "name": "GRM32_DC0V_25degC",
                    "component_definition": "CAPC0603X33X15LL03T05",
                    "file_path": "GRM32_DC0V_25degC.mod",
                    "sub_circuit_name": "GRM32ER60J227ME05_DC0V_25degC",
                    "apply_to_all": False,
                    "components": ["C142"],
                },
            ],
        }
        assert edbapp.configuration.load(data, apply_file=True)
        assert edbapp.components["C236"].model.model_name
        assert edbapp.components["C142"].model.spice_file_path
        edbapp.close(terminate_rpc_session=False)

    @pytest.mark.skipif(condition=tests.conftest.GRPC, reason="Not implemented with grpc")
    def test_04_nets(self, edb_examples):
        edbapp = edb_examples.get_si_verse()
        assert edbapp.configuration.load(str(self.local_input_folder / "nets.json"), apply_file=True)
        assert edbapp.nets["1.2V_DVDDL"].is_power_ground
        assert not edbapp.nets["SFPA_VCCR"].is_power_ground
        edbapp.close(terminate_rpc_session=False)

    @pytest.mark.skipif(condition=tests.conftest.GRPC, reason="Not implemented with grpc")
    def test_05_ports(self, edb_examples):
        data = {
            "ports": [
                {
                    "name": "CIRCUIT_C375_1_2",
                    "reference_designator": "C375",
                    "type": "circuit",
                    "positive_terminal": {"pin": "1"},
                    "negative_terminal": {"pin": "2"},
                },
                {
                    "name": "CIRCUIT_C376_1_2",
                    "type": "circuit",
                    "positive_terminal": {"padstack": "C376-1"},
                    "negative_terminal": {"padstack": "C376-2"},
                },
                {
                    "name": "CIRCUIT_X1_B8_GND",
                    "reference_designator": "X1",
                    "type": "circuit",
                    "positive_terminal": {"pin": "B8"},
                    "negative_terminal": {"net": "GND"},
                },
                {
                    "name": "CIRCUIT_X1_B9_GND",
                    "reference_designator": "X1",
                    "type": "circuit",
                    "positive_terminal": {"net": "PCIe_Gen4_TX2_N"},
                    "negative_terminal": {"net": "GND"},
                },
                {
                    "name": "CIRCUIT_U7_VDD_DDR_GND",
                    "reference_designator": "U7",
                    "type": "circuit",
                    "positive_terminal": {"net": "VDD_DDR"},
                    "negative_terminal": {"net": "GND"},
                },
            ]
        }
        edbapp = edb_examples.get_si_verse()
        assert edbapp.configuration.load(data, apply_file=True)
        assert "CIRCUIT_C375_1_2" in edbapp.ports
        assert "CIRCUIT_C376_1_2" in edbapp.ports
        assert "CIRCUIT_X1_B8_GND" in edbapp.ports
        assert "CIRCUIT_U7_VDD_DDR_GND" in edbapp.ports
        data_from_db = edbapp.configuration.get_data_from_db(ports=True, pin_groups=True)
        assert data_from_db["ports"]
        edbapp.close(terminate_rpc_session=False)

    @pytest.mark.skipif(condition=tests.conftest.GRPC, reason="Not implemented with grpc")
    def test_05b_ports_coax(self, edb_examples):
        ports = [
            {
                "name": "COAX_U1_AM17",
                "reference_designator": "U1",
                "type": "coax",
                "positive_terminal": {"pin": "AM17"},
            },
            {
                "name": "COAX_U1_PCIe_Gen4_TX2_CAP_N",
                "reference_designator": "U1",
                "type": "coax",
                "positive_terminal": {"net": "PCIe_Gen4_TX2_CAP_N"},
            },
            {
                "name": "coax",
                "reference_designator": "X1",
                "type": "coax",
                "positive_terminal": {"net": "5V"},
            },
        ]
        data = {"ports": ports}
        edbapp = edb_examples.get_si_verse()
        assert edbapp.configuration.load(data, apply_file=True)
        assert edbapp.ports["COAX_U1_AM17"]
        assert edbapp.ports["COAX_U1_PCIe_Gen4_TX2_CAP_N"]
        assert edbapp.ports["COAX_U1_PCIe_Gen4_TX2_CAP_N"].location
        assert edbapp.ports["coax_X1_5V_B18"]
        assert edbapp.ports["coax_X1_5V_B17"]
        assert edbapp.ports["coax_X1_5V_A18"]
        assert edbapp.ports["coax_X1_5V_A17"]
        edbapp.close(terminate_rpc_session=False)

    @pytest.mark.skipif(condition=tests.conftest.GRPC, reason="Not implemented with grpc")
    def test_05c_ports_circuit_pin_net(self, edb_examples):
        data = {
            "ports": [
                {
                    "name": "CIRCUIT_X1_B8_GND",
                    "reference_designator": "X1",
                    "type": "circuit",
                    "positive_terminal": {"pin": "B8"},
                    "negative_terminal": {"net": "GND"},
                },
            ]
        }
        edbapp = edb_examples.get_si_verse()
        assert edbapp.configuration.load(data, apply_file=True)
        assert edbapp.ports["CIRCUIT_X1_B8_GND"]
        assert edbapp.ports["CIRCUIT_X1_B8_GND"].is_circuit_port
        edbapp.close(terminate_rpc_session=False)

    @pytest.mark.skipif(condition=tests.conftest.GRPC, reason="Not implemented with grpc")
    def test_05c_ports_circuit_net_net_distributed(self, edb_examples):
        ports = [
            {
                "name": "CIRCUIT_U7_VDD_DDR_GND",
                "reference_designator": "U7",
                "type": "circuit",
                "distributed": True,
                "positive_terminal": {"net": "VDD_DDR"},
                "negative_terminal": {"net": "GND"},
            }
        ]
        data = {"ports": ports}
        edbapp = edb_examples.get_si_verse()
        assert edbapp.configuration.load(data, apply_file=True)
        assert len(edbapp.ports) > 1
        edbapp.close(terminate_rpc_session=False)

    @pytest.mark.skipif(condition=tests.conftest.GRPC, reason="Not implemented with grpc")
    def test_05d_ports_pin_group(self, edb_examples):
        edbapp = edb_examples.get_si_verse()
        pin_groups = [
            {"name": "U9_5V_1", "reference_designator": "U9", "pins": ["32", "33"]},
            {"name": "U9_GND", "reference_designator": "U9", "net": "GND"},
        ]
        ports = [
            {
                "name": "U9_pin_group_port",
                "type": "circuit",
                "positive_terminal": {"pin_group": "U9_5V_1"},
                "negative_terminal": {"pin_group": "U9_GND"},
            }
        ]
        data = {"pin_groups": pin_groups}
        assert edbapp.configuration.load(data, append=False, apply_file=True)
        data = {"ports": ports}
        assert edbapp.configuration.load(data, append=False, apply_file=True)
        assert "U9_5V_1" in edbapp.siwave.pin_groups
        assert "U9_GND" in edbapp.siwave.pin_groups
        assert "U9_pin_group_port" in edbapp.ports
        edbapp.close(terminate_rpc_session=False)

    @pytest.mark.skipif(condition=tests.conftest.GRPC, reason="Not implemented with grpc")
    def test_05e_ports_circuit_net_net_distributed_nearest_ref(self, edb_examples):
        ports = [
            {
                "name": "CIRCUIT_U7_VDD_DDR_GND",
                "reference_designator": "U7",
                "type": "circuit",
                "distributed": True,
                "positive_terminal": {"net": "VDD_DDR"},
                "negative_terminal": {"nearest_pin": {"reference_net": "GND", "search_radius": 5e-3}},
            }
        ]
        data = {"ports": ports}
        edbapp = edb_examples.get_si_verse()
        assert edbapp.configuration.load(data, apply_file=True)
        assert len(edbapp.ports) > 1
        edbapp.close(terminate_rpc_session=False)

    @pytest.mark.skipif(condition=tests.conftest.GRPC, reason="Not implemented with grpc")
    def test_05f_ports_between_two_points(self, edb_examples):
        data = {
            "ports": [
                {
                    "name": "x_y_port",
                    "type": "circuit",
                    "positive_terminal": {
                        "coordinates": {"layer": "1_Top", "point": ["104mm", "37mm"], "net": "AVCC_1V3"}
                    },
                    "negative_terminal": {
                        "coordinates": {"layer": "Inner6(GND2)", "point": ["104mm", "37mm"], "net": "GND"}
                    },
                }
            ]
        }
        edbapp = edb_examples.get_si_verse()
        assert edbapp.configuration.load(data, apply_file=True)
        data_from_db = edbapp.configuration.get_data_from_db(ports=True)
        assert data_from_db["ports"][0]["positive_terminal"]["coordinates"]["layer"] == "1_Top"
        assert data_from_db["ports"][0]["positive_terminal"]["coordinates"]["net"] == "AVCC_1V3"
        edbapp.close(terminate_rpc_session=False)

    @pytest.mark.skipif(condition=tests.conftest.GRPC, reason="Not implemented with grpc")
    def test_05g_edge_port(self, edb_examples):
        edbapp = edb_examples.create_empty_edb()
        edbapp.stackup.create_symmetric_stackup(2)
        edbapp.modeler.create_rectangle(
            layer_name="BOT", net_name="GND", lower_left_point=["-2mm", "-2mm"], upper_right_point=["2mm", "2mm"]
        )
        prim_1 = edbapp.modeler.create_trace(
            path_list=([0, 0], [0, "1mm"]),
            layer_name="TOP",
            net_name="SIG",
            width="0.1mm",
            start_cap_style="Flat",
            end_cap_style="Flat",
        )
        prim_1.aedt_name = "path_1"
        data = {
            "ports": [
                {
                    "name": "wport_1",
                    "type": "wave_port",
                    "primitive_name": prim_1.aedt_name,
                    "point_on_edge": [0, "1mm"],
                    "horizontal_extent_factor": 6,
                    "vertical_extent_factor": 4,
                    "pec_launch_width": "0.2mm",
                },
                {
                    "name": "gap_port_1",
                    "type": "gap_port",
                    "primitive_name": prim_1.aedt_name,
                    "point_on_edge": [0, 0],
                },
            ]
        }
        edbapp.configuration.load(data, apply_file=True)
        assert edbapp.ports["wport_1"].horizontal_extent_factor == 6
        assert edbapp.ports["gap_port_1"].hfss_type == "Gap"
        edbapp.configuration.get_data_from_db(ports=True)
        edbapp.close(terminate_rpc_session=False)

    @pytest.mark.skipif(condition=tests.conftest.GRPC, reason="Not implemented with grpc")
    def test_05h_diff_wave_port(self, edb_examples):
        edbapp = edb_examples.create_empty_edb()
        edbapp.stackup.create_symmetric_stackup(2)
        edbapp.modeler.create_rectangle(
            layer_name="BOT", net_name="GND", lower_left_point=["-2mm", "-2mm"], upper_right_point=["2mm", "2mm"]
        )
        prim_1 = edbapp.modeler.create_trace(
            path_list=([0, 0], [0, "1mm"]),
            layer_name="TOP",
            net_name="SIG",
            width="0.1mm",
            start_cap_style="Flat",
            end_cap_style="Flat",
        )
        prim_1.aedt_name = "path_1"
        prim_2 = edbapp.modeler.create_trace(
            path_list=(["1mm", 0], ["1mm", "1mm"]),
            layer_name="TOP",
            net_name="SIG",
            width="0.1mm",
            start_cap_style="Flat",
            end_cap_style="Flat",
        )
        prim_2.aedt_name = "path_2"
        data = {
            "ports": [
                {
                    "name": "diff_wave_1",
                    "type": "diff_wave_port",
                    "positive_terminal": {"primitive_name": prim_1.aedt_name, "point_on_edge": [0, "1mm"]},
                    "negative_terminal": {"primitive_name": prim_2.aedt_name, "point_on_edge": ["1mm", "1mm"]},
                    "horizontal_extent_factor": 6,
                    "vertical_extent_factor": 4,
                    "pec_launch_width": "0.2mm",
                }
            ]
        }
        edbapp.configuration.load(data, apply_file=True)
        assert edbapp.ports["diff_wave_1"].horizontal_extent_factor == 6
        edbapp.close(terminate_rpc_session=False)

    @pytest.mark.skipif(condition=tests.conftest.GRPC, reason="Not implemented with grpc")
    def test_06_s_parameters(self, edb_examples):
        data = {
            "general": {"s_parameter_library": self.local_input_folder},
            "s_parameters": [
                {
                    "name": "cap_model1",
                    "file_path": "GRM32_DC0V_25degC_series.s2p",
                    "component_definition": "CAPC3216X180X55ML20T25",
                    "apply_to_all": True,
                    "components": [],
                    "reference_net": "GND",
                    "pin_order": ["1", "2"],
                },
                {
                    "name": "cap2_model2",
                    "file_path": "GRM32_DC0V_25degC_series.s2p",
                    "apply_to_all": False,
                    "component_definition": "CAPC3216X190X55ML30T25",
                    "components": ["C59"],
                    "reference_net": "GND",
                    "reference_net_per_component": {"C59": "GND"},
                },
            ],
        }
        edbapp = edb_examples.get_si_verse()
        assert edbapp.configuration.load(data, apply_file=True)
        assert len(edbapp.components.nport_comp_definition) == 2
        assert edbapp.components.nport_comp_definition["CAPC3216X180X55ML20T25"].reference_file
        assert len(edbapp.components.nport_comp_definition["CAPC3216X180X55ML20T25"].components) == 9
        assert len(edbapp.components.nport_comp_definition["CAPC3216X190X55ML30T25"].components) == 12
        edbapp.configuration.get_data_from_db(s_parameters=True)
        edbapp.close(terminate_rpc_session=False)

    @pytest.mark.skipif(condition=tests.conftest.GRPC, reason="Not implemented with grpc")
    def test_07_boundaries(self, edb_examples):
        data = {
            "boundaries": {
                "open_region": True,
                "open_region_type": "radiation",
                "pml_visible": False,
                "pml_operation_frequency": "5GHz",
                "pml_radiation_factor": "10",
                "dielectric_extent_type": "bounding_box",
                # "dielectric_base_polygon": "",
                "horizontal_padding": 0.0,
                "honor_primitives_on_dielectric_layers": True,
                "air_box_extent_type": "bounding_box",
                # "air_box_base_polygon": "",
                "air_box_truncate_model_ground_layers": False,
                "air_box_horizontal_padding": 0.15,
                "air_box_positive_vertical_padding": 1.0,
                "air_box_negative_vertical_padding": 1.0,
            }
        }
        edbapp = edb_examples.get_si_verse()
        assert edbapp.configuration.load(data, apply_file=True)
        data_from_db = edbapp.configuration.get_data_from_db(boundaries=True)
        assert data == data_from_db
        edbapp.close(terminate_rpc_session=False)

    @pytest.mark.skipif(condition=tests.conftest.GRPC, reason="Not implemented with grpc")
    def test_operations_cutout_auto_identify_nets(self, edb_examples):
        data = {
            "ports": [
                {
                    "name": "COAX_U1",
                    "reference_designator": "U1",
                    "type": "coax",
                    "positive_terminal": {"pin": "AP18"},
                }
            ],
            "operations": {
                "cutout": {
                    "auto_identify_nets": {
                        "enabled": True,
                        "resistor_below": 100,
                        "inductor_below": 1,
                        "capacitor_above": "10nF",
                    },
                    "reference_list": ["GND"],
                    "extent_type": "ConvexHull",
                }
            },
        }
        edbapp = edb_examples.get_si_verse()
        assert edbapp.configuration.load(data, apply_file=True)
        assert {"PCIe_Gen4_TX3_CAP_P", "PCIe_Gen4_TX3_P"}.issubset(edbapp.nets.nets.keys())
        edbapp.close(terminate_rpc_session=False)

    @pytest.mark.skipif(condition=tests.conftest.GRPC, reason="Not implemented with grpc")
    def test_09_padstack_definition(self, edb_examples):
        solder_ball_parameters = {
            "shape": "spheroid",
            "diameter": "0.4mm",
            "mid_diameter": "0.5mm",
            "placement": "above_padstack",
            "material": "solder",
        }
        INSTANCE = {
            "name": "Via998",
            "definition": "v35h15",
            "layer_range": ["Inner1(GND1)", "16_Bottom"],
            "solder_ball_layer": "1_Top",
        }

        DEFINITION = {
            "name": "v35h15",
            "hole_plating_thickness": "25um",
            "material": "copper",
            "hole_range": "upper_pad_to_lower_pad",
            "pad_parameters": {
                "regular_pad": [
                    {
                        "layer_name": "1_Top",
                        "shape": "circle",
                        "offset_x": "0.1mm",
                        "rotation": "0",
                        "diameter": "0.5mm",
                    }
                ],
                "anti_pad": [{"layer_name": "1_Top", "shape": "circle", "diameter": "1mm"}],
                "thermal_pad": [
                    {
                        "layer_name": "1_Top",
                        "shape": "round90",
                        "inner": "1mm",
                        "channel_width": "0.2mm",
                        "isolation_gap": "0.3mm",
                    }
                ],
            },
            "hole_parameters": {
                "shape": "circle",
                "diameter": "0.2mm",
            },
            "solder_ball_parameters": solder_ball_parameters,
        }

        data = {"padstacks": {"definitions": [DEFINITION], "instances": [INSTANCE]}}
        edbapp = edb_examples.get_si_verse()
        assert edbapp.configuration.load(data, apply_file=False)
        edbapp.configuration.run()
        data_from_layout = edbapp.configuration.get_data_from_db(padstacks=True)
        pdef = [i for i in data_from_layout["padstacks"]["definitions"] if i["name"] == "v35h15"][0]

        pad_params = pdef["pad_parameters"]
        assert pad_params["regular_pad"][0]["diameter"] == "0.5mm"
        assert pad_params["regular_pad"][0]["offset_x"] == "0.1mm"
        assert pad_params["anti_pad"][0]["diameter"] == "1mm"
        assert pad_params["thermal_pad"][0]["inner"] == "1mm"
        assert pad_params["thermal_pad"][0]["channel_width"] == "0.2mm"

        hole_params = pdef["hole_parameters"]
        assert hole_params["shape"] == "circle"
        assert hole_params["diameter"] == "0.2mm"
        assert pdef["solder_ball_parameters"] == solder_ball_parameters

        instance = [i for i in data_from_layout["padstacks"]["instances"] if i["name"] == "Via998"][0]
        for k, v in INSTANCE.items():
            assert v == instance[k]
        edbapp.close(terminate_rpc_session=False)

    @pytest.mark.skipif(condition=tests.conftest.GRPC, reason="Not implemented with grpc")
    def test_09_padstack_instance(self, edb_examples):
        data = {
            "padstacks": {
                "instances": [
                    {
                        "name": "Via998",
                        "definition": "v35h15",
                        "backdrill_parameters": {
                            "from_top": {
                                "drill_to_layer": "Inner3(Sig1)",
                                "diameter": "0.5mm",
                                "stub_length": "0.2mm",
                            },
                            "from_bottom": {
                                "drill_to_layer": "Inner4(Sig2)",
                                "diameter": "0.5mm",
                                "stub_length": "0.2mm",
                            },
                        },
                        "hole_override_enabled": True,
                        "hole_override_diameter": "0.5mm",
                    }
                ],
            }
        }

        edbapp = edb_examples.get_si_verse()
        assert edbapp.configuration.load(data, apply_file=True)
        data_from_db = edbapp.configuration.get_data_from_db(padstacks=True)
        assert data_from_db["padstacks"]["instances"]
        edbapp.close(terminate_rpc_session=False)

    @pytest.mark.skipif(condition=tests.conftest.GRPC, reason="Not implemented with grpc")
    def test_10_general(self, edb_examples):
        edbapp = edb_examples.get_si_verse()
        assert edbapp.configuration.load(str(self.local_input_folder / "general.toml"), apply_file=True)
        edbapp.close(terminate_rpc_session=False)

    @pytest.mark.skipif(condition=tests.conftest.GRPC, reason="Not implemented with grpc")
    def test_11_package_definitions(self, edb_examples):
        data = {
            "package_definitions": [
                {
                    "name": "package_1",
                    "component_definition": "SMTC-MECT-110-01-M-D-RA1_V",
                    "maximum_power": 1,
                    "therm_cond": 2,
                    "theta_jb": 3,
                    "theta_jc": 4,
                    "height": 5,
                    "heatsink": {
                        "fin_base_height": "1mm",
                        "fin_height": "1mm",
                        "fin_orientation": "x_oriented",
                        "fin_spacing": "1mm",
                        "fin_thickness": "4mm",
                    },
                    "apply_to_all": False,
                    "components": ["J5"],
                },
                {
                    "name": "package_2",
                    "component_definition": "COIL-1008CS_V",
                    "extent_bounding_box": [["-1mm", "-1mm"], ["1mm", "1mm"]],
                    "maximum_power": 1,
                    "therm_cond": 2,
                    "theta_jb": 3,
                    "theta_jc": 4,
                    "height": 5,
                    "apply_to_all": True,
                    "components": ["L8"],
                },
            ]
        }
        edbapp = edb_examples.get_si_verse()
        assert edbapp.configuration.load(data, apply_file=True)
        data_from_db = edbapp.configuration.get_data_from_db(package_definitions=True)
        for pdef in data["package_definitions"]:
            target_pdef = [i for i in data_from_db["package_definitions"] if i["name"] == pdef["name"]][0]
            for p, value in pdef.items():
                if p == "apply_to_all":
                    continue
                elif p == "component_definition":
                    continue
                elif p == "components":
                    comps_def_from_db = edbapp.components.definitions[pdef["component_definition"]]
                    comps_from_db = comps_def_from_db.components
                    if pdef["apply_to_all"]:
                        comps = {i: j for i, j in comps_from_db.items() if i not in value}
                    else:
                        comps = {i: j for i, j in comps_from_db.items() if i in value}
                    for _, comp_obj in comps.items():
                        assert comp_obj.package_def.name == pdef["name"]
                elif p == "extent_bounding_box":
                    continue
                elif p == "heatsink":
                    heatsink = pdef["heatsink"]
                    target_heatsink = target_pdef["heatsink"]
                    for hs_p, hs_value in target_heatsink.items():
                        if hs_p in ["fin_base_height", "fin_height", "fin_spacing", "fin_thickness"]:
                            hs_value = edbapp.edb_value(hs_value).ToDouble()
                        assert hs_value == target_heatsink[hs_p]
                else:
                    assert value == target_pdef[p]
        edbapp.close(terminate_rpc_session=False)

    @pytest.mark.skipif(condition=tests.conftest.GRPC, reason="Not implemented with grpc")
    def test_12_setup_siwave_dc(self, edb_examples):
        data = {
            "setups": [
                {
                    "name": "siwave_1",
                    "type": "siwave_dc",
                    "dc_slider_position": 2,
                    "dc_ir_settings": {"export_dc_thermal_data": True},
                }
            ]
        }
        edbapp = edb_examples.get_si_verse()
        assert edbapp.configuration.load(data, apply_file=True)

        siwave_dc = edbapp.setups["siwave_1"]
        if not is_linux:
            # test
            assert siwave_dc.dc_settings.dc_slider_position == 2
        assert siwave_dc.dc_ir_settings.export_dc_thermal_data is True

        data_from_db = edbapp.configuration.get_data_from_db(setups=True)
        src_siwave_dc = data_from_db["setups"][0]
        target_siwave_dc = data["setups"][0]
        assert src_siwave_dc == target_siwave_dc
        edbapp.close(terminate_rpc_session=False)

    @pytest.mark.skipif(condition=tests.conftest.GRPC, reason="Not implemented with grpc")
    def test_13_stackup_layers(self, edb_examples):
        data = {
            "stackup": {
                "layers": [
                    {
                        "fill_material": "Solder Resist",
                        "material": "copper",
                        "name": "1_Top",
                        "thickness": "0.5mm",
                        "type": "signal",
                        "roughness": {
                            "top": {"model": "huray", "nodule_radius": "0.1um", "surface_ratio": "1"},
                            "bottom": {"model": "groisse", "roughness": "2um"},
                            "side": {"model": "huray", "nodule_radius": "0.5um", "surface_ratio": "2.9"},
                            "enabled": True,
                        },
                        "etching": {"factor": "0.5", "etch_power_ground_nets": False, "enabled": True},
                    },
                    {
                        "fill_material": "Megtron4",
                        "material": "copper",
                        "name": "Inner1",
                        "thickness": "0.017mm",
                        "type": "signal",
                    },
                    {"material": "Megtron4", "name": "DE2", "thickness": "0.088mm", "type": "dielectric"},
                    {"material": "Megtron4", "name": "DE3", "thickness": "0.1mm", "type": "dielectric"},
                    {
                        "fill_material": "Megtron4",
                        "material": "copper",
                        "name": "Inner2",
                        "thickness": "0.017mm",
                        "type": "signal",
                    },
                    {
                        "fill_material": "Megtron4",
                        "material": "copper",
                        "name": "Inner3",
                        "thickness": "0.017mm",
                        "type": "signal",
                    },
                    {
                        "fill_material": "Megtron4",
                        "material": "copper",
                        "name": "Inner4",
                        "thickness": "0.017mm",
                        "type": "signal",
                    },
                    {
                        "fill_material": "Megtron4",
                        "material": "copper",
                        "name": "Inner5",
                        "thickness": "0.017mm",
                        "type": "signal",
                    },
                    {
                        "fill_material": "Megtron4",
                        "material": "copper",
                        "name": "Inner6",
                        "thickness": "0.017mm",
                        "type": "signal",
                    },
                    {
                        "fill_material": "Solder Resist",
                        "material": "copper",
                        "name": "16_Bottom",
                        "thickness": "0.035mm",
                        "type": "signal",
                    },
                ]
            }
        }
        edbapp = edb_examples.get_si_verse()
        renamed_layers = {
            "1_Top": "1_Top",
            "Inner1(GND1)": "Inner1",
            "Inner2(PWR1)": "Inner2",
            "Inner3(Sig1)": "Inner3",
            "Inner4(Sig2)": "Inner4",
            "Inner5(PWR2)": "Inner5",
            "Inner6(GND2)": "Inner6",
            "16_Bottom": "16_Bottom",
        }
        vias_before = {i: [j.start_layer, j.stop_layer] for i, j in edbapp.padstacks.instances.items()}
        assert edbapp.configuration.load(data, apply_file=True)
        assert list(edbapp.stackup.layers.keys())[:4] == ["1_Top", "Inner1", "DE2", "DE3"]
        vias_after = {i: [j.start_layer, j.stop_layer] for i, j in edbapp.padstacks.instances.items()}
        for i, j in vias_after.items():
            assert j[0] == renamed_layers[vias_before[i][0]]
            assert j[1] == renamed_layers[vias_before[i][1]]
        data_from_db = edbapp.configuration.get_data_from_db(stackup=True)
        for lay in data["stackup"]["layers"]:
            target_mat = [i for i in data_from_db["stackup"]["layers"] if i["name"] == lay["name"]][0]
            for p, value in lay.items():
                assert value == target_mat[p]
        edbapp.close(terminate_rpc_session=False)

    @pytest.mark.skipif(condition=tests.conftest.GRPC, reason="Not implemented with grpc")
    def test_13c_stackup_create_stackup(self, edb_examples):
        data = {
            "stackup": {
                "materials": [
                    {"name": "copper", "conductivity": 570000000},
                    {"name": "megtron4", "permittivity": 3.77, "dielectric_loss_tangent": 0.005},
                    {"name": "Solder Resist", "permittivity": 4, "dielectric_loss_tangent": 0},
                ],
                "layers": [
                    {
                        "fill_material": "Solder Resist",
                        "material": "copper",
                        "name": "1_Top",
                        "thickness": "0.5mm",
                        "type": "signal",
                    },
                    {
                        "fill_material": "SolerMask",
                        "material": "copper",
                        "name": "Inner1",
                        "thickness": "0.017mm",
                        "type": "signal",
                    },
                    {"material": "megtron4", "name": "DE2", "thickness": "0.088mm", "type": "dielectric"},
                    {"material": "megtron4", "name": "DE3", "thickness": "0.1mm", "type": "dielectric"},
                    {
                        "fill_material": "megtron4",
                        "material": "copper",
                        "name": "Inner2",
                        "thickness": "0.017mm",
                        "type": "signal",
                    },
                ],
            }
        }
        edbapp = edb_examples.create_empty_edb()

        assert edbapp.configuration.load(data, apply_file=True)

        data_from_db = edbapp.configuration.get_data_from_db(stackup=True)
        for lay in data["stackup"]["layers"]:
            target_mat = [i for i in data_from_db["stackup"]["layers"] if i["name"] == lay["name"]][0]
            for p, value in lay.items():
                assert value == target_mat[p]
        edbapp.close(terminate_rpc_session=False)

    @pytest.mark.skipif(condition=tests.conftest.GRPC, reason="Not implemented with grpc")
    def test_14_setup_siwave_syz(self, edb_examples):
        data = {
            "setups": [
                {
                    "name": "siwave_1",
                    "type": "siwave_ac",
                    "use_si_settings": True,
                    "si_slider_position": 1,
                    "freq_sweep": [
                        {
                            "name": "Sweep1",
                            "type": "discrete",
                            "frequencies": [
                                "LIN 0.05GHz 0.2GHz 0.01GHz",
                                "DEC 1e-06GHz 0.0001GHz 10",
                                "LINC 0.01GHz 0.02GHz 11",
                            ],
                        }
                    ],
                }
            ]
        }
        edbapp = edb_examples.get_si_verse()
        assert edbapp.configuration.load(data, apply_file=True)
        siwave_ac = edbapp.setups["siwave_1"]
        assert siwave_ac.use_si_settings is True
        assert siwave_ac.si_slider_position == 1

        data_from_db = edbapp.configuration.get_data_from_db(setups=True)
        src_siwave_dc = data_from_db["setups"][0]
        assert src_siwave_dc["si_slider_position"] == 1
        assert src_siwave_dc["use_si_settings"] is True
        edbapp.close(terminate_rpc_session=False)

    @pytest.mark.skipif(condition=tests.conftest.GRPC, reason="Not implemented with grpc")
    def test_15b_sources_net_net(self, edb_examples):
        edbapp = edb_examples.get_si_verse()
        sources_v = [
            {
                "name": "VSOURCE_U2_1V0_GND",
                "reference_designator": "U2",
                "type": "voltage",
                "magnitude": 1,
                "distributed": False,
                "positive_terminal": {"net": "1V0"},
                "negative_terminal": {"net": "GND"},
            },
        ]
        data = {"sources": sources_v}
        assert edbapp.configuration.load(data, apply_file=True)
        assert edbapp.sources["VSOURCE_U2_1V0_GND"].magnitude == 1

        edbapp.configuration.cfg_data.sources.get_data_from_db()
        src_from_db = edbapp.configuration.cfg_data.sources.export_properties()
        assert src_from_db[0]["name"] == "VSOURCE_U2_1V0_GND"
        assert src_from_db[0]["type"] == "voltage"
        assert src_from_db[0]["magnitude"] == 1
        assert src_from_db[0]["positive_terminal"] == {"pin_group": "pg_VSOURCE_U2_1V0_GND_U2"}
        assert src_from_db[0]["negative_terminal"] == {"pin_group": "pg_VSOURCE_U2_1V0_GND_U2_ref"}

        pg_from_db = edbapp.configuration.cfg_data.pin_groups.get_data_from_db()
        assert pg_from_db[0]["name"] == "pg_VSOURCE_U2_1V0_GND_U2"
        assert pg_from_db[1]["name"] == "pg_VSOURCE_U2_1V0_GND_U2_ref"
        edbapp.close(terminate_rpc_session=False)

    @pytest.mark.skipif(condition=tests.conftest.GRPC, reason="Not implemented with grpc")
    def test_15c_sources_net_net_distributed(self, edb_examples):
        edbapp = edb_examples.get_si_verse()
        sources_i = [
            {
                "name": "ISOURCE",
                "reference_designator": "U1",
                "type": "current",
                "magnitude": 117,
                "distributed": True,
                "positive_terminal": {"net": "1V0"},
                "negative_terminal": {"net": "GND"},
            },
        ]
        data = {"sources": sources_i}
        assert edbapp.configuration.load(data, apply_file=True)

        edbapp.configuration.cfg_data.sources.get_data_from_db()
        data_from_db = edbapp.configuration.cfg_data.sources.export_properties()
        assert len(data_from_db) == 117
        for s1 in data_from_db:
            assert s1["magnitude"] == 1
            assert s1["reference_designator"] == "U1"
            assert s1["type"] == "current"
        edbapp.close(terminate_rpc_session=False)

    @pytest.mark.skipif(condition=tests.conftest.GRPC, reason="Not implemented with grpc")
    def test_15c_sources_nearest_ref(self, edb_examples):
        edbapp = edb_examples.get_si_verse()
        sources_i = [
            {
                "name": "ISOURCE",
                "reference_designator": "U1",
                "type": "current",
                "magnitude": 1,
                "distributed": True,
                "positive_terminal": {"net": "1V0"},
                "negative_terminal": {"nearest_pin": {"reference_net": "GND", "search_radius": 5e-3}},
            },
        ]
        data = {"sources": sources_i}
        assert edbapp.configuration.load(data, apply_file=True)
        edbapp.close(terminate_rpc_session=False)

    @pytest.mark.skipif(condition=tests.conftest.GRPC, reason="Not implemented with grpc")
    def test_15d_sources_equipotential(self, edb_examples):
        edbapp = edb_examples.get_si_verse()
        sources_i = [
            {
                "name": "ISOURCE_J5",
                "reference_designator": "J5",
                "type": "current",
                "magnitude": 17,
                "positive_terminal": {"net": "SFPA_VCCR", "contact_type": "quad"},
                "negative_terminal": {"net": "GND"},
            },
            {
                "name": "ISOURCE_J5_SFPA_TX_P",
                "reference_designator": "J5",
                "type": "current",
                "magnitude": 17,
                "positive_terminal": {
                    "net": "SFPA_TX_P",
                    "contact_type": "inline",
                    "contact_radius": "0.15mm",
                    "num_of_contact": 5,
                    "contact_expansion": 0.9,
                },
                "negative_terminal": {"net": "GND"},
            },
            {
                "name": "x_y_port",
                "type": "current",
                "magnitude": 2,
                "positive_terminal": {
                    "coordinates": {
                        "layer": "1_Top",
                        "point": ["104mm", "37mm"],
                        "net": "AVCC_1V3",
                    },
                    "contact_radius": "1mm",
                },
                "negative_terminal": {
                    "coordinates": {
                        "layer": "Inner6(GND2)",
                        "point": ["104mm", "45mm"],
                        "net": "GND",
                    },
                    "contact_radius": "1.2mm",
                },
            },
        ]
        data = {"sources": sources_i}
        assert edbapp.configuration.load(data, apply_file=True)
        edbapp.close(terminate_rpc_session=False)

    @pytest.mark.skipif(condition=tests.conftest.GRPC, reason="Not implemented with grpc")
    def test_16_components_rlc(self, edb_examples):
        components = [
            {
                "reference_designator": "C375",
                "enabled": False,
                "pin_pair_model": [
                    {
                        "first_pin": "2",
                        "second_pin": "1",
                        "is_parallel": False,
                        "resistance": "10ohm",
                        "resistance_enabled": True,
                        "inductance": "1nH",
                        "inductance_enabled": False,
                        "capacitance": "10nF",
                        "capacitance_enabled": True,
                    }
                ],
            },
        ]
        data = {"components": components}
        edbapp = edb_examples.get_si_verse()
        assert edbapp.configuration.load(data, apply_file=True)
        data_from_db = edbapp.configuration.get_data_from_db(components=True)
        c375 = [i for i in data_from_db["components"] if i["reference_designator"] == "C375"][0]
        assert c375["pin_pair_model"] == components[0]["pin_pair_model"]
        edbapp.close(terminate_rpc_session=False)

    @pytest.mark.skipif(condition=tests.conftest.GRPC, reason="Not implemented with grpc")
    def test_16_export_to_external_file(self, edb_examples):
        edbapp = edb_examples.get_si_verse()
        data_file_path = Path(edb_examples.test_folder) / "test.json"
        edbapp.configuration.export(data_file_path)
        assert data_file_path.is_file()
        with open(data_file_path) as f:
            data = json.load(f)
            assert "stackup" in data
            assert data["stackup"]["materials"]
            assert data["stackup"]["materials"][0]["name"] == "copper"
            assert data["stackup"]["materials"][0]["conductivity"] == 5.8e7
            assert data["stackup"]["layers"]
            data["stackup"]["layers"][0]["name"] = "1_Top"
            data["stackup"]["layers"][0]["type"] = "signal"
            data["stackup"]["layers"][0]["material"] = "copper"
            assert data["nets"]
            assert len(data["nets"]["signal_nets"]) == 342
            assert len(data["nets"]["power_ground_nets"]) == 6
        edbapp.close(terminate_rpc_session=False)

    @pytest.mark.skipif(condition=tests.conftest.GRPC, reason="Not implemented with grpc")
    def test_16b_export_cutout(self, edb_examples):
        data = {
            "operations": {
                "cutout": {
                    "signal_list": ["SFPA_RX_P", "SFPA_RX_N"],
                    "reference_list": ["GND"],
                }
            }
        }
        edbapp = edb_examples.get_si_verse()
        edbapp.configuration.load(data, apply_file=True)
        data_from_db = edbapp.configuration.get_data_from_db(operations=True)
        assert len(data_from_db["operations"]["cutout"]["signal_list"]) == 3
        assert len(data_from_db["operations"]["cutout"]["custom_extent"]) > 0
        edbapp.close(terminate_rpc_session=False)

        data_from_db["operations"]["cutout"]["signal_list"].remove("GND")
        data_from_db["operations"]["cutout"]["reference_list"].append("GND")
        edbapp = edb_examples.get_si_verse()
        edbapp.configuration.load(data_from_db, apply_file=True)
        edbapp.close(terminate_rpc_session=False)

    @pytest.mark.skipif(condition=tests.conftest.GRPC, reason="Not implemented with grpc")
    def test_17_ic_die_properties(self, edb_examples):
        db = edb_examples.get_si_verse()

        comps_edb = db.configuration.get_data_from_db(components=True)["components"]
        component = [i for i in comps_edb if i["reference_designator"] == "U8"][0]
        _assert_initial_ic_die_properties(component)

        db.configuration.load(U8_IC_DIE_PROPERTIES, apply_file=True)
        comps_edb = db.configuration.get_data_from_db(components=True)["components"]
        component = [i for i in comps_edb if i["reference_designator"] == "U8"][0]
        _assert_final_ic_die_properties(component)

    @pytest.mark.skipif(condition=tests.conftest.GRPC, reason="Not implemented with grpc")
    def test_18_modeler(self, edb_examples):
        data = {
            "modeler": {
                "traces": [
                    {
                        "name": "trace_1",
                        "layer": "TOP",
                        "width": "0.1mm",
                        "path": [[0, 0], [0, "10mm"]],
                        "net_name": "SIG",
                        "start_cap_style": "flat",
                        "end_cap_style": "flat",
                        "corner_style": "round",
                    },
                    {
                        "name": "trace_1_void",
                        "layer": "TOP",
                        "width": "0.3mm",
                        "incremental_path": [[0, 0], [0, "10mm"]],
                    },
                ],
                "padstack_definitions": [
                    {
                        "name": "via",
                        "hole_plating_thickness": "0.025mm",
                        "material": "copper",
                        "pad_parameters": {
                            "regular_pad": [
                                {
                                    "layer_name": "TOP",
                                    "shape": "circle",
                                    "offset_x": "0mm",
                                    "offset_y": "0",
                                    "rotation": "0",
                                    "diameter": "0.5mm",
                                },
                                {
                                    "layer_name": "BOT",
                                    "shape": "circle",
                                    "offset_x": "0mm",
                                    "offset_y": "0",
                                    "rotation": "0",
                                    "diameter": "0.5mm",
                                },
                            ],
                            "anti_pad": [
                                {
                                    "layer_name": "TOP",
                                    "shape": "circle",
                                    "offset_x": "0",
                                    "offset_y": "0",
                                    "rotation": "0",
                                    "diameter": "1mm",
                                },
                                {
                                    "layer_name": "BOT",
                                    "shape": "circle",
                                    "offset_x": "0",
                                    "offset_y": "0",
                                    "rotation": "0",
                                    "diameter": "1mm",
                                },
                            ],
                        },
                        "hole_range": "through",
                        "hole_parameters": {
                            "shape": "circle",
                            "diameter": "0.25mm",
                        },
                    }
                ],
                "padstack_instances": [
                    {
                        "name": "via_1",
                        "definition": "via",
                        "layer_range": ["TOP", "BOT"],
                        "position": [0, 0],
                        "net_name": "SIG",
                    },
                    {
                        "name": "pin_1",
                        "definition": "via",
                        "layer_range": ["TOP", "TOP"],
                        "position": [0, "1mm"],
                        "net_name": "SIG",
                        "is_pin": True,
                    },
                ],
                "planes": [
                    {
                        "type": "rectangle",
                        "name": "GND_TOP",
                        "layer": "TOP",
                        "net_name": "GND",
                        "lower_left_point": [0, 0],
                        "upper_right_point": ["12mm", "12mm"],
                        "voids": ["trace_1_void"],
                    },
                    {
                        "type": "polygon",
                        "name": "GND_TOP_POLY",
                        "layer": "TOP",
                        "net_name": "GND",
                        "points": [["12mm", 0], ["13mm", 0], ["12mm", "12mm"]],
                    },
                ],
                "components": [
                    {
                        "reference_designator": "U1",
                        "pins": ["pin_1"],
                        "part_type": "io",
                        "definition": "BGA",
                        "placement_layer": "TOP",
                        "solder_ball_properties": {
                            "shape": "cylinder",
                            "diameter": "244um",
                            "height": "406um",
                            "material": "air",
                        },
                        "port_properties": {
                            "reference_offset": "0.1mm",
                            "reference_size_auto": False,
                            "reference_size_x": 0,
                            "reference_size_y": 0,
                        },
                    },
                ],
            }
        }
        edbapp = edb_examples.create_empty_edb()
        edbapp.stackup.create_symmetric_stackup(2)
        edbapp.configuration.load(data, apply_file=True)
        assert [i for i in edbapp.layout.primitives if i.aedt_name == "trace_1"]
        rect = [i for i in edbapp.layout.primitives if i.aedt_name == "GND_TOP"][0]
        assert rect.voids
        assert [i for i in edbapp.layout.primitives if i.aedt_name == "GND_TOP_POLY"][0]
        assert edbapp.components["U1"]
        assert edbapp.components["U1"].component_property.GetSolderBallProperty().Clone().GetMaterialName() == "air"
        edbapp.close(terminate_rpc_session=False)

    @pytest.mark.skipif(condition=tests.conftest.GRPC, reason="Not implemented with grpc")
    def test_modeler_delete(self, edb_examples):
        edbapp = edb_examples.get_si_verse()
        assert edbapp.layout.find_primitive(name="line_163")
        data = {"modeler": {"primitives_to_delete": {"name": ["line_163"]}}}
        edbapp.configuration.load(data, apply_file=True)
        assert len(edbapp.layout.find_primitive(name="line_163")) == 0
        edbapp.close(terminate_rpc_session=False)

    def test_19_variables(self, edb_examples):
        data = {
            "variables": [
                {"name": "var_1", "value": "1mm", "description": "des1"},
                {"name": "$var_2", "value": "1mm", "description": "No description"},
            ]
        }
        edbapp = edb_examples.create_empty_edb()
        edbapp.stackup.create_symmetric_stackup(2)
        edbapp.configuration.load(data, apply_file=True)
        edbapp.save()
        edbapp.close(terminate_rpc_session=False)
        edbapp2 = edb_examples.load_edb(edbapp.edbpath)
        assert Counter(edbapp2.configuration.get_data_from_db(variables=True)) == Counter(data)
        edbapp2.close(terminate_rpc_session=False)

    @pytest.mark.skipif(condition=tests.conftest.GRPC, reason="Not implemented with grpc")
    def test_probes(self, edb_examples):
        edbapp = edb_examples.get_si_verse()
        probe = [
            {
                "name": "probe1",
                "reference_designator": "J5",
                "positive_terminal": {"pin": "15"},
                "negative_terminal": {"pin": "16"},
            },
        ]
        data = {"probes": probe}
        assert edbapp.configuration.load(data, apply_file=True)
        assert "probe1" in edbapp.probes
        edbapp.close(terminate_rpc_session=False)

    @pytest.mark.skipif(condition=tests.conftest.GRPC, reason="Not implemented with grpc")
    def test_08a_operations_cutout(self, edb_examples):
        data = {
            "operations": {
                "cutout": {
                    "signal_list": ["SFPA_RX_P", "SFPA_RX_N"],
                    "reference_list": ["GND"],
                    "extent_type": "ConvexHull",
                    "expansion_size": 0.002,
                    "use_round_corner": False,
                    "output_aedb_path": "",
                    "open_cutout_at_end": True,
                    "use_pyaedt_cutout": True,
                    "number_of_threads": 4,
                    "use_pyaedt_extent_computing": True,
                    "extent_defeature": 0,
                    "remove_single_pin_components": False,
                    "custom_extent": "",
                    "custom_extent_units": "mm",
                    "include_partial_instances": False,
                    "keep_voids": True,
                    "check_terminals": False,
                    "include_pingroups": False,
                    "expansion_factor": 0,
                    "maximum_iterations": 10,
                    "preserve_components_with_model": False,
                    "simple_pad_check": False,
                    "keep_lines_as_path": False,
                }
            }
        }
        edbapp = edb_examples.get_si_verse()
        assert edbapp.configuration.load(data, apply_file=True)
        assert set(list(edbapp.nets.nets.keys())) == set(["SFPA_RX_P", "SFPA_RX_N", "GND", "pyedb_cutout"])
        edbapp.close(terminate_rpc_session=False)<|MERGE_RESOLUTION|>--- conflicted
+++ resolved
@@ -89,8 +89,6 @@
         edb = edb_examples.create_empty_edb()
         edb.close_edb()
 
-<<<<<<< HEAD
-=======
     @classmethod
     @pytest.fixture(scope="class", autouse=True)
     def teardown_class(cls, request, edb_examples):
@@ -99,8 +97,6 @@
         edb = edb_examples.create_empty_edb()
         edb.close_edb()
 
-    @pytest.mark.skipif(condition=tests.conftest.GRPC, reason="Not implemented with grpc")
->>>>>>> 1005d534
     def test_13b_stackup_materials(self, edb_examples):
         data = {
             "stackup": {
@@ -156,8 +152,7 @@
                 assert value == target_mat[p]
         edbapp.close(terminate_rpc_session=False)
 
-    @pytest.mark.skipif(condition=tests.conftest.GRPC, reason="Not implemented with grpc")
-    def test_13c_stackup_materials(self, edb_examples):
+    def test_13b_stackup_materials(self, edb_examples):
         data = {
             "stackup": {
                 "materials": [
@@ -212,7 +207,6 @@
                 assert value == target_mat[p]
         edbapp.close(terminate_rpc_session=False)
 
-    @pytest.mark.skipif(condition=tests.conftest.GRPC, reason="Not implemented with grpc")
     def test_01_setups(self, edb_examples):
         data = {
             "setups": [
@@ -258,7 +252,6 @@
                     assert value == target[p]
         edbapp.close(terminate_rpc_session=False)
 
-    @pytest.mark.skipif(condition=tests.conftest.GRPC, reason="Not implemented with grpc")
     def test_01a_setups_frequency_sweeps(self, edb_examples):
         data = {
             "setups": [
@@ -314,7 +307,7 @@
             assert sweep2["type"] == "discrete"
         edbapp.close(terminate_rpc_session=False)
 
-    @pytest.mark.skipif(condition=tests.conftest.GRPC, reason="Not implemented with grpc")
+    @pytest.mark.skip(reason="Not yet imlplemted with grpc")
     def test_02_pin_groups(self, edb_examples):
         edbapp = edb_examples.get_si_verse()
         pin_groups = [
@@ -332,7 +325,7 @@
         assert data_from_db[0]["pins"] == ["32", "33"]
         edbapp.close(terminate_rpc_session=False)
 
-    @pytest.mark.skipif(condition=tests.conftest.GRPC, reason="Not implemented with grpc")
+    @pytest.mark.skip(reason="Not yet imlplemted with grpc")
     def test_03_spice_models(self, edb_examples):
         edbapp = edb_examples.get_si_verse(
             additional_files_folders=["TEDB/GRM32_DC0V_25degC.mod", "TEDB/GRM32ER72A225KA35_25C_0V.sp"]
@@ -372,7 +365,7 @@
         assert edbapp.components["C142"].model.spice_file_path
         edbapp.close(terminate_rpc_session=False)
 
-    @pytest.mark.skipif(condition=tests.conftest.GRPC, reason="Not implemented with grpc")
+    @pytest.mark.skip(reason="Not yet imlplemted with grpc")
     def test_04_nets(self, edb_examples):
         edbapp = edb_examples.get_si_verse()
         assert edbapp.configuration.load(str(self.local_input_folder / "nets.json"), apply_file=True)
@@ -380,7 +373,7 @@
         assert not edbapp.nets["SFPA_VCCR"].is_power_ground
         edbapp.close(terminate_rpc_session=False)
 
-    @pytest.mark.skipif(condition=tests.conftest.GRPC, reason="Not implemented with grpc")
+    @pytest.mark.skip(reason="Not yet imlplemted with grpc")
     def test_05_ports(self, edb_examples):
         data = {
             "ports": [
@@ -430,7 +423,7 @@
         assert data_from_db["ports"]
         edbapp.close(terminate_rpc_session=False)
 
-    @pytest.mark.skipif(condition=tests.conftest.GRPC, reason="Not implemented with grpc")
+    @pytest.mark.skip(reason="Not yet imlplemted with grpc")
     def test_05b_ports_coax(self, edb_examples):
         ports = [
             {
@@ -464,7 +457,7 @@
         assert edbapp.ports["coax_X1_5V_A17"]
         edbapp.close(terminate_rpc_session=False)
 
-    @pytest.mark.skipif(condition=tests.conftest.GRPC, reason="Not implemented with grpc")
+    @pytest.mark.skip(reason="Not yet imlplemted with grpc")
     def test_05c_ports_circuit_pin_net(self, edb_examples):
         data = {
             "ports": [
@@ -483,7 +476,7 @@
         assert edbapp.ports["CIRCUIT_X1_B8_GND"].is_circuit_port
         edbapp.close(terminate_rpc_session=False)
 
-    @pytest.mark.skipif(condition=tests.conftest.GRPC, reason="Not implemented with grpc")
+    @pytest.mark.skip(reason="Not yet imlplemted with grpc")
     def test_05c_ports_circuit_net_net_distributed(self, edb_examples):
         ports = [
             {
@@ -501,7 +494,7 @@
         assert len(edbapp.ports) > 1
         edbapp.close(terminate_rpc_session=False)
 
-    @pytest.mark.skipif(condition=tests.conftest.GRPC, reason="Not implemented with grpc")
+    @pytest.mark.skip(reason="Not yet imlplemted with grpc")
     def test_05d_ports_pin_group(self, edb_examples):
         edbapp = edb_examples.get_si_verse()
         pin_groups = [
@@ -525,7 +518,7 @@
         assert "U9_pin_group_port" in edbapp.ports
         edbapp.close(terminate_rpc_session=False)
 
-    @pytest.mark.skipif(condition=tests.conftest.GRPC, reason="Not implemented with grpc")
+    @pytest.mark.skip(reason="Not yet imlplemted with grpc")
     def test_05e_ports_circuit_net_net_distributed_nearest_ref(self, edb_examples):
         ports = [
             {
@@ -543,7 +536,6 @@
         assert len(edbapp.ports) > 1
         edbapp.close(terminate_rpc_session=False)
 
-    @pytest.mark.skipif(condition=tests.conftest.GRPC, reason="Not implemented with grpc")
     def test_05f_ports_between_two_points(self, edb_examples):
         data = {
             "ports": [
@@ -566,7 +558,6 @@
         assert data_from_db["ports"][0]["positive_terminal"]["coordinates"]["net"] == "AVCC_1V3"
         edbapp.close(terminate_rpc_session=False)
 
-    @pytest.mark.skipif(condition=tests.conftest.GRPC, reason="Not implemented with grpc")
     def test_05g_edge_port(self, edb_examples):
         edbapp = edb_examples.create_empty_edb()
         edbapp.stackup.create_symmetric_stackup(2)
@@ -607,7 +598,6 @@
         edbapp.configuration.get_data_from_db(ports=True)
         edbapp.close(terminate_rpc_session=False)
 
-    @pytest.mark.skipif(condition=tests.conftest.GRPC, reason="Not implemented with grpc")
     def test_05h_diff_wave_port(self, edb_examples):
         edbapp = edb_examples.create_empty_edb()
         edbapp.stackup.create_symmetric_stackup(2)
@@ -649,7 +639,6 @@
         assert edbapp.ports["diff_wave_1"].horizontal_extent_factor == 6
         edbapp.close(terminate_rpc_session=False)
 
-    @pytest.mark.skipif(condition=tests.conftest.GRPC, reason="Not implemented with grpc")
     def test_06_s_parameters(self, edb_examples):
         data = {
             "general": {"s_parameter_library": self.local_input_folder},
@@ -683,7 +672,6 @@
         edbapp.configuration.get_data_from_db(s_parameters=True)
         edbapp.close(terminate_rpc_session=False)
 
-    @pytest.mark.skipif(condition=tests.conftest.GRPC, reason="Not implemented with grpc")
     def test_07_boundaries(self, edb_examples):
         data = {
             "boundaries": {
@@ -710,7 +698,6 @@
         assert data == data_from_db
         edbapp.close(terminate_rpc_session=False)
 
-    @pytest.mark.skipif(condition=tests.conftest.GRPC, reason="Not implemented with grpc")
     def test_operations_cutout_auto_identify_nets(self, edb_examples):
         data = {
             "ports": [
@@ -739,7 +726,6 @@
         assert {"PCIe_Gen4_TX3_CAP_P", "PCIe_Gen4_TX3_P"}.issubset(edbapp.nets.nets.keys())
         edbapp.close(terminate_rpc_session=False)
 
-    @pytest.mark.skipif(condition=tests.conftest.GRPC, reason="Not implemented with grpc")
     def test_09_padstack_definition(self, edb_examples):
         solder_ball_parameters = {
             "shape": "spheroid",
@@ -812,7 +798,6 @@
             assert v == instance[k]
         edbapp.close(terminate_rpc_session=False)
 
-    @pytest.mark.skipif(condition=tests.conftest.GRPC, reason="Not implemented with grpc")
     def test_09_padstack_instance(self, edb_examples):
         data = {
             "padstacks": {
@@ -845,13 +830,11 @@
         assert data_from_db["padstacks"]["instances"]
         edbapp.close(terminate_rpc_session=False)
 
-    @pytest.mark.skipif(condition=tests.conftest.GRPC, reason="Not implemented with grpc")
     def test_10_general(self, edb_examples):
         edbapp = edb_examples.get_si_verse()
         assert edbapp.configuration.load(str(self.local_input_folder / "general.toml"), apply_file=True)
         edbapp.close(terminate_rpc_session=False)
 
-    @pytest.mark.skipif(condition=tests.conftest.GRPC, reason="Not implemented with grpc")
     def test_11_package_definitions(self, edb_examples):
         data = {
             "package_definitions": [
@@ -919,7 +902,6 @@
                     assert value == target_pdef[p]
         edbapp.close(terminate_rpc_session=False)
 
-    @pytest.mark.skipif(condition=tests.conftest.GRPC, reason="Not implemented with grpc")
     def test_12_setup_siwave_dc(self, edb_examples):
         data = {
             "setups": [
@@ -946,7 +928,6 @@
         assert src_siwave_dc == target_siwave_dc
         edbapp.close(terminate_rpc_session=False)
 
-    @pytest.mark.skipif(condition=tests.conftest.GRPC, reason="Not implemented with grpc")
     def test_13_stackup_layers(self, edb_examples):
         data = {
             "stackup": {
@@ -1044,7 +1025,6 @@
                 assert value == target_mat[p]
         edbapp.close(terminate_rpc_session=False)
 
-    @pytest.mark.skipif(condition=tests.conftest.GRPC, reason="Not implemented with grpc")
     def test_13c_stackup_create_stackup(self, edb_examples):
         data = {
             "stackup": {
@@ -1091,7 +1071,6 @@
                 assert value == target_mat[p]
         edbapp.close(terminate_rpc_session=False)
 
-    @pytest.mark.skipif(condition=tests.conftest.GRPC, reason="Not implemented with grpc")
     def test_14_setup_siwave_syz(self, edb_examples):
         data = {
             "setups": [
@@ -1126,7 +1105,6 @@
         assert src_siwave_dc["use_si_settings"] is True
         edbapp.close(terminate_rpc_session=False)
 
-    @pytest.mark.skipif(condition=tests.conftest.GRPC, reason="Not implemented with grpc")
     def test_15b_sources_net_net(self, edb_examples):
         edbapp = edb_examples.get_si_verse()
         sources_v = [
@@ -1157,7 +1135,6 @@
         assert pg_from_db[1]["name"] == "pg_VSOURCE_U2_1V0_GND_U2_ref"
         edbapp.close(terminate_rpc_session=False)
 
-    @pytest.mark.skipif(condition=tests.conftest.GRPC, reason="Not implemented with grpc")
     def test_15c_sources_net_net_distributed(self, edb_examples):
         edbapp = edb_examples.get_si_verse()
         sources_i = [
@@ -1183,7 +1160,6 @@
             assert s1["type"] == "current"
         edbapp.close(terminate_rpc_session=False)
 
-    @pytest.mark.skipif(condition=tests.conftest.GRPC, reason="Not implemented with grpc")
     def test_15c_sources_nearest_ref(self, edb_examples):
         edbapp = edb_examples.get_si_verse()
         sources_i = [
@@ -1201,7 +1177,6 @@
         assert edbapp.configuration.load(data, apply_file=True)
         edbapp.close(terminate_rpc_session=False)
 
-    @pytest.mark.skipif(condition=tests.conftest.GRPC, reason="Not implemented with grpc")
     def test_15d_sources_equipotential(self, edb_examples):
         edbapp = edb_examples.get_si_verse()
         sources_i = [
@@ -1253,7 +1228,6 @@
         assert edbapp.configuration.load(data, apply_file=True)
         edbapp.close(terminate_rpc_session=False)
 
-    @pytest.mark.skipif(condition=tests.conftest.GRPC, reason="Not implemented with grpc")
     def test_16_components_rlc(self, edb_examples):
         components = [
             {
@@ -1282,7 +1256,6 @@
         assert c375["pin_pair_model"] == components[0]["pin_pair_model"]
         edbapp.close(terminate_rpc_session=False)
 
-    @pytest.mark.skipif(condition=tests.conftest.GRPC, reason="Not implemented with grpc")
     def test_16_export_to_external_file(self, edb_examples):
         edbapp = edb_examples.get_si_verse()
         data_file_path = Path(edb_examples.test_folder) / "test.json"
@@ -1303,7 +1276,6 @@
             assert len(data["nets"]["power_ground_nets"]) == 6
         edbapp.close(terminate_rpc_session=False)
 
-    @pytest.mark.skipif(condition=tests.conftest.GRPC, reason="Not implemented with grpc")
     def test_16b_export_cutout(self, edb_examples):
         data = {
             "operations": {
@@ -1326,7 +1298,6 @@
         edbapp.configuration.load(data_from_db, apply_file=True)
         edbapp.close(terminate_rpc_session=False)
 
-    @pytest.mark.skipif(condition=tests.conftest.GRPC, reason="Not implemented with grpc")
     def test_17_ic_die_properties(self, edb_examples):
         db = edb_examples.get_si_verse()
 
@@ -1339,7 +1310,6 @@
         component = [i for i in comps_edb if i["reference_designator"] == "U8"][0]
         _assert_final_ic_die_properties(component)
 
-    @pytest.mark.skipif(condition=tests.conftest.GRPC, reason="Not implemented with grpc")
     def test_18_modeler(self, edb_examples):
         data = {
             "modeler": {
@@ -1480,7 +1450,6 @@
         assert edbapp.components["U1"].component_property.GetSolderBallProperty().Clone().GetMaterialName() == "air"
         edbapp.close(terminate_rpc_session=False)
 
-    @pytest.mark.skipif(condition=tests.conftest.GRPC, reason="Not implemented with grpc")
     def test_modeler_delete(self, edb_examples):
         edbapp = edb_examples.get_si_verse()
         assert edbapp.layout.find_primitive(name="line_163")
@@ -1505,7 +1474,6 @@
         assert Counter(edbapp2.configuration.get_data_from_db(variables=True)) == Counter(data)
         edbapp2.close(terminate_rpc_session=False)
 
-    @pytest.mark.skipif(condition=tests.conftest.GRPC, reason="Not implemented with grpc")
     def test_probes(self, edb_examples):
         edbapp = edb_examples.get_si_verse()
         probe = [
@@ -1521,7 +1489,6 @@
         assert "probe1" in edbapp.probes
         edbapp.close(terminate_rpc_session=False)
 
-    @pytest.mark.skipif(condition=tests.conftest.GRPC, reason="Not implemented with grpc")
     def test_08a_operations_cutout(self, edb_examples):
         data = {
             "operations": {
