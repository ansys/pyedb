--- conflicted
+++ resolved
@@ -49,15 +49,8 @@
         comp = edb.components.get_component_by_name("J1")
         assert comp is not None
         pin = edb.components.get_pin_from_component("J1", pin_name="1")
-<<<<<<< HEAD
-        if edb.grpc:
-            assert pin[0].name == "1"
-        else:
-            assert pin[0].name == "J1-1"
-=======
         # TODO check if we agree to return aedt_name when it's a layout pin.
         assert pin[0].name == "1"
->>>>>>> 2574635d
         edb.close(terminate_rpc_session=False)
 
     def test_components_create_coax_port_on_component(self, edb_examples):
