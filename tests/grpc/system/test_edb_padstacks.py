--- conflicted
+++ resolved
@@ -505,19 +505,11 @@
     #     assert edbapp.padstacks.definitions["v35h15"].hole_parameters["diameter"] == "0.2mm"
 
     def test_via_merge(self, edb_examples):
-<<<<<<< HEAD
         edbapp = edb_examples.get_si_verse()
         polygon = [[[118e-3, 60e-3], [125e-3, 60e-3], [124e-3, 56e-3], [118e-3, 56e-3]]]
         result = edbapp.padstacks.merge_via(contour_boxes=polygon, start_layer="1_Top", stop_layer="16_Bottom")
         assert len(result) == 1
-=======
-        # TODO
-        # edbapp = edb_examples.get_si_verse()
-        # polygon = [[[118e-3, 60e-3], [125e-3, 60e-3], [124e-3, 56e-3], [118e-3, 56e-3]]]
-        # result = edbapp.padstacks.merge_via(contour_boxes=polygon, start_layer="1_Top", stop_layer="16_Bottom")
-        # assert len(result) == 1
-        # edbapp.close()
-        pass
+        edbapp.close()
 
     def test_via_merge3(self):
         source_path = os.path.join(local_path, "example_models", "TEDB", "merge_via_4layers.aedb")
@@ -533,5 +525,4 @@
         assert edbapp.padstacks.instances[merged_via[0]].net_name == "NET_1"
         assert edbapp.padstacks.instances[merged_via[0]].start_layer == "layer1"
         assert edbapp.padstacks.instances[merged_via[0]].stop_layer == "layer2"
->>>>>>> ed9a6d86
         edbapp.close()