# Copyright (C) 2023 - 2024 ANSYS, Inc. and/or its affiliates.
# SPDX-License-Identifier: MIT
#
#
# Permission is hereby granted, free of charge, to any person obtaining a copy
# of this software and associated documentation files (the "Software"), to deal
# in the Software without restriction, including without limitation the rights
# to use, copy, modify, merge, publish, distribute, sublicense, and/or sell
# copies of the Software, and to permit persons to whom the Software is
# furnished to do so, subject to the following conditions:
#
# The above copyright notice and this permission notice shall be included in all
# copies or substantial portions of the Software.
#
# THE SOFTWARE IS PROVIDED "AS IS", WITHOUT WARRANTY OF ANY KIND, EXPRESS OR
# IMPLIED, INCLUDING BUT NOT LIMITED TO THE WARRANTIES OF MERCHANTABILITY,
# FITNESS FOR A PARTICULAR PURPOSE AND NONINFRINGEMENT. IN NO EVENT SHALL THE
# AUTHORS OR COPYRIGHT HOLDERS BE LIABLE FOR ANY CLAIM, DAMAGES OR OTHER
# LIABILITY, WHETHER IN AN ACTION OF CONTRACT, TORT OR OTHERWISE, ARISING FROM,
# OUT OF OR IN CONNECTION WITH THE SOFTWARE OR THE USE OR OTHER DEALINGS IN THE
# SOFTWARE.
import json
import os
import toml
from pathlib import Path

import pytest

from pyedb.dotnet.edb import Edb
from tests.conftest import desktop_version

pytestmark = [pytest.mark.unit, pytest.mark.legacy]


class TestClass:
    @pytest.fixture(autouse=True)
    def init(self, local_scratch):
        self.local_scratch = local_scratch
        local_path = Path(__file__).parent.parent.parent
        example_folder = local_path / "example_models" / "TEDB"
        src_edb = example_folder / "ANSYS-HSD_V1.aedb"
        src_input_folder = example_folder / "edb_config_json"

        self.local_edb = Path(self.local_scratch.path) / "ansys.aedb"
        self.local_input_folder = Path(self.local_scratch.path) / "input_files"
        self.local_scratch.copyfolder(str(src_edb), str(self.local_edb))
        self.local_scratch.copyfolder(str(src_input_folder), str(self.local_input_folder))
        self.local_scratch.copyfile(
            str(example_folder / "GRM32_DC0V_25degC_series.s2p"),
            str(self.local_input_folder / "GRM32_DC0V_25degC_series.s2p"),
        )
        self.local_scratch.copyfile(
            str(example_folder / "GRM32ER72A225KA35_25C_0V.sp"),
            str(self.local_input_folder / "GRM32ER72A225KA35_25C_0V.sp"),
        )

    def test_01_create_edb(self):
        edbapp = Edb(str(self.local_edb), desktop_version)
        for i in [
            "stackup.json",
            "components.json",
            "setups_hfss.json",
            "setups_siwave_syz.json",
            "setups_siwave_dc.json",
            "sources.json",
        ]:
            with open(self.local_input_folder / i) as f:
                data = json.load(f)
            assert edbapp.configuration.load(data, apply_file=True)
        edbapp.close()

    def test_02_pin_groups(self):
        edbapp = Edb(str(self.local_edb), desktop_version)
        assert edbapp.configuration.load(self.local_input_folder / "pin_groups.json", apply_file=True)
        edbapp.close()

    def test_03_spice_models(self):
        with open(self.local_input_folder / "spice.json") as f:
            data = json.load(f)
        data["general"]["spice_model_library"] = self.local_input_folder

        edbapp = Edb(str(self.local_edb), desktop_version)
        assert edbapp.configuration.load(data, apply_file=True)
        assert edbapp.components["R107"].model.model_name
        assert edbapp.components["R107"].model.spice_file_path
        assert edbapp.components["R106"].model.spice_file_path
        edbapp.close()

    def test_04_nets(self):
        edbapp = Edb(str(self.local_edb), desktop_version)
        assert edbapp.configuration.load(self.local_input_folder / "nets.json", apply_file=True)
        assert edbapp.nets["1.2V_DVDDL"].is_power_ground
        assert not edbapp.nets["SFPA_VCCR"].is_power_ground
        edbapp.close()

    def test_05_ports(self):
        edbapp = Edb(str(self.local_edb), desktop_version)
        assert edbapp.configuration.load(
            self.local_input_folder / "ports_coax.json",
            apply_file=True,
            output_file=str(os.path.join(self.local_scratch.path, "exported_1.aedb")),
            open_at_the_end=False,
        )
        assert Path(self.local_scratch.path, "exported_1.aedb").exists()
        assert edbapp.configuration.load(
            self.local_input_folder / "ports_circuit.json",
            apply_file=True,
            output_file=str(os.path.join(self.local_scratch.path, "exported_2.aedb")),
            open_at_the_end=True,
        )
        assert Path(self.local_scratch.path, "exported_2.aedb").exists()
        edbapp.close()

    def test_06_s_parameters(self):
        with open(self.local_input_folder / "s_parameter.json") as f:
            data = json.load(f)
        data["general"]["s_parameter_library"] = self.local_input_folder

        edbapp = Edb(str(self.local_edb), desktop_version)
        assert edbapp.configuration.load(data, apply_file=True)
        edbapp.close()

<<<<<<< HEAD
    def test_07_general(self):
        with open(self.local_input_folder / "general.toml") as f:
            data = toml.load(f)
=======
    def test_07_boundaries(self):
        with open(self.local_input_folder / "boundaries.json") as f:
            data = json.load(f)

        edbapp = Edb(str(self.local_edb), desktop_version)
        assert edbapp.configuration.load(data, apply_file=True)
        edbapp.close()

    def test_08a_operations_cutout(self):
        with open(self.local_input_folder / "operations_cutout.json") as f:
            data = json.load(f)

        edbapp = Edb(str(self.local_edb), desktop_version)
        assert edbapp.configuration.load(data, apply_file=True)
        edbapp.close()

    def test_09_padstacks(self):
        with open(self.local_input_folder / "padstacks.json") as f:
            data = json.load(f)
>>>>>>> 24004ec4

        edbapp = Edb(str(self.local_edb), desktop_version)
        assert edbapp.configuration.load(data, apply_file=True)
        edbapp.close()<|MERGE_RESOLUTION|>--- conflicted
+++ resolved
@@ -120,11 +120,6 @@
         assert edbapp.configuration.load(data, apply_file=True)
         edbapp.close()
 
-<<<<<<< HEAD
-    def test_07_general(self):
-        with open(self.local_input_folder / "general.toml") as f:
-            data = toml.load(f)
-=======
     def test_07_boundaries(self):
         with open(self.local_input_folder / "boundaries.json") as f:
             data = json.load(f)
@@ -144,7 +139,14 @@
     def test_09_padstacks(self):
         with open(self.local_input_folder / "padstacks.json") as f:
             data = json.load(f)
->>>>>>> 24004ec4
+
+        edbapp = Edb(str(self.local_edb), desktop_version)
+        assert edbapp.configuration.load(data, apply_file=True)
+        edbapp.close()
+
+    def test_10_general(self):
+        with open(self.local_input_folder / "general.toml") as f:
+            data = toml.load(f)
 
         edbapp = Edb(str(self.local_edb), desktop_version)
         assert edbapp.configuration.load(data, apply_file=True)
