--- conflicted
+++ resolved
@@ -252,10 +252,5 @@
         ]
         data = {"sources": sources_i}
         assert edbapp.configuration.load(data, apply_file=True)
-<<<<<<< HEAD
         assert not edbapp.sources["ISOURCE_U1_1V0_M16"].magnitude == 1
-=======
-        # assert edbapp.ports["COAX_U1_AM17"]
-        # assert edbapp.ports["COAX_U1_PCIe_Gen4_TX2_CAP_N"]
->>>>>>> d9f5b602
         edbapp.close()