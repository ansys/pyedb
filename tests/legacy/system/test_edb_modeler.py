--- conflicted
+++ resolved
@@ -446,21 +446,12 @@
         assert edbapp.modeler.polygons[50].layer_name == "16_Bottom"
         edbapp.close()
 
-<<<<<<< HEAD
-    def test_xml(self):
-=======
     def test_287_circuit_ports(self):
->>>>>>> 5eb73891
         example_folder = os.path.join(local_path, "example_models", test_subfolder)
         source_path_edb = os.path.join(example_folder, "ANSYS-HSD_V1.aedb")
         target_path_edb = os.path.join(self.local_scratch.path, "test_create_polygon", "test.aedb")
         self.local_scratch.copyfolder(source_path_edb, target_path_edb)
         edbapp = Edb(target_path_edb, desktop_version)
-<<<<<<< HEAD
-        path_xml = os.path.join(example_folder, "289.xml")
-        assert edbapp.stackup.export(path_xml)
-        assert edbapp.stackup.load(path_xml)
-=======
         cap = edbapp.components.capacitors["C1"]
         edbapp.siwave.create_circuit_port_on_pin(pos_pin=cap.pins["1"], neg_pin=cap.pins["2"])
         edbapp.save_edb_as(r"C:\Users\gkorompi\Downloads\AFT")
@@ -476,5 +467,4 @@
         edbapp = Edb(target_path_edb, desktop_version)
         pins = edbapp.components.get_pin_from_component("C31")
         assert edbapp.components.create_rlc_component([pins[0], pins[1]], r_value=0, component_name="TEST")
->>>>>>> 5eb73891
         edbapp.close()