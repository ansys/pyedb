--- conflicted
+++ resolved
@@ -328,45 +328,16 @@
         assert net5_length == 0.026285623899038543
         edbapp.close_edb()
 
-<<<<<<< HEAD
     def test_layer_name(self):
-=======
-    def test_duplicate(self):
->>>>>>> dae414a5
         edbapp = Edb()
         edbapp["$H"] = "0.65mil"
         assert edbapp["$H"].value_string == "0.65mil"
         edbapp["Via_S"] = "40mil"
         edbapp["MS_W"] = "4.75mil"
         edbapp.stackup.add_layer("trace1", thickness="$H")
-<<<<<<< HEAD
         edbapp.stackup.add_layer("bot_gnd", thickness="0.65mil")
         t1_1 = edbapp.modeler.create_trace(width="MS_W", layer_name="trace1", path_list=[("-Via_S/2", "0"), ("-MS_S/2-MS_W/2", "-16 mil"),("-MS_S/2-MS_W/2", "-100 mil")], start_cap_style="FLat",end_cap_style="FLat", net_name="t1_1")
         assert t1_1.layer_name == "trace1"
         t1_1.layer_name = "bot_gnd"
         assert t1_1.layer_name == "bot_gnd"
-=======
-        r1 = edbapp.modeler.create_rectangle(
-            center_point=("0,0"),
-            width="200mil",
-            height="200mil",
-            layer_name="top_gnd",
-            representation_type="CenterWidthHeight",
-            net_name="r1",
-        )
-        r2 = edbapp.modeler.create_rectangle(
-            center_point=("0,0"),
-            width="40mil",
-            height="$Antipad_R*2",
-            layer_name="top_gnd",
-            representation_type="CenterWidthHeight",
-            net_name="r2",
-        )
-        assert r2
-        assert r1.subtract(r2)
-        lay_list = ["bot_gnd", "mid_gnd"]
-        assert edbapp.modeler.primitives[0].duplicate_across_layers(lay_list)
-        assert edbapp.modeler.primitives_by_layer["mid_gnd"]
-        assert edbapp.modeler.primitives_by_layer["bot_gnd"]
->>>>>>> dae414a5
         edbapp.close()