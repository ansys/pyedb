# Copyright (C) 2023 - 2024 ANSYS, Inc. and/or its affiliates.
# SPDX-License-Identifier: MIT
#
#
# Permission is hereby granted, free of charge, to any person obtaining a copy
# of this software and associated documentation files (the "Software"), to deal
# in the Software without restriction, including without limitation the rights
# to use, copy, modify, merge, publish, distribute, sublicense, and/or sell
# copies of the Software, and to permit persons to whom the Software is
# furnished to do so, subject to the following conditions:
#
# The above copyright notice and this permission notice shall be included in all
# copies or substantial portions of the Software.
#
# THE SOFTWARE IS PROVIDED "AS IS", WITHOUT WARRANTY OF ANY KIND, EXPRESS OR
# IMPLIED, INCLUDING BUT NOT LIMITED TO THE WARRANTIES OF MERCHANTABILITY,
# FITNESS FOR A PARTICULAR PURPOSE AND NONINFRINGEMENT. IN NO EVENT SHALL THE
# AUTHORS OR COPYRIGHT HOLDERS BE LIABLE FOR ANY CLAIM, DAMAGES OR OTHER
# LIABILITY, WHETHER IN AN ACTION OF CONTRACT, TORT OR OTHERWISE, ARISING FROM,
# OUT OF OR IN CONNECTION WITH THE SOFTWARE OR THE USE OR OTHER DEALINGS IN THE
# SOFTWARE.

"""Tests related to Edb modeler
"""

import os

import pytest

from pyedb.dotnet.edb import Edb
from pyedb.generic.settings import settings
from tests.conftest import desktop_version, local_path
from tests.legacy.system.conftest import test_subfolder

pytestmark = [pytest.mark.system, pytest.mark.legacy]


class TestClass:
    @pytest.fixture(autouse=True)
    def init(self, legacy_edb_app, local_scratch, target_path, target_path2, target_path4):
        self.edbapp = legacy_edb_app
        self.local_scratch = local_scratch
        self.target_path = target_path
        self.target_path2 = target_path2
        self.target_path4 = target_path4

    def test_modeler_polygons(self):
        """Evaluate modeler polygons"""
        assert len(self.edbapp.modeler.polygons) > 0
        assert self.edbapp.modeler.polygons[0].is_void == self.edbapp.modeler.polygons[0].IsVoid()

        poly0 = self.edbapp.modeler.polygons[0]
        assert self.edbapp.modeler.polygons[0].clone()
        assert isinstance(poly0.voids, list)
        assert isinstance(poly0.points_raw(), list)
        assert isinstance(poly0.points(), tuple)
        assert isinstance(poly0.points()[0], list)
        assert poly0.points()[0][0] >= 0.0
        assert poly0.points_raw()[0].X.ToDouble() >= 0.0
        assert poly0.type == "Polygon"
        assert not poly0.is_arc(poly0.points_raw()[0])
        assert isinstance(poly0.voids, list)
        assert isinstance(poly0.get_closest_point([0, 0]), list)
        assert isinstance(poly0.get_closest_arc_midpoint([0, 0]), list)
        assert isinstance(poly0.arcs, list)
        assert isinstance(poly0.longest_arc.length, float)
        assert isinstance(poly0.shortest_arc.length, float)
        assert not poly0.in_polygon([0, 0])
        assert isinstance(poly0.arcs[0].center, list)
        assert isinstance(poly0.arcs[0].radius, float)
        assert poly0.arcs[0].is_segment
        assert not poly0.arcs[0].is_point
        assert not poly0.arcs[0].is_ccw
        assert isinstance(poly0.arcs[0].points_raw, list)
        assert isinstance(poly0.arcs[0].points, tuple)
        assert isinstance(poly0.intersection_type(poly0), int)
        assert poly0.is_intersecting(poly0)

    def test_modeler_paths(self):
        """Evaluate modeler paths"""
        assert len(self.edbapp.modeler.paths) > 0
        assert self.edbapp.modeler.paths[0].type == "Path"
        assert self.edbapp.modeler.paths[0].clone()
        assert isinstance(self.edbapp.modeler.paths[0].width, float)
        self.edbapp.modeler.paths[0].width = "1mm"
        assert self.edbapp.modeler.paths[0].width == 0.001

    def test_modeler_primitives_by_layer(self):
        """Evaluate modeler primitives by layer"""
        assert self.edbapp.modeler.primitives_by_layer["1_Top"][0].layer_name == "1_Top"
        assert not self.edbapp.modeler.primitives_by_layer["1_Top"][0].is_negative
        assert not self.edbapp.modeler.primitives_by_layer["1_Top"][0].is_void
        self.edbapp.modeler.primitives_by_layer["1_Top"][0].is_negative = True
        assert self.edbapp.modeler.primitives_by_layer["1_Top"][0].is_negative
        self.edbapp.modeler.primitives_by_layer["1_Top"][0].is_negative = False
        assert not self.edbapp.modeler.primitives_by_layer["1_Top"][0].has_voids
        assert not self.edbapp.modeler.primitives_by_layer["1_Top"][0].is_parameterized
        assert isinstance(self.edbapp.modeler.primitives_by_layer["1_Top"][0].get_hfss_prop(), tuple)
        assert not self.edbapp.modeler.primitives_by_layer["1_Top"][0].is_zone_primitive
        assert self.edbapp.modeler.primitives_by_layer["1_Top"][0].can_be_zone_primitive

    def test_modeler_primitives(self):
        """Evaluate modeler primitives"""
        assert len(self.edbapp.modeler.rectangles) > 0
        assert len(self.edbapp.modeler.circles) > 0
        assert len(self.edbapp.modeler.bondwires) == 0
        assert "1_Top" in self.edbapp.modeler.polygons_by_layer.keys()
        assert len(self.edbapp.modeler.polygons_by_layer["1_Top"]) > 0
        assert len(self.edbapp.modeler.polygons_by_layer["DE1"]) == 0
        assert self.edbapp.modeler.rectangles[0].type == "Rectangle"
        assert self.edbapp.modeler.circles[0].type == "Circle"

    def test_modeler_get_polygons_bounding(self):
        """Retrieve polygons bounding box."""
        polys = self.edbapp.modeler.get_polygons_by_layer("GND")
        for poly in polys:
            bounding = self.edbapp.modeler.get_polygon_bounding_box(poly)
            assert len(bounding) == 4

    def test_modeler_get_polygons_by_layer_and_nets(self):
        """Retrieve polygons by layer and nets."""
        nets = ["GND", "1V0"]
        polys = self.edbapp.modeler.get_polygons_by_layer("16_Bottom", nets)
        assert polys

    def test_modeler_get_polygons_points(self):
        """Retrieve polygons points."""
        polys = self.edbapp.modeler.get_polygons_by_layer("GND")
        for poly in polys:
            points = self.edbapp.modeler.get_polygon_points(poly)
            assert points

    def test_modeler_create_polygon(self):
        """Create a polygon based on a shape or points."""
        settings.enable_error_handler = True
        points = [
            [-0.025, -0.02],
            [0.025, -0.02],
            [0.025, 0.02],
            [-0.025, 0.02],
            [-0.025, -0.02],
        ]
        plane = self.edbapp.modeler.Shape("polygon", points=points)
        points = [
            [-0.001, -0.001],
            [0.001, -0.001, "ccw", 0.0, -0.0012],
            [0.001, 0.001],
            [0.0015, 0.0015, 0.0001],
            [-0.001, 0.0015],
            [-0.001, -0.001],
        ]
        void1 = self.edbapp.modeler.Shape("polygon", points=points)
        void2 = self.edbapp.modeler.Shape("rectangle", [-0.002, 0.0], [-0.015, 0.0005])
        assert self.edbapp.modeler.create_polygon(plane, "1_Top", [void1, void2])
        self.edbapp["polygon_pts_x"] = -1.025
        self.edbapp["polygon_pts_y"] = -1.02
        points = [
            ["polygon_pts_x", "polygon_pts_y"],
            [1.025, -1.02],
            [1.025, 1.02],
            [-1.025, 1.02],
            [-1.025, -1.02],
        ]
        assert self.edbapp.modeler.create_polygon(points, "1_Top")
        settings.enable_error_handler = False

    def test_modeler_create_polygon_from_shape(self):
        """Create polygon from shape."""
        example_folder = os.path.join(local_path, "example_models", test_subfolder)
        source_path_edb = os.path.join(example_folder, "ANSYS-HSD_V1.aedb")
        target_path_edb = os.path.join(self.local_scratch.path, "test_create_polygon", "test.aedb")
        self.local_scratch.copyfolder(source_path_edb, target_path_edb)
        edbapp = Edb(target_path_edb, desktop_version)
        edbapp.modeler.create_polygon(
            main_shape=[[0.0, 0.0], [0.0, 10e-3], [10e-3, 10e-3], [10e-3, 0]], layer_name="1_Top", net_name="test"
        )
        poly_test = [poly for poly in edbapp.modeler.polygons if poly.net_name == "test"]
        assert len(poly_test) == 1
        assert poly_test[0].center == [0.005, 0.005]
        assert poly_test[0].bbox == [0.0, 0.0, 0.01, 0.01]
        assert poly_test[0].move_layer("16_Bottom")
        poly_test = [poly for poly in edbapp.modeler.polygons if poly.net_name == "test"]
        assert len(poly_test) == 1
        assert poly_test[0].layer_name == "16_Bottom"
        edbapp.close_edb()

    def test_modeler_create_trace(self):
        """Create a trace based on a list of points."""
        points = [
            [-0.025, -0.02],
            [0.025, -0.02],
            [0.025, 0.02],
        ]
        trace = self.edbapp.modeler.create_trace(points, "1_Top")
        assert trace
        assert isinstance(trace.get_center_line(), list)
        assert isinstance(trace.get_center_line(True), list)
        self.edbapp["delta_x"] = "1mm"
        assert trace.add_point("delta_x", "1mm", True)
        assert trace.get_center_line(True)[-1][0] == "(delta_x)+(0.025)"
        assert trace.add_point(0.001, 0.002)
        assert trace.get_center_line()[-1] == [0.001, 0.002]

    def test_modeler_add_void(self):
        """Add a void into a shape."""
        plane_shape = self.edbapp.modeler.Shape("rectangle", pointA=["-5mm", "-5mm"], pointB=["5mm", "5mm"])
        plane = self.edbapp.modeler.create_polygon(plane_shape, "1_Top", net_name="GND")
        void = self.edbapp.modeler.create_trace([["0", "0"], ["0", "1mm"]], layer_name="1_Top", width="0.1mm")
        assert self.edbapp.modeler.add_void(plane, void)
        assert plane.add_void(void)

    def test_modeler_fix_circle_void(self):
        """Fix issues when circle void are clipped due to a bug in EDB."""
        assert self.edbapp.modeler.fix_circle_void_for_clipping()

    def test_modeler_primitives_area(self):
        """Access primitives total area."""
        i = 0
        while i < 10:
            assert self.edbapp.modeler.primitives[i].area(False) > 0
            assert self.edbapp.modeler.primitives[i].area(True) > 0
            i += 1
        assert self.edbapp.modeler.primitives[i].bbox
        assert self.edbapp.modeler.primitives[i].center
        assert self.edbapp.modeler.primitives[i].get_closest_point((0, 0))
        assert self.edbapp.modeler.primitives[i].polygon_data
        assert self.edbapp.modeler.paths[0].length

    def test_modeler_create_rectangle(self):
        """Create rectangle."""
        rect = self.edbapp.modeler.create_rectangle("1_Top", "SIG1", ["0", "0"], ["2mm", "3mm"])
        assert rect
        rect.is_negative = True
        assert rect.is_negative
        rect.is_negative = False
        assert not rect.is_negative
        assert self.edbapp.modeler.create_rectangle(
            "1_Top",
            "SIG2",
            center_point=["0", "0"],
            width="4mm",
            height="5mm",
            representation_type="CenterWidthHeight",
        )

    def test_modeler_create_circle(self):
        """Create circle."""
        poly = self.edbapp.modeler.create_polygon_from_points([[0, 0], [100, 0], [100, 100], [0, 100]], "1_Top")
        assert poly
        poly.add_void([[20, 20], [20, 30], [100, 30], [100, 20]])
        poly2 = self.edbapp.modeler.create_polygon_from_points([[60, 60], [60, 150], [150, 150], [150, 60]], "1_Top")
        new_polys = poly.subtract(poly2)
        assert len(new_polys) == 1
        circle = self.edbapp.modeler.create_circle("1_Top", 40, 40, 15)
        assert circle
        intersection = new_polys[0].intersect(circle)
        assert len(intersection) == 1
        circle2 = self.edbapp.modeler.create_circle("1_Top", 20, 20, 15)
        assert circle2.unite(intersection)

    def test_modeler_defeature(self):
        """Defeature the polygon."""
        assert self.edbapp.modeler.defeature_polygon(self.edbapp.modeler.primitives_by_net["GND"][-1], 0.01)

    def test_modeler_primitives_boolean_operation(self):
        """Evaluate modeler primitives boolean operations."""
        from pyedb.dotnet.edb import Edb

        edb = Edb()
        edb.stackup.add_layer(layer_name="test")
        x = edb.modeler.create_polygon(
            layer_name="test", main_shape=[[0.0, 0.0], [10.0, 0.0], [10.0, 10.0], [0.0, 10.0]]
        )
        assert x
        x_hole1 = edb.modeler.create_polygon(
            layer_name="test", main_shape=[[1.0, 1.0], [4.5, 1.0], [4.5, 9.0], [1.0, 9.0]]
        )
        x_hole2 = edb.modeler.create_polygon(
            layer_name="test", main_shape=[[4.5, 1.0], [9.0, 1.0], [9.0, 9.0], [4.5, 9.0]]
        )
        x = x.subtract([x_hole1, x_hole2])[0]
        assert x
        y = edb.modeler.create_polygon(layer_name="foo", main_shape=[[4.0, 3.0], [6.0, 3.0], [6.0, 6.0], [4.0, 6.0]])
        z = x.subtract(y)
        assert z
        edb.stackup.add_layer(layer_name="foo")
        x = edb.modeler.create_polygon(
            layer_name="foo", main_shape=[[0.0, 0.0], [10.0, 0.0], [10.0, 10.0], [0.0, 10.0]]
        )
        x_hole = edb.modeler.create_polygon(
            layer_name="foo", main_shape=[[1.0, 1.0], [9.0, 1.0], [9.0, 9.0], [1.0, 9.0]]
        )
        y = x.subtract(x_hole)[0]
        z = edb.modeler.create_polygon(
            layer_name="foo", main_shape=[[-15.0, 5.0], [15.0, 5.0], [15.0, 6.0], [-15.0, 6.0]]
        )
        assert y.intersect(z)

        edb.stackup.add_layer(layer_name="test2")
        x = edb.modeler.create_polygon(
            layer_name="test2", main_shape=[[0.0, 0.0], [10.0, 0.0], [10.0, 10.0], [0.0, 10.0]]
        )
        x_hole = edb.modeler.create_polygon(
            layer_name="test2", main_shape=[[1.0, 1.0], [9.0, 1.0], [9.0, 9.0], [1.0, 9.0]]
        )
        y = x.subtract(x_hole)[0]
        assert y.voids
        y_clone = y.clone()
        assert y_clone.voids
        edb.close()

    def test_modeler_path_convert_to_polygon(self):
        target_path = os.path.join(local_path, "example_models", "convert_and_merge_path.aedb")
        edbapp = Edb(target_path, edbversion=desktop_version)
        for path in edbapp.modeler.paths:
            assert path.convert_to_polygon()
        assert edbapp.nets.merge_nets_polygons("test")
        edbapp.close()

    def test_156_check_path_length(self):
        """"""
        source_path = os.path.join(local_path, "example_models", test_subfolder, "test_path_length.aedb")
        target_path = os.path.join(self.local_scratch.path, "test_path_length", "test.aedb")
        self.local_scratch.copyfolder(source_path, target_path)
        edbapp = Edb(target_path, desktop_version)
        net1 = [path for path in edbapp.modeler.paths if path.net_name == "loop1"]
        net1_length = 0
        for path in net1:
            net1_length += path.length
        assert net1_length == 0.01814480090225562
        net2 = [path for path in edbapp.modeler.paths if path.net_name == "line1"]
        net2_length = 0
        for path in net2:
            net2_length += path.length
        assert net2_length == 0.007
        net3 = [path for path in edbapp.modeler.paths if path.net_name == "lin2"]
        net3_length = 0
        for path in net3:
            net3_length += path.length
        assert net3_length == 0.04860555127546401
        net4 = [path for path in edbapp.modeler.paths if path.net_name == "lin3"]
        net4_length = 0
        for path in net4:
            net4_length += path.length
        assert net4_length == 7.6e-3
        net5 = [path for path in edbapp.modeler.paths if path.net_name == "lin4"]
        net5_length = 0
        for path in net5:
            net5_length += path.length
        assert net5_length == 0.026285623899038543
        edbapp.close_edb()

    def test_duplicate(self):
        edbapp = Edb()
        edbapp["$H"] = "0.65mil"
        assert edbapp["$H"].value_string == "0.65mil"
        edbapp["$S_D"] = "10.65mil"
        edbapp["$T"] = "21.3mil"
        edbapp["$Antipad_R"] = "24mil"
        edbapp["Via_S"] = "40mil"
        edbapp.stackup.add_layer("bot_gnd", thickness="0.65mil")
        edbapp.stackup.add_layer("d1", layer_type="dielectric", thickness="$S_D", material="FR4_epoxy")
        edbapp.stackup.add_layer("trace2", thickness="$H")
        edbapp.stackup.add_layer("d2", layer_type="dielectric", thickness="$T-$S_D", material="FR4_epoxy")
        edbapp.stackup.add_layer("mid_gnd", thickness="0.65mil")
        edbapp.stackup.add_layer("d3", layer_type="dielectric", thickness="13mil", material="FR4_epoxy")
        edbapp.stackup.add_layer("top_gnd", thickness="0.65mil")
        edbapp.stackup.add_layer("d4", layer_type="dielectric", thickness="13mil", material="FR4_epoxy")
        edbapp.stackup.add_layer("trace1", thickness="$H")
        r1 = edbapp.modeler.create_rectangle(
            center_point=("0,0"),
            width="200mil",
            height="200mil",
            layer_name="top_gnd",
            representation_type="CenterWidthHeight",
            net_name="r1",
        )
        r2 = edbapp.modeler.create_rectangle(
            center_point=("0,0"),
            width="40mil",
            height="$Antipad_R*2",
            layer_name="top_gnd",
            representation_type="CenterWidthHeight",
            net_name="r2",
        )
        assert r2
        assert r1.subtract(r2)
        lay_list = ["bot_gnd", "mid_gnd"]
        assert edbapp.modeler.primitives[0].duplicate_across_layers(lay_list)
        assert edbapp.modeler.primitives_by_layer["mid_gnd"]
        assert edbapp.modeler.primitives_by_layer["bot_gnd"]
        edbapp.close()

    def test_unite_polygon(self):
        edbapp = Edb()
        edbapp["$H"] = "0.65mil"
        edbapp["Via_S"] = "40mil"
        edbapp["MS_W"] = "4.75mil"
        edbapp["MS_S"] = "5mil"
        edbapp["SL_W"] = "6.75mil"
        edbapp["SL_S"] = "8mil"
        edbapp.stackup.add_layer("trace1", thickness="$H")
        t1_1 = edbapp.modeler.create_trace(
            width="MS_W",
            layer_name="trace1",
            path_list=[("-Via_S/2", "0"), ("-MS_S/2-MS_W/2", "-16 mil"), ("-MS_S/2-MS_W/2", "-100 mil")],
            start_cap_style="FLat",
            end_cap_style="FLat",
            net_name="t1_1",
        )
        t2_1 = edbapp.modeler.create_trace(
            width="MS_W",
            layer_name="trace1",
            path_list=[("-Via_S/2", "0"), ("-SL_S/2-SL_W/2", "16 mil"), ("-SL_S/2-SL_W/2", "100 mil")],
            start_cap_style="FLat",
            end_cap_style="FLat",
            net_name="t2_1",
        )
        t3_1 = edbapp.modeler.create_trace(
            width="MS_W",
            layer_name="trace1",
            path_list=[("-Via_S/2", "0"), ("-SL_S/2-SL_W/2", "16 mil"), ("+SL_S/2+MS_W/2", "100 mil")],
            start_cap_style="FLat",
            end_cap_style="FLat",
            net_name="t3_1",
        )
        t1_1.convert_to_polygon()
        t2_1.convert_to_polygon()
        t3_1.convert_to_polygon()
        net_list = ["t1_1", "t2_1"]
        assert len(edbapp.modeler.polygons) == 3
        edbapp.nets.merge_nets_polygons(net_names_list=net_list)
        assert len(edbapp.modeler.polygons) == 2
        edbapp.modeler.unite_polygons_on_layer("trace1")
        assert len(edbapp.modeler.polygons) == 1
        edbapp.close()

<<<<<<< HEAD
    def test_287_circuit_ports(self):
=======
    def test_layer_name(self):
>>>>>>> 2de2718b
        example_folder = os.path.join(local_path, "example_models", test_subfolder)
        source_path_edb = os.path.join(example_folder, "ANSYS-HSD_V1.aedb")
        target_path_edb = os.path.join(self.local_scratch.path, "test_create_polygon", "test.aedb")
        self.local_scratch.copyfolder(source_path_edb, target_path_edb)
        edbapp = Edb(target_path_edb, desktop_version)
<<<<<<< HEAD
        cap = edbapp.components.capacitors["C1"]
        edbapp.siwave.create_circuit_port_on_pin(pos_pin=cap.pins["1"], neg_pin=cap.pins["2"])
        edbapp.save_edb_as(r"C:\Users\gkorompi\Downloads\AFT")
        edbapp.components.capacitors["C3"].pins
        edbapp.padstacks.pins
=======
        assert edbapp.modeler.polygons[50].layer_name == "1_Top"
        edbapp.modeler.polygons[50].layer_name = "16_Bottom"
        assert edbapp.modeler.polygons[50].layer_name == "16_Bottom"
>>>>>>> 2de2718b
        edbapp.close()<|MERGE_RESOLUTION|>--- conflicted
+++ resolved
@@ -314,7 +314,7 @@
         edbapp = Edb(target_path, edbversion=desktop_version)
         for path in edbapp.modeler.paths:
             assert path.convert_to_polygon()
-        assert edbapp.nets.merge_nets_polygons("test")
+        # cannot merge one net only - see test: test_unite_polygon for reference
         edbapp.close()
 
     def test_156_check_path_length(self):
@@ -435,25 +435,13 @@
         assert len(edbapp.modeler.polygons) == 1
         edbapp.close()
 
-<<<<<<< HEAD
-    def test_287_circuit_ports(self):
-=======
     def test_layer_name(self):
->>>>>>> 2de2718b
         example_folder = os.path.join(local_path, "example_models", test_subfolder)
         source_path_edb = os.path.join(example_folder, "ANSYS-HSD_V1.aedb")
         target_path_edb = os.path.join(self.local_scratch.path, "test_create_polygon", "test.aedb")
         self.local_scratch.copyfolder(source_path_edb, target_path_edb)
         edbapp = Edb(target_path_edb, desktop_version)
-<<<<<<< HEAD
-        cap = edbapp.components.capacitors["C1"]
-        edbapp.siwave.create_circuit_port_on_pin(pos_pin=cap.pins["1"], neg_pin=cap.pins["2"])
-        edbapp.save_edb_as(r"C:\Users\gkorompi\Downloads\AFT")
-        edbapp.components.capacitors["C3"].pins
-        edbapp.padstacks.pins
-=======
         assert edbapp.modeler.polygons[50].layer_name == "1_Top"
         edbapp.modeler.polygons[50].layer_name = "16_Bottom"
         assert edbapp.modeler.polygons[50].layer_name == "16_Bottom"
->>>>>>> 2de2718b
         edbapp.close()