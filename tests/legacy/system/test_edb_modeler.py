--- conflicted
+++ resolved
@@ -87,7 +87,8 @@
 
     def test_modeler_primitives_by_layer(self):
         """Evaluate modeler primitives by layer"""
-        assert self.edbapp.modeler.primitives_by_layer["1_Top"][0].layer.name == "1_Top"
+        assert self.edbapp.modeler.primitives_by_layer["1_Top"][0].layer_name == "1_Top"
+        assert self.edbapp.modeler.primitives_by_layer["1_Top"][0].layer.GetName() == "1_Top"
         assert not self.edbapp.modeler.primitives_by_layer["1_Top"][0].is_negative
         assert not self.edbapp.modeler.primitives_by_layer["1_Top"][0].is_void
         self.edbapp.modeler.primitives_by_layer["1_Top"][0].is_negative = True
@@ -350,18 +351,6 @@
         assert net5_length == 0.026285623899038543
         edbapp.close_edb()
 
-<<<<<<< HEAD
-    def test_convert_to_polugon_error(self):
-        edbapp = Edb()
-        edbapp["$H"] = "0.65mil"
-        assert edbapp["$H"].value_string == "0.65mil"
-        edbapp["Via_S"] = "40mil"
-        edbapp["MS_W"] = "4.75mil"
-        edbapp.stackup.add_layer("trace1", thickness="$H")
-        edbapp.modeler.create_trace(width="MS_W", layer_name="trace1",path_list=[("-Via_S/2", "0"), ("-MS_S/2-MS_W/2", "-16 mil"),("-MS_S/2-MS_W/2", "-100 mil")], start_cap_style="FLat",end_cap_style="FLat", net_name="t1_1")
-        assert edbapp.modeler.primitives[0].convert_to_polygon()
-        assert not edbapp.modeler.primitives[0].convert_to_polygon()
-=======
     def test_duplicate(self):
         edbapp = Edb()
         edbapp["$H"] = "0.65mil"
@@ -401,5 +390,4 @@
         assert edbapp.modeler.primitives[0].duplicate_across_layers(lay_list)
         assert edbapp.modeler.primitives_by_layer["mid_gnd"]
         assert edbapp.modeler.primitives_by_layer["bot_gnd"]
->>>>>>> 3e96c73d
         edbapp.close()