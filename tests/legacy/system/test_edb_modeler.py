# Copyright (C) 2023 - 2024 ANSYS, Inc. and/or its affiliates.
# SPDX-License-Identifier: MIT
#
#
# Permission is hereby granted, free of charge, to any person obtaining a copy
# of this software and associated documentation files (the "Software"), to deal
# in the Software without restriction, including without limitation the rights
# to use, copy, modify, merge, publish, distribute, sublicense, and/or sell
# copies of the Software, and to permit persons to whom the Software is
# furnished to do so, subject to the following conditions:
#
# The above copyright notice and this permission notice shall be included in all
# copies or substantial portions of the Software.
#
# THE SOFTWARE IS PROVIDED "AS IS", WITHOUT WARRANTY OF ANY KIND, EXPRESS OR
# IMPLIED, INCLUDING BUT NOT LIMITED TO THE WARRANTIES OF MERCHANTABILITY,
# FITNESS FOR A PARTICULAR PURPOSE AND NONINFRINGEMENT. IN NO EVENT SHALL THE
# AUTHORS OR COPYRIGHT HOLDERS BE LIABLE FOR ANY CLAIM, DAMAGES OR OTHER
# LIABILITY, WHETHER IN AN ACTION OF CONTRACT, TORT OR OTHERWISE, ARISING FROM,
# OUT OF OR IN CONNECTION WITH THE SOFTWARE OR THE USE OR OTHER DEALINGS IN THE
# SOFTWARE.

"""Tests related to Edb modeler
"""

import os
import pytest

from pyedb.dotnet.edb import Edb
from pyedb.generic.settings import settings
from tests.conftest import desktop_version, local_path
from tests.legacy.system.conftest import test_subfolder

pytestmark = [pytest.mark.system, pytest.mark.legacy]


class TestClass:
    @pytest.fixture(autouse=True)
    def init(self, legacy_edb_app, local_scratch, target_path, target_path2, target_path4):
        self.edbapp = legacy_edb_app
        self.local_scratch = local_scratch
        self.target_path = target_path
        self.target_path2 = target_path2
        self.target_path4 = target_path4

    def test_modeler_polygons(self):
        """Evaluate modeler polygons"""
        assert len(self.edbapp.modeler.polygons) > 0
        assert self.edbapp.modeler.polygons[0].is_void == self.edbapp.modeler.polygons[0].IsVoid()

        poly0 = self.edbapp.modeler.polygons[0]
        assert self.edbapp.modeler.polygons[0].clone()
        assert isinstance(poly0.voids, list)
        assert isinstance(poly0.points_raw(), list)
        assert isinstance(poly0.points(), tuple)
        assert isinstance(poly0.points()[0], list)
        assert poly0.points()[0][0] >= 0.0
        assert poly0.points_raw()[0].X.ToDouble() >= 0.0
        assert poly0.type == "Polygon"
        assert not poly0.is_arc(poly0.points_raw()[0])
        assert isinstance(poly0.voids, list)
        assert isinstance(poly0.get_closest_point([0, 0]), list)
        assert isinstance(poly0.get_closest_arc_midpoint([0, 0]), list)
        assert isinstance(poly0.arcs, list)
        assert isinstance(poly0.longest_arc.length, float)
        assert isinstance(poly0.shortest_arc.length, float)
        assert not poly0.in_polygon([0, 0])
        assert isinstance(poly0.arcs[0].center, list)
        assert isinstance(poly0.arcs[0].radius, float)
        assert poly0.arcs[0].is_segment
        assert not poly0.arcs[0].is_point
        assert not poly0.arcs[0].is_ccw
        assert isinstance(poly0.arcs[0].points_raw, list)
        assert isinstance(poly0.arcs[0].points, tuple)
        assert isinstance(poly0.intersection_type(poly0), int)
        assert poly0.is_intersecting(poly0)

    def test_modeler_paths(self):
        """Evaluate modeler paths"""
        assert len(self.edbapp.modeler.paths) > 0
        assert self.edbapp.modeler.paths[0].type == "Path"
        assert self.edbapp.modeler.paths[0].clone()
        assert isinstance(self.edbapp.modeler.paths[0].width, float)
        self.edbapp.modeler.paths[0].width = "1mm"
        assert self.edbapp.modeler.paths[0].width == 0.001

    def test_modeler_primitives_by_layer(self):
        """Evaluate modeler primitives by layer"""
        assert self.edbapp.modeler.primitives_by_layer["1_Top"][0].layer_name == "1_Top"
        assert self.edbapp.modeler.primitives_by_layer["1_Top"][0].layer.GetName() == "1_Top"
        assert not self.edbapp.modeler.primitives_by_layer["1_Top"][0].is_negative
        assert not self.edbapp.modeler.primitives_by_layer["1_Top"][0].is_void
        self.edbapp.modeler.primitives_by_layer["1_Top"][0].is_negative = True
        assert self.edbapp.modeler.primitives_by_layer["1_Top"][0].is_negative
        self.edbapp.modeler.primitives_by_layer["1_Top"][0].is_negative = False
        assert not self.edbapp.modeler.primitives_by_layer["1_Top"][0].has_voids
        assert not self.edbapp.modeler.primitives_by_layer["1_Top"][0].is_parameterized
        assert isinstance(self.edbapp.modeler.primitives_by_layer["1_Top"][0].get_hfss_prop(), tuple)
        assert not self.edbapp.modeler.primitives_by_layer["1_Top"][0].is_zone_primitive
        assert self.edbapp.modeler.primitives_by_layer["1_Top"][0].can_be_zone_primitive

    def test_modeler_primitives(self):
        """Evaluate modeler primitives"""
        assert len(self.edbapp.modeler.rectangles) > 0
        assert len(self.edbapp.modeler.circles) > 0
        assert len(self.edbapp.modeler.bondwires) == 0
        assert "1_Top" in self.edbapp.modeler.polygons_by_layer.keys()
        assert len(self.edbapp.modeler.polygons_by_layer["1_Top"]) > 0
        assert len(self.edbapp.modeler.polygons_by_layer["DE1"]) == 0
        assert self.edbapp.modeler.rectangles[0].type == "Rectangle"
        assert self.edbapp.modeler.circles[0].type == "Circle"

    def test_modeler_get_polygons_bounding(self):
        """Retrieve polygons bounding box."""
        polys = self.edbapp.modeler.get_polygons_by_layer("GND")
        for poly in polys:
            bounding = self.edbapp.modeler.get_polygon_bounding_box(poly)
            assert len(bounding) == 4

    def test_modeler_get_polygons_by_layer_and_nets(self):
        """Retrieve polygons by layer and nets."""
        nets = ["GND", "1V0"]
        polys = self.edbapp.modeler.get_polygons_by_layer("16_Bottom", nets)
        assert polys

    def test_modeler_get_polygons_points(self):
        """Retrieve polygons points."""
        polys = self.edbapp.modeler.get_polygons_by_layer("GND")
        for poly in polys:
            points = self.edbapp.modeler.get_polygon_points(poly)
            assert points

    def test_modeler_create_polygon(self):
        """Create a polygon based on a shape or points."""
        settings.enable_error_handler = True
        points = [
            [-0.025, -0.02],
            [0.025, -0.02],
            [0.025, 0.02],
            [-0.025, 0.02],
            [-0.025, -0.02],
        ]
        plane = self.edbapp.modeler.Shape("polygon", points=points)
        points = [
            [-0.001, -0.001],
            [0.001, -0.001, "ccw", 0.0, -0.0012],
            [0.001, 0.001],
            [0.0015, 0.0015, 0.0001],
            [-0.001, 0.0015],
            [-0.001, -0.001],
        ]
        void1 = self.edbapp.modeler.Shape("polygon", points=points)
        void2 = self.edbapp.modeler.Shape("rectangle", [-0.002, 0.0], [-0.015, 0.0005])
        assert self.edbapp.modeler.create_polygon(plane, "1_Top", [void1, void2])
        self.edbapp["polygon_pts_x"] = -1.025
        self.edbapp["polygon_pts_y"] = -1.02
        points = [
            ["polygon_pts_x", "polygon_pts_y"],
            [1.025, -1.02],
            [1.025, 1.02],
            [-1.025, 1.02],
            [-1.025, -1.02],
        ]
        assert self.edbapp.modeler.create_polygon(points, "1_Top")
        settings.enable_error_handler = False

    def test_modeler_create_polygon_from_shape(self):
        """Create polygon from shape."""
        example_folder = os.path.join(local_path, "example_models", test_subfolder)
        source_path_edb = os.path.join(example_folder, "ANSYS-HSD_V1.aedb")
        target_path_edb = os.path.join(self.local_scratch.path, "test_create_polygon", "test.aedb")
        self.local_scratch.copyfolder(source_path_edb, target_path_edb)
        edbapp = Edb(target_path_edb, desktop_version)
        edbapp.modeler.create_polygon(
            main_shape=[[0.0, 0.0], [0.0, 10e-3], [10e-3, 10e-3], [10e-3, 0]], layer_name="1_Top", net_name="test"
        )
        poly_test = [poly for poly in edbapp.modeler.polygons if poly.net_name == "test"]
        assert len(poly_test) == 1
        assert poly_test[0].center == [0.005, 0.005]
        assert poly_test[0].bbox == [0.0, 0.0, 0.01, 0.01]
        assert poly_test[0].move_layer("16_Bottom")
        poly_test = [poly for poly in edbapp.modeler.polygons if poly.net_name == "test"]
        assert len(poly_test) == 1
        assert poly_test[0].layer_name == "16_Bottom"
        edbapp.close_edb()

    def test_modeler_create_trace(self):
        """Create a trace based on a list of points."""
        points = [
            [-0.025, -0.02],
            [0.025, -0.02],
            [0.025, 0.02],
        ]
        trace = self.edbapp.modeler.create_trace(points, "1_Top")
        assert trace
        assert isinstance(trace.get_center_line(), list)
        assert isinstance(trace.get_center_line(True), list)
        self.edbapp["delta_x"] = "1mm"
        assert trace.add_point("delta_x", "1mm", True)
        assert trace.get_center_line(True)[-1][0] == "(delta_x)+(0.025)"
        assert trace.add_point(0.001, 0.002)
        assert trace.get_center_line()[-1] == [0.001, 0.002]

    def test_modeler_add_void(self):
        """Add a void into a shape."""
        plane_shape = self.edbapp.modeler.Shape("rectangle", pointA=["-5mm", "-5mm"], pointB=["5mm", "5mm"])
        plane = self.edbapp.modeler.create_polygon(plane_shape, "1_Top", net_name="GND")
        void = self.edbapp.modeler.create_trace([["0", "0"], ["0", "1mm"]], layer_name="1_Top", width="0.1mm")
        assert self.edbapp.modeler.add_void(plane, void)
        assert plane.add_void(void)

    def test_modeler_fix_circle_void(self):
        """Fix issues when circle void are clipped due to a bug in EDB."""
        assert self.edbapp.modeler.fix_circle_void_for_clipping()

    def test_modeler_primitives_area(self):
        """Access primitives total area."""
        i = 0
        while i < 10:
            assert self.edbapp.modeler.primitives[i].area(False) > 0
            assert self.edbapp.modeler.primitives[i].area(True) > 0
            i += 1
        assert self.edbapp.modeler.primitives[i].bbox
        assert self.edbapp.modeler.primitives[i].center
        assert self.edbapp.modeler.primitives[i].get_closest_point((0, 0))
        assert self.edbapp.modeler.primitives[i].polygon_data
        assert self.edbapp.modeler.paths[0].length

    def test_modeler_create_rectangle(self):
        """Create rectangle."""
        rect = self.edbapp.modeler.create_rectangle("1_Top", "SIG1", ["0", "0"], ["2mm", "3mm"])
        assert rect
        rect.is_negative = True
        assert rect.is_negative
        rect.is_negative = False
        assert not rect.is_negative
        assert self.edbapp.modeler.create_rectangle(
            "1_Top",
            "SIG2",
            center_point=["0", "0"],
            width="4mm",
            height="5mm",
            representation_type="CenterWidthHeight",
        )

    def test_modeler_create_circle(self):
        """Create circle."""
        poly = self.edbapp.modeler.create_polygon_from_points([[0, 0], [100, 0], [100, 100], [0, 100]], "1_Top")
        assert poly
        poly.add_void([[20, 20], [20, 30], [100, 30], [100, 20]])
        poly2 = self.edbapp.modeler.create_polygon_from_points([[60, 60], [60, 150], [150, 150], [150, 60]], "1_Top")
        new_polys = poly.subtract(poly2)
        assert len(new_polys) == 1
        circle = self.edbapp.modeler.create_circle("1_Top", 40, 40, 15)
        assert circle
        intersection = new_polys[0].intersect(circle)
        assert len(intersection) == 1
        circle2 = self.edbapp.modeler.create_circle("1_Top", 20, 20, 15)
        assert circle2.unite(intersection)

    def test_modeler_defeature(self):
        """Defeature the polygon."""
        assert self.edbapp.modeler.defeature_polygon(self.edbapp.modeler.primitives_by_net["GND"][-1], 0.01)

    def test_modeler_primitives_boolean_operation(self):
        """Evaluate modeler primitives boolean operations."""
        from pyedb.dotnet.edb import Edb

        edb = Edb()
        edb.stackup.add_layer(layer_name="test")
        x = edb.modeler.create_polygon(
            layer_name="test", main_shape=[[0.0, 0.0], [10.0, 0.0], [10.0, 10.0], [0.0, 10.0]]
        )
        assert x
        x_hole1 = edb.modeler.create_polygon(
            layer_name="test", main_shape=[[1.0, 1.0], [4.5, 1.0], [4.5, 9.0], [1.0, 9.0]]
        )
        x_hole2 = edb.modeler.create_polygon(
            layer_name="test", main_shape=[[4.5, 1.0], [9.0, 1.0], [9.0, 9.0], [4.5, 9.0]]
        )
        x = x.subtract([x_hole1, x_hole2])[0]
        assert x
        y = edb.modeler.create_polygon(layer_name="foo", main_shape=[[4.0, 3.0], [6.0, 3.0], [6.0, 6.0], [4.0, 6.0]])
        z = x.subtract(y)
        assert z
        edb.stackup.add_layer(layer_name="foo")
        x = edb.modeler.create_polygon(
            layer_name="foo", main_shape=[[0.0, 0.0], [10.0, 0.0], [10.0, 10.0], [0.0, 10.0]]
        )
        x_hole = edb.modeler.create_polygon(
            layer_name="foo", main_shape=[[1.0, 1.0], [9.0, 1.0], [9.0, 9.0], [1.0, 9.0]]
        )
        y = x.subtract(x_hole)[0]
        z = edb.modeler.create_polygon(
            layer_name="foo", main_shape=[[-15.0, 5.0], [15.0, 5.0], [15.0, 6.0], [-15.0, 6.0]]
        )
        assert y.intersect(z)

        edb.stackup.add_layer(layer_name="test2")
        x = edb.modeler.create_polygon(
            layer_name="test2", main_shape=[[0.0, 0.0], [10.0, 0.0], [10.0, 10.0], [0.0, 10.0]]
        )
        x_hole = edb.modeler.create_polygon(
            layer_name="test2", main_shape=[[1.0, 1.0], [9.0, 1.0], [9.0, 9.0], [1.0, 9.0]]
        )
        y = x.subtract(x_hole)[0]
        assert y.voids
        y_clone = y.clone()
        assert y_clone.voids
        edb.close()

    def test_modeler_path_convert_to_polygon(self):
        target_path = os.path.join(local_path, "example_models", "convert_and_merge_path.aedb")
        edbapp = Edb(target_path, edbversion=desktop_version)
        for path in edbapp.modeler.paths:
            assert path.convert_to_polygon()
        assert edbapp.nets.merge_nets_polygons("test")
        edbapp.close()

    def test_156_check_path_length(self):
        """"""
        source_path = os.path.join(local_path, "example_models", test_subfolder, "test_path_length.aedb")
        target_path = os.path.join(self.local_scratch.path, "test_path_length", "test.aedb")
        self.local_scratch.copyfolder(source_path, target_path)
        edbapp = Edb(target_path, desktop_version)
        net1 = [path for path in edbapp.modeler.paths if path.net_name == "loop1"]
        net1_length = 0
        for path in net1:
            net1_length += path.length
        assert net1_length == 0.01814480090225562
        net2 = [path for path in edbapp.modeler.paths if path.net_name == "line1"]
        net2_length = 0
        for path in net2:
            net2_length += path.length
        assert net2_length == 0.007
        net3 = [path for path in edbapp.modeler.paths if path.net_name == "lin2"]
        net3_length = 0
        for path in net3:
            net3_length += path.length
        assert net3_length == 0.04860555127546401
        net4 = [path for path in edbapp.modeler.paths if path.net_name == "lin3"]
        net4_length = 0
        for path in net4:
            net4_length += path.length
        assert net4_length == 7.6e-3
        net5 = [path for path in edbapp.modeler.paths if path.net_name == "lin4"]
        net5_length = 0
        for path in net5:
            net5_length += path.length
        assert net5_length == 0.026285623899038543
        edbapp.close_edb()

<<<<<<< HEAD
    def test_layer_name(self):
=======
    def test_convert_to_polugon_error(self):
>>>>>>> d2d60674
        edbapp = Edb()
        edbapp["$H"] = "0.65mil"
        assert edbapp["$H"].value_string == "0.65mil"
        edbapp["Via_S"] = "40mil"
        edbapp["MS_W"] = "4.75mil"
        edbapp.stackup.add_layer("trace1", thickness="$H")
<<<<<<< HEAD
        edbapp.stackup.add_layer("bot_gnd", thickness="0.65mil")
        t1_1 = edbapp.modeler.create_trace(width="MS_W", layer_name="trace1", path_list=[("-Via_S/2", "0"), ("-MS_S/2-MS_W/2", "-16 mil"),("-MS_S/2-MS_W/2", "-100 mil")], start_cap_style="FLat",end_cap_style="FLat", net_name="t1_1")
        assert t1_1.layer_name == "trace1"
        t1_1.layer_name = "bot_gnd"
        assert t1_1.layer_name == "bot_gnd"
=======
        edbapp.modeler.create_trace(width="MS_W", layer_name="trace1",path_list=[("-Via_S/2", "0"), ("-MS_S/2-MS_W/2", "-16 mil"),("-MS_S/2-MS_W/2", "-100 mil")], start_cap_style="FLat",end_cap_style="FLat", net_name="t1_1")
        assert edbapp.modeler.primitives[0].convert_to_polygon()
        assert not edbapp.modeler.primitives[0].convert_to_polygon()
>>>>>>> d2d60674
        edbapp.close()<|MERGE_RESOLUTION|>--- conflicted
+++ resolved
@@ -1,25 +1,3 @@
-# Copyright (C) 2023 - 2024 ANSYS, Inc. and/or its affiliates.
-# SPDX-License-Identifier: MIT
-#
-#
-# Permission is hereby granted, free of charge, to any person obtaining a copy
-# of this software and associated documentation files (the "Software"), to deal
-# in the Software without restriction, including without limitation the rights
-# to use, copy, modify, merge, publish, distribute, sublicense, and/or sell
-# copies of the Software, and to permit persons to whom the Software is
-# furnished to do so, subject to the following conditions:
-#
-# The above copyright notice and this permission notice shall be included in all
-# copies or substantial portions of the Software.
-#
-# THE SOFTWARE IS PROVIDED "AS IS", WITHOUT WARRANTY OF ANY KIND, EXPRESS OR
-# IMPLIED, INCLUDING BUT NOT LIMITED TO THE WARRANTIES OF MERCHANTABILITY,
-# FITNESS FOR A PARTICULAR PURPOSE AND NONINFRINGEMENT. IN NO EVENT SHALL THE
-# AUTHORS OR COPYRIGHT HOLDERS BE LIABLE FOR ANY CLAIM, DAMAGES OR OTHER
-# LIABILITY, WHETHER IN AN ACTION OF CONTRACT, TORT OR OTHERWISE, ARISING FROM,
-# OUT OF OR IN CONNECTION WITH THE SOFTWARE OR THE USE OR OTHER DEALINGS IN THE
-# SOFTWARE.
-
 """Tests related to Edb modeler
 """
 
@@ -350,26 +328,16 @@
         assert net5_length == 0.026285623899038543
         edbapp.close_edb()
 
-<<<<<<< HEAD
     def test_layer_name(self):
-=======
-    def test_convert_to_polugon_error(self):
->>>>>>> d2d60674
         edbapp = Edb()
         edbapp["$H"] = "0.65mil"
         assert edbapp["$H"].value_string == "0.65mil"
         edbapp["Via_S"] = "40mil"
         edbapp["MS_W"] = "4.75mil"
         edbapp.stackup.add_layer("trace1", thickness="$H")
-<<<<<<< HEAD
         edbapp.stackup.add_layer("bot_gnd", thickness="0.65mil")
         t1_1 = edbapp.modeler.create_trace(width="MS_W", layer_name="trace1", path_list=[("-Via_S/2", "0"), ("-MS_S/2-MS_W/2", "-16 mil"),("-MS_S/2-MS_W/2", "-100 mil")], start_cap_style="FLat",end_cap_style="FLat", net_name="t1_1")
         assert t1_1.layer_name == "trace1"
         t1_1.layer_name = "bot_gnd"
         assert t1_1.layer_name == "bot_gnd"
-=======
-        edbapp.modeler.create_trace(width="MS_W", layer_name="trace1",path_list=[("-Via_S/2", "0"), ("-MS_S/2-MS_W/2", "-16 mil"),("-MS_S/2-MS_W/2", "-100 mil")], start_cap_style="FLat",end_cap_style="FLat", net_name="t1_1")
-        assert edbapp.modeler.primitives[0].convert_to_polygon()
-        assert not edbapp.modeler.primitives[0].convert_to_polygon()
->>>>>>> d2d60674
         edbapp.close()