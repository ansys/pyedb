# Copyright (C) 2023 - 2024 ANSYS, Inc. and/or its affiliates.
# SPDX-License-Identifier: MIT
#
#
# Permission is hereby granted, free of charge, to any person obtaining a copy
# of this software and associated documentation files (the "Software"), to deal
# in the Software without restriction, including without limitation the rights
# to use, copy, modify, merge, publish, distribute, sublicense, and/or sell
# copies of the Software, and to permit persons to whom the Software is
# furnished to do so, subject to the following conditions:
#
# The above copyright notice and this permission notice shall be included in all
# copies or substantial portions of the Software.
#
# THE SOFTWARE IS PROVIDED "AS IS", WITHOUT WARRANTY OF ANY KIND, EXPRESS OR
# IMPLIED, INCLUDING BUT NOT LIMITED TO THE WARRANTIES OF MERCHANTABILITY,
# FITNESS FOR A PARTICULAR PURPOSE AND NONINFRINGEMENT. IN NO EVENT SHALL THE
# AUTHORS OR COPYRIGHT HOLDERS BE LIABLE FOR ANY CLAIM, DAMAGES OR OTHER
# LIABILITY, WHETHER IN AN ACTION OF CONTRACT, TORT OR OTHERWISE, ARISING FROM,
# OUT OF OR IN CONNECTION WITH THE SOFTWARE OR THE USE OR OTHER DEALINGS IN THE
# SOFTWARE.

"""Tests related to Edb modeler
"""

import os

import pytest

from pyedb.dotnet.edb import Edb
from pyedb.generic.settings import settings
from tests.conftest import desktop_version, local_path
from tests.legacy.system.conftest import test_subfolder

pytestmark = [pytest.mark.system, pytest.mark.legacy]


class TestClass:
    @pytest.fixture(autouse=True)
    def init(self, legacy_edb_app, local_scratch, target_path, target_path2, target_path4):
        self.edbapp = legacy_edb_app
        self.local_scratch = local_scratch
        self.target_path = target_path
        self.target_path2 = target_path2
        self.target_path4 = target_path4

    def test_modeler_polygons(self):
        """Evaluate modeler polygons"""
        assert len(self.edbapp.modeler.polygons) > 0
        assert self.edbapp.modeler.polygons[0].is_void == self.edbapp.modeler.polygons[0].IsVoid()

        poly0 = self.edbapp.modeler.polygons[0]
        assert self.edbapp.modeler.polygons[0].clone()
        assert isinstance(poly0.voids, list)
        assert isinstance(poly0.points_raw(), list)
        assert isinstance(poly0.points(), tuple)
        assert isinstance(poly0.points()[0], list)
        assert poly0.points()[0][0] >= 0.0
        assert poly0.points_raw()[0].X.ToDouble() >= 0.0
        assert poly0.type == "Polygon"
        assert not poly0.is_arc(poly0.points_raw()[0])
        assert isinstance(poly0.voids, list)
        assert isinstance(poly0.get_closest_point([0, 0]), list)
        assert isinstance(poly0.get_closest_arc_midpoint([0, 0]), list)
        assert isinstance(poly0.arcs, list)
        assert isinstance(poly0.longest_arc.length, float)
        assert isinstance(poly0.shortest_arc.length, float)
        assert not poly0.in_polygon([0, 0])
        assert isinstance(poly0.arcs[0].center, list)
        assert isinstance(poly0.arcs[0].radius, float)
        assert poly0.arcs[0].is_segment
        assert not poly0.arcs[0].is_point
        assert not poly0.arcs[0].is_ccw
        assert isinstance(poly0.arcs[0].points_raw, list)
        assert isinstance(poly0.arcs[0].points, tuple)
        assert isinstance(poly0.intersection_type(poly0), int)
        assert poly0.is_intersecting(poly0)

    def test_modeler_paths(self):
        """Evaluate modeler paths"""
        assert len(self.edbapp.modeler.paths) > 0
        assert self.edbapp.modeler.paths[0].type == "Path"
        assert self.edbapp.modeler.paths[0].clone()
        assert isinstance(self.edbapp.modeler.paths[0].width, float)
        self.edbapp.modeler.paths[0].width = "1mm"
        assert self.edbapp.modeler.paths[0].width == 0.001

    def test_modeler_primitives_by_layer(self):
        """Evaluate modeler primitives by layer"""
        assert self.edbapp.modeler.primitives_by_layer["1_Top"][0].layer_name == "1_Top"
        assert not self.edbapp.modeler.primitives_by_layer["1_Top"][0].is_negative
        assert not self.edbapp.modeler.primitives_by_layer["1_Top"][0].is_void
        self.edbapp.modeler.primitives_by_layer["1_Top"][0].is_negative = True
        assert self.edbapp.modeler.primitives_by_layer["1_Top"][0].is_negative
        self.edbapp.modeler.primitives_by_layer["1_Top"][0].is_negative = False
        assert not self.edbapp.modeler.primitives_by_layer["1_Top"][0].has_voids
        assert not self.edbapp.modeler.primitives_by_layer["1_Top"][0].is_parameterized
        assert isinstance(self.edbapp.modeler.primitives_by_layer["1_Top"][0].get_hfss_prop(), tuple)
        assert not self.edbapp.modeler.primitives_by_layer["1_Top"][0].is_zone_primitive
        assert self.edbapp.modeler.primitives_by_layer["1_Top"][0].can_be_zone_primitive

    def test_modeler_primitives(self):
        """Evaluate modeler primitives"""
        assert len(self.edbapp.modeler.rectangles) > 0
        assert len(self.edbapp.modeler.circles) > 0
        assert len(self.edbapp.modeler.bondwires) == 0
        assert "1_Top" in self.edbapp.modeler.polygons_by_layer.keys()
        assert len(self.edbapp.modeler.polygons_by_layer["1_Top"]) > 0
        assert len(self.edbapp.modeler.polygons_by_layer["DE1"]) == 0
        assert self.edbapp.modeler.rectangles[0].type == "Rectangle"
        assert self.edbapp.modeler.circles[0].type == "Circle"

    def test_modeler_get_polygons_bounding(self):
        """Retrieve polygons bounding box."""
        polys = self.edbapp.modeler.get_polygons_by_layer("GND")
        for poly in polys:
            bounding = self.edbapp.modeler.get_polygon_bounding_box(poly)
            assert len(bounding) == 4

    def test_modeler_get_polygons_by_layer_and_nets(self):
        """Retrieve polygons by layer and nets."""
        nets = ["GND", "1V0"]
        polys = self.edbapp.modeler.get_polygons_by_layer("16_Bottom", nets)
        assert polys

    def test_modeler_get_polygons_points(self):
        """Retrieve polygons points."""
        polys = self.edbapp.modeler.get_polygons_by_layer("GND")
        for poly in polys:
            points = self.edbapp.modeler.get_polygon_points(poly)
            assert points

    def test_modeler_create_polygon(self):
        """Create a polygon based on a shape or points."""
        settings.enable_error_handler = True
        points = [
            [-0.025, -0.02],
            [0.025, -0.02],
            [0.025, 0.02],
            [-0.025, 0.02],
            [-0.025, -0.02],
        ]
        plane = self.edbapp.modeler.Shape("polygon", points=points)
        points = [
            [-0.001, -0.001],
            [0.001, -0.001, "ccw", 0.0, -0.0012],
            [0.001, 0.001],
            [0.0015, 0.0015, 0.0001],
            [-0.001, 0.0015],
            [-0.001, -0.001],
        ]
        void1 = self.edbapp.modeler.Shape("polygon", points=points)
        void2 = self.edbapp.modeler.Shape("rectangle", [-0.002, 0.0], [-0.015, 0.0005])
        assert self.edbapp.modeler.create_polygon(plane, "1_Top", [void1, void2])
        self.edbapp["polygon_pts_x"] = -1.025
        self.edbapp["polygon_pts_y"] = -1.02
        points = [
            ["polygon_pts_x", "polygon_pts_y"],
            [1.025, -1.02],
            [1.025, 1.02],
            [-1.025, 1.02],
            [-1.025, -1.02],
        ]
        assert self.edbapp.modeler.create_polygon(points, "1_Top")
        settings.enable_error_handler = False

    def test_modeler_create_polygon_from_shape(self):
        """Create polygon from shape."""
        example_folder = os.path.join(local_path, "example_models", test_subfolder)
        source_path_edb = os.path.join(example_folder, "ANSYS-HSD_V1.aedb")
        target_path_edb = os.path.join(self.local_scratch.path, "test_create_polygon", "test.aedb")
        self.local_scratch.copyfolder(source_path_edb, target_path_edb)
        edbapp = Edb(target_path_edb, desktop_version)
        edbapp.modeler.create_polygon(
            main_shape=[[0.0, 0.0], [0.0, 10e-3], [10e-3, 10e-3], [10e-3, 0]], layer_name="1_Top", net_name="test"
        )
        poly_test = [poly for poly in edbapp.modeler.polygons if poly.net_name == "test"]
        assert len(poly_test) == 1
        assert poly_test[0].center == [0.005, 0.005]
        assert poly_test[0].bbox == [0.0, 0.0, 0.01, 0.01]
        assert poly_test[0].move_layer("16_Bottom")
        poly_test = [poly for poly in edbapp.modeler.polygons if poly.net_name == "test"]
        assert len(poly_test) == 1
        assert poly_test[0].layer_name == "16_Bottom"
        edbapp.close_edb()

    def test_modeler_create_trace(self):
        """Create a trace based on a list of points."""
        points = [
            [-0.025, -0.02],
            [0.025, -0.02],
            [0.025, 0.02],
        ]
        trace = self.edbapp.modeler.create_trace(points, "1_Top")
        assert trace
        assert isinstance(trace.get_center_line(), list)
        assert isinstance(trace.get_center_line(True), list)
        self.edbapp["delta_x"] = "1mm"
        assert trace.add_point("delta_x", "1mm", True)
        assert trace.get_center_line(True)[-1][0] == "(delta_x)+(0.025)"
        assert trace.add_point(0.001, 0.002)
        assert trace.get_center_line()[-1] == [0.001, 0.002]

    def test_modeler_add_void(self):
        """Add a void into a shape."""
        plane_shape = self.edbapp.modeler.Shape("rectangle", pointA=["-5mm", "-5mm"], pointB=["5mm", "5mm"])
        plane = self.edbapp.modeler.create_polygon(plane_shape, "1_Top", net_name="GND")
        void = self.edbapp.modeler.create_trace([["0", "0"], ["0", "1mm"]], layer_name="1_Top", width="0.1mm")
        assert self.edbapp.modeler.add_void(plane, void)
        assert plane.add_void(void)

    def test_modeler_fix_circle_void(self):
        """Fix issues when circle void are clipped due to a bug in EDB."""
        assert self.edbapp.modeler.fix_circle_void_for_clipping()

    def test_modeler_primitives_area(self):
        """Access primitives total area."""
        i = 0
        while i < 10:
            assert self.edbapp.modeler.primitives[i].area(False) > 0
            assert self.edbapp.modeler.primitives[i].area(True) > 0
            i += 1
        assert self.edbapp.modeler.primitives[i].bbox
        assert self.edbapp.modeler.primitives[i].center
        assert self.edbapp.modeler.primitives[i].get_closest_point((0, 0))
        assert self.edbapp.modeler.primitives[i].polygon_data
        assert self.edbapp.modeler.paths[0].length

    def test_modeler_create_rectangle(self):
        """Create rectangle."""
        rect = self.edbapp.modeler.create_rectangle("1_Top", "SIG1", ["0", "0"], ["2mm", "3mm"])
        assert rect
        rect.is_negative = True
        assert rect.is_negative
        rect.is_negative = False
        assert not rect.is_negative
        assert self.edbapp.modeler.create_rectangle(
            "1_Top",
            "SIG2",
            center_point=["0", "0"],
            width="4mm",
            height="5mm",
            representation_type="CenterWidthHeight",
        )

    def test_modeler_create_circle(self):
        """Create circle."""
        poly = self.edbapp.modeler.create_polygon_from_points([[0, 0], [100, 0], [100, 100], [0, 100]], "1_Top")
        assert poly
        poly.add_void([[20, 20], [20, 30], [100, 30], [100, 20]])
        poly2 = self.edbapp.modeler.create_polygon_from_points([[60, 60], [60, 150], [150, 150], [150, 60]], "1_Top")
        new_polys = poly.subtract(poly2)
        assert len(new_polys) == 1
        circle = self.edbapp.modeler.create_circle("1_Top", 40, 40, 15)
        assert circle
        intersection = new_polys[0].intersect(circle)
        assert len(intersection) == 1
        circle2 = self.edbapp.modeler.create_circle("1_Top", 20, 20, 15)
        assert circle2.unite(intersection)

    def test_modeler_defeature(self):
        """Defeature the polygon."""
        assert self.edbapp.modeler.defeature_polygon(self.edbapp.modeler.primitives_by_net["GND"][-1], 0.01)

    def test_modeler_primitives_boolean_operation(self):
        """Evaluate modeler primitives boolean operations."""
        from pyedb.dotnet.edb import Edb

        edb = Edb()
        edb.stackup.add_layer(layer_name="test")
        x = edb.modeler.create_polygon(
            layer_name="test", main_shape=[[0.0, 0.0], [10.0, 0.0], [10.0, 10.0], [0.0, 10.0]]
        )
        assert x
        x_hole1 = edb.modeler.create_polygon(
            layer_name="test", main_shape=[[1.0, 1.0], [4.5, 1.0], [4.5, 9.0], [1.0, 9.0]]
        )
        x_hole2 = edb.modeler.create_polygon(
            layer_name="test", main_shape=[[4.5, 1.0], [9.0, 1.0], [9.0, 9.0], [4.5, 9.0]]
        )
        x = x.subtract([x_hole1, x_hole2])[0]
        assert x
        y = edb.modeler.create_polygon(layer_name="foo", main_shape=[[4.0, 3.0], [6.0, 3.0], [6.0, 6.0], [4.0, 6.0]])
        z = x.subtract(y)
        assert z
        edb.stackup.add_layer(layer_name="foo")
        x = edb.modeler.create_polygon(
            layer_name="foo", main_shape=[[0.0, 0.0], [10.0, 0.0], [10.0, 10.0], [0.0, 10.0]]
        )
        x_hole = edb.modeler.create_polygon(
            layer_name="foo", main_shape=[[1.0, 1.0], [9.0, 1.0], [9.0, 9.0], [1.0, 9.0]]
        )
        y = x.subtract(x_hole)[0]
        z = edb.modeler.create_polygon(
            layer_name="foo", main_shape=[[-15.0, 5.0], [15.0, 5.0], [15.0, 6.0], [-15.0, 6.0]]
        )
        assert y.intersect(z)

        edb.stackup.add_layer(layer_name="test2")
        x = edb.modeler.create_polygon(
            layer_name="test2", main_shape=[[0.0, 0.0], [10.0, 0.0], [10.0, 10.0], [0.0, 10.0]]
        )
        x_hole = edb.modeler.create_polygon(
            layer_name="test2", main_shape=[[1.0, 1.0], [9.0, 1.0], [9.0, 9.0], [1.0, 9.0]]
        )
        y = x.subtract(x_hole)[0]
        assert y.voids
        y_clone = y.clone()
        assert y_clone.voids
        edb.close()

    def test_modeler_path_convert_to_polygon(self):
        target_path = os.path.join(local_path, "example_models", "convert_and_merge_path.aedb")
        edbapp = Edb(target_path, edbversion=desktop_version)
        for path in edbapp.modeler.paths:
            assert path.convert_to_polygon()
        # cannot merge one net only - see test: test_unite_polygon for reference
        edbapp.close()

    def test_156_check_path_length(self):
        """"""
        source_path = os.path.join(local_path, "example_models", test_subfolder, "test_path_length.aedb")
        target_path = os.path.join(self.local_scratch.path, "test_path_length", "test.aedb")
        self.local_scratch.copyfolder(source_path, target_path)
        edbapp = Edb(target_path, desktop_version)
        net1 = [path for path in edbapp.modeler.paths if path.net_name == "loop1"]
        net1_length = 0
        for path in net1:
            net1_length += path.length
        assert net1_length == 0.01814480090225562
        net2 = [path for path in edbapp.modeler.paths if path.net_name == "line1"]
        net2_length = 0
        for path in net2:
            net2_length += path.length
        assert net2_length == 0.007
        net3 = [path for path in edbapp.modeler.paths if path.net_name == "lin2"]
        net3_length = 0
        for path in net3:
            net3_length += path.length
        assert net3_length == 0.04860555127546401
        net4 = [path for path in edbapp.modeler.paths if path.net_name == "lin3"]
        net4_length = 0
        for path in net4:
            net4_length += path.length
        assert net4_length == 7.6e-3
        net5 = [path for path in edbapp.modeler.paths if path.net_name == "lin4"]
        net5_length = 0
        for path in net5:
            net5_length += path.length
        assert net5_length == 0.026285623899038543
        edbapp.close_edb()

    def test_duplicate(self):
        edbapp = Edb()
        edbapp["$H"] = "0.65mil"
        assert edbapp["$H"].value_string == "0.65mil"
        edbapp["$S_D"] = "10.65mil"
        edbapp["$T"] = "21.3mil"
        edbapp["$Antipad_R"] = "24mil"
        edbapp["Via_S"] = "40mil"
        edbapp.stackup.add_layer("bot_gnd", thickness="0.65mil")
        edbapp.stackup.add_layer("d1", layer_type="dielectric", thickness="$S_D", material="FR4_epoxy")
        edbapp.stackup.add_layer("trace2", thickness="$H")
        edbapp.stackup.add_layer("d2", layer_type="dielectric", thickness="$T-$S_D", material="FR4_epoxy")
        edbapp.stackup.add_layer("mid_gnd", thickness="0.65mil")
        edbapp.stackup.add_layer("d3", layer_type="dielectric", thickness="13mil", material="FR4_epoxy")
        edbapp.stackup.add_layer("top_gnd", thickness="0.65mil")
        edbapp.stackup.add_layer("d4", layer_type="dielectric", thickness="13mil", material="FR4_epoxy")
        edbapp.stackup.add_layer("trace1", thickness="$H")
        r1 = edbapp.modeler.create_rectangle(
            center_point=("0,0"),
            width="200mil",
            height="200mil",
            layer_name="top_gnd",
            representation_type="CenterWidthHeight",
            net_name="r1",
        )
        r2 = edbapp.modeler.create_rectangle(
            center_point=("0,0"),
            width="40mil",
            height="$Antipad_R*2",
            layer_name="top_gnd",
            representation_type="CenterWidthHeight",
            net_name="r2",
        )
        assert r2
        assert r1.subtract(r2)
        lay_list = ["bot_gnd", "mid_gnd"]
        assert edbapp.modeler.primitives[0].duplicate_across_layers(lay_list)
        assert edbapp.modeler.primitives_by_layer["mid_gnd"]
        assert edbapp.modeler.primitives_by_layer["bot_gnd"]
        edbapp.close()

    def test_unite_polygon(self):
        edbapp = Edb()
        edbapp["$H"] = "0.65mil"
        edbapp["Via_S"] = "40mil"
        edbapp["MS_W"] = "4.75mil"
        edbapp["MS_S"] = "5mil"
        edbapp["SL_W"] = "6.75mil"
        edbapp["SL_S"] = "8mil"
        edbapp.stackup.add_layer("trace1", thickness="$H")
        t1_1 = edbapp.modeler.create_trace(
            width="MS_W",
            layer_name="trace1",
            path_list=[("-Via_S/2", "0"), ("-MS_S/2-MS_W/2", "-16 mil"), ("-MS_S/2-MS_W/2", "-100 mil")],
            start_cap_style="FLat",
            end_cap_style="FLat",
            net_name="t1_1",
        )
        t2_1 = edbapp.modeler.create_trace(
            width="MS_W",
            layer_name="trace1",
            path_list=[("-Via_S/2", "0"), ("-SL_S/2-SL_W/2", "16 mil"), ("-SL_S/2-SL_W/2", "100 mil")],
            start_cap_style="FLat",
            end_cap_style="FLat",
            net_name="t2_1",
        )
        t3_1 = edbapp.modeler.create_trace(
            width="MS_W",
            layer_name="trace1",
            path_list=[("-Via_S/2", "0"), ("-SL_S/2-SL_W/2", "16 mil"), ("+SL_S/2+MS_W/2", "100 mil")],
            start_cap_style="FLat",
            end_cap_style="FLat",
            net_name="t3_1",
        )
        t1_1.convert_to_polygon()
        t2_1.convert_to_polygon()
        t3_1.convert_to_polygon()
        net_list = ["t1_1", "t2_1"]
        assert len(edbapp.modeler.polygons) == 3
        edbapp.nets.merge_nets_polygons(net_names_list=net_list)
        assert len(edbapp.modeler.polygons) == 2
        edbapp.modeler.unite_polygons_on_layer("trace1")
        assert len(edbapp.modeler.polygons) == 1
        edbapp.close()

    def test_layer_name(self):
        example_folder = os.path.join(local_path, "example_models", test_subfolder)
        source_path_edb = os.path.join(example_folder, "ANSYS-HSD_V1.aedb")
        target_path_edb = os.path.join(self.local_scratch.path, "test_create_polygon", "test.aedb")
        self.local_scratch.copyfolder(source_path_edb, target_path_edb)
        edbapp = Edb(target_path_edb, desktop_version)
        assert edbapp.modeler.polygons[50].layer_name == "1_Top"
        edbapp.modeler.polygons[50].layer_name = "16_Bottom"
        assert edbapp.modeler.polygons[50].layer_name == "16_Bottom"
        edbapp.close()

    def test_287_circuit_ports(self):
        example_folder = os.path.join(local_path, "example_models", test_subfolder)
        source_path_edb = os.path.join(example_folder, "ANSYS-HSD_V1.aedb")
        target_path_edb = os.path.join(self.local_scratch.path, "test_create_polygon", "test.aedb")
        self.local_scratch.copyfolder(source_path_edb, target_path_edb)
        edbapp = Edb(target_path_edb, desktop_version)
        cap = edbapp.components.capacitors["C1"]
        edbapp.siwave.create_circuit_port_on_pin(pos_pin=cap.pins["1"], neg_pin=cap.pins["2"])
        edbapp.save_edb_as(r"C:\Users\gkorompi\Downloads\AFT")
        edbapp.components.capacitors["C3"].pins
        edbapp.padstacks.pins
        edbapp.close()

    def rlc_component_302(self):
        example_folder = os.path.join(local_path, "example_models", test_subfolder)
        source_path_edb = os.path.join(example_folder, "ANSYS-HSD_V1.aedb")
        target_path_edb = os.path.join(self.local_scratch.path, "test_create_polygon", "test.aedb")
        self.local_scratch.copyfolder(source_path_edb, target_path_edb)
        edbapp = Edb(target_path_edb, desktop_version)
        pins = edbapp.components.get_pin_from_component("C31")
        assert edbapp.components.create_rlc_component([pins[0], pins[1]], r_value=0, component_name="TEST")
<<<<<<< HEAD
        assert edbapp.siwave.create_rlc_component([pins[0], pins[1]])
=======
        pl = edbapp.components.get_pin_from_component("B1")
        pins = [pl[0], pl[1], pl[2], pl[3]]
        assert edbapp.siwave.create_rlc_component(pins, component_name="random")
>>>>>>> 681b27e8
        edbapp.close()

    def get_primitives_by_point_layer_and_nets(self):
        example_folder = os.path.join(local_path, "example_models", test_subfolder)
        source_path_edb = os.path.join(example_folder, "ANSYS-HSD_V1.aedb")
        target_path_edb = os.path.join(self.local_scratch.path, "test_create_polygon", "test.aedb")
        self.local_scratch.copyfolder(source_path_edb, target_path_edb)
        edbapp = Edb(target_path_edb, desktop_version)
        primitives = edbapp.modeler.get_primitive_by_layer_and_point(layer="Inner6(GND2)", point=[20e-3, 30e-3])
        assert primitives
        assert len(primitives) == 1
        assert primitives[0].type == "Polygon"
        primitives = edbapp.modeler.get_primitive_by_layer_and_point(point=[20e-3, 30e-3])
        assert len(primitives) == 3
        primitives = edbapp.modeler.get_primitive_by_layer_and_point(layer="Inner3(Sig1)", point=[109e3, 16.5e-3])
        assert primitives
        assert primitives[0].type == "Path"
        edbapp.close()<|MERGE_RESOLUTION|>--- conflicted
+++ resolved
@@ -467,13 +467,10 @@
         edbapp = Edb(target_path_edb, desktop_version)
         pins = edbapp.components.get_pin_from_component("C31")
         assert edbapp.components.create_rlc_component([pins[0], pins[1]], r_value=0, component_name="TEST")
-<<<<<<< HEAD
         assert edbapp.siwave.create_rlc_component([pins[0], pins[1]])
-=======
         pl = edbapp.components.get_pin_from_component("B1")
         pins = [pl[0], pl[1], pl[2], pl[3]]
         assert edbapp.siwave.create_rlc_component(pins, component_name="random")
->>>>>>> 681b27e8
         edbapp.close()
 
     def get_primitives_by_point_layer_and_nets(self):
