--- conflicted
+++ resolved
@@ -276,7 +276,6 @@
 
         edbapp.close()
 
-<<<<<<< HEAD
     def test_stackup_properties_2(self):
         """Evaluate various stackup properties."""
         edbapp = Edb(edbversion=desktop_version)
@@ -291,8 +290,6 @@
         assert os.path.exists(export_stackup_path)
         edbapp.close()
 
-=======
->>>>>>> 79b5a987
     def test_stackup_layer_properties(self):
         """Evaluate various layer properties."""
         source_path = os.path.join(local_path, "example_models", test_subfolder, "ANSYS-HSD_V1.aedb")
@@ -1048,11 +1045,11 @@
                         assert (pedb_lay.top_hallhuray_nodule_radius - layer["top_hallhuray_nodule_radius"]) < delta
                         assert (pedb_lay.top_hallhuray_surface_ratio - layer["top_hallhuray_surface_ratio"]) < delta
                         assert (
-                                       pedb_lay.bottom_hallhuray_nodule_radius - layer["bottom_hallhuray_nodule_radius"]
-                               ) < delta
+                            pedb_lay.bottom_hallhuray_nodule_radius - layer["bottom_hallhuray_nodule_radius"]
+                        ) < delta
                         assert (
-                                       pedb_lay.bottom_hallhuray_surface_ratio - layer["bottom_hallhuray_surface_ratio"]
-                               ) < delta
+                            pedb_lay.bottom_hallhuray_surface_ratio - layer["bottom_hallhuray_surface_ratio"]
+                        ) < delta
                         assert (pedb_lay.side_hallhuray_nodule_radius - layer["side_hallhuray_nodule_radius"]) < delta
                         assert (pedb_lay.side_hallhuray_surface_ratio - layer["side_hallhuray_surface_ratio"]) < delta
         edbapp.close()
