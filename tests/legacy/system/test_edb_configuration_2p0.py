--- conflicted
+++ resolved
@@ -1055,8 +1055,20 @@
         _assert_initial_ic_die_properties(component)
 
         db.configuration.load(U8_IC_DIE_PROPERTIES, apply_file=True)
-<<<<<<< HEAD
+        comps_edb = db.configuration.get_data_from_db(components=True)["components"]
+        component = [i for i in comps_edb if i["reference_designator"] == "U8"][0]
         _assert_final_ic_die_properties(component)
+
+
+def _assert_initial_ic_die_properties(component: dict):
+    assert component["ic_die_properties"]["type"] == "no_die"
+    assert "orientation" not in component["ic_die_properties"]
+    assert "height" not in component["ic_die_properties"]
+
+
+def _assert_final_ic_die_properties(component: dict):
+    assert component["ic_die_properties"]["type"] == "flip_chip"
+    assert component["ic_die_properties"]["orientation"] == "chip_down"
 
     def test_18_modeler(self, edb_examples):
         data = {
@@ -1153,20 +1165,4 @@
         edbapp = edb_examples.create_empty_edb()
         edbapp.stackup.create_symmetric_stackup(2)
         edbapp.configuration.load(data, apply_file=True)
-        edbapp.close()
-=======
-        comps_edb = db.configuration.get_data_from_db(components=True)["components"]
-        component = [i for i in comps_edb if i["reference_designator"] == "U8"][0]
-        _assert_final_ic_die_properties(component)
-
-
-def _assert_initial_ic_die_properties(component: dict):
-    assert component["ic_die_properties"]["type"] == "no_die"
-    assert "orientation" not in component["ic_die_properties"]
-    assert "height" not in component["ic_die_properties"]
-
-
-def _assert_final_ic_die_properties(component: dict):
-    assert component["ic_die_properties"]["type"] == "flip_chip"
-    assert component["ic_die_properties"]["orientation"] == "chip_down"
->>>>>>> 5bb3565f
+        edbapp.close()