# Copyright (C) 2023 - 2024 ANSYS, Inc. and/or its affiliates.
# SPDX-License-Identifier: MIT
#
#
# Permission is hereby granted, free of charge, to any person obtaining a copy
# of this software and associated documentation files (the "Software"), to deal
# in the Software without restriction, including without limitation the rights
# to use, copy, modify, merge, publish, distribute, sublicense, and/or sell
# copies of the Software, and to permit persons to whom the Software is
# furnished to do so, subject to the following conditions:
#
# The above copyright notice and this permission notice shall be included in all
# copies or substantial portions of the Software.
#
# THE SOFTWARE IS PROVIDED "AS IS", WITHOUT WARRANTY OF ANY KIND, EXPRESS OR
# IMPLIED, INCLUDING BUT NOT LIMITED TO THE WARRANTIES OF MERCHANTABILITY,
# FITNESS FOR A PARTICULAR PURPOSE AND NONINFRINGEMENT. IN NO EVENT SHALL THE
# AUTHORS OR COPYRIGHT HOLDERS BE LIABLE FOR ANY CLAIM, DAMAGES OR OTHER
# LIABILITY, WHETHER IN AN ACTION OF CONTRACT, TORT OR OTHERWISE, ARISING FROM,
# OUT OF OR IN CONNECTION WITH THE SOFTWARE OR THE USE OR OTHER DEALINGS IN THE
# SOFTWARE.

"""Tests related to Edb component definitions
"""
import os

import pytest

from tests.conftest import local_path
from tests.legacy.system.conftest import test_subfolder

pytestmark = [pytest.mark.system, pytest.mark.legacy]


class TestClass:
    @pytest.fixture(autouse=True)
    def init(self, legacy_edb_app, local_scratch, target_path, target_path2, target_path4):
        self.edbapp = legacy_edb_app
        self.local_scratch = local_scratch
        self.target_path = target_path
        self.target_path2 = target_path2
        self.target_path4 = target_path4

    def test_definitions(self):
        assert isinstance(self.edbapp.definitions.component, dict)
        assert isinstance(self.edbapp.definitions.package, dict)

    def test_component_s_parameter(self):
        sparam_path = os.path.join(local_path, "example_models", test_subfolder, "GRM32_DC0V_25degC_series.s2p")

        self.edbapp.definitions.component["CAPC3216X180X55ML20T25"].add_n_port_model(
            sparam_path, "GRM32_DC0V_25degC_series"
        )
        self.edbapp.components["C200"].use_s_parameter_model("GRM32_DC0V_25degC_series")

    def test_add_package_def(self):
        package = self.edbapp.definitions.add_package_def("package_1")
        assert package
        package.maximum_power = 1
        assert self.edbapp.definitions.package["package_1"].maximum_power == 1
        package.therm_cond = 1
        assert self.edbapp.definitions.package["package_1"].therm_cond == 1
        package.theta_jb = 1
        assert self.edbapp.definitions.package["package_1"].theta_jb == 1
        package.theta_jc = 1
        assert self.edbapp.definitions.package["package_1"].theta_jc == 1
        package.height = 1
        assert self.edbapp.definitions.package["package_1"].height == 1
<<<<<<< HEAD

=======
        package.set_heatsink("1mm", "2mm", "x_oriented", "3mm", "4mm")
        assert package.heatsink.fin_base_height == 0.001
        assert package.heatsink.fin_height == 0.002
        assert package.heatsink.fin_orientation == "x_oriented"
        assert package.heatsink.fin_spacing == 0.003
        assert package.heatsink.fin_thickness == 0.004
>>>>>>> 07e35b8b
        package.name = "package_1b"
        assert self.edbapp.definitions.package["package_1b"]<|MERGE_RESOLUTION|>--- conflicted
+++ resolved
@@ -66,15 +66,11 @@
         assert self.edbapp.definitions.package["package_1"].theta_jc == 1
         package.height = 1
         assert self.edbapp.definitions.package["package_1"].height == 1
-<<<<<<< HEAD
-
-=======
         package.set_heatsink("1mm", "2mm", "x_oriented", "3mm", "4mm")
         assert package.heatsink.fin_base_height == 0.001
         assert package.heatsink.fin_height == 0.002
         assert package.heatsink.fin_orientation == "x_oriented"
         assert package.heatsink.fin_spacing == 0.003
         assert package.heatsink.fin_thickness == 0.004
->>>>>>> 07e35b8b
         package.name = "package_1b"
         assert self.edbapp.definitions.package["package_1b"]