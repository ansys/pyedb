--- conflicted
+++ resolved
@@ -190,12 +190,9 @@
         local_scratch.copyfolder(example_project, target_path)
         return target_path
 
-<<<<<<< HEAD
-=======
     def get_log_file_example(self):
         return os.path.join(self.example_models_path, "test.log")
 
->>>>>>> f0809b70
 
 @pytest.fixture(scope="class", autouse=True)
 def target_path(local_scratch):
